lockfileVersion: '6.0'

settings:
  autoInstallPeers: true
  excludeLinksFromLockfile: false

overrides:
  '@opentelemetry/api': 1.4.1
  '@opentelemetry/core': 1.13.0
  '@opentelemetry/exporter-trace-otlp-grpc': 0.39.1
  '@opentelemetry/resources': 1.13.0
  '@opentelemetry/sdk-trace-base': 1.13.0
  '@opentelemetry/sdk-trace-node': 1.13.0
  '@opentelemetry/semantic-conventions': 1.13.0

importers:

  .:
    devDependencies:
      '@turbo/gen':
        specifier: ^1.10.16
        version: 1.10.16(@types/node@20.9.3)(typescript@5.3.2)
      eslint:
        specifier: ^8.54.0
        version: 8.54.0
      eslint-config-custom:
        specifier: workspace:*
        version: link:packages/eslint-config-custom
      husky:
        specifier: ^8.0.3
        version: 8.0.3
      lint-staged:
        specifier: ^15.1.0
        version: 15.1.0
      prettier:
        specifier: ^3.1.0
        version: 3.1.0
      turbo:
        specifier: ^1.10.16
        version: 1.10.16

  apps/process-queue:
    dependencies:
      bull:
        specifier: ^4.11.5
        version: 4.11.5
    devDependencies:
      '@types/node':
        specifier: ^20.9.3
        version: 20.9.3
      eslint-config-custom:
        specifier: workspace:*
        version: link:../../packages/eslint-config-custom
      nodemon:
        specifier: ^3.0.1
        version: 3.0.1
      ts-node:
        specifier: ^10.9.1
        version: 10.9.1(@types/node@20.9.3)(typescript@5.3.2)
      tsconfig:
        specifier: workspace:*
        version: link:../../packages/tsconfig
      typescript:
        specifier: 5.3.2
        version: 5.3.2

  apps/web:
    dependencies:
      '@auth/core':
        specifier: ^0.18.3
        version: 0.18.3(nodemailer@6.9.7)
      '@auth/prisma-adapter':
        specifier: ^1.0.8
        version: 1.0.8(@prisma/client@5.6.0)(nodemailer@6.9.7)
      '@baselime/node-opentelemetry':
        specifier: ^0.2.14
        version: 0.2.14
      '@headlessui/react':
        specifier: ^1.7.17
        version: 1.7.17(react-dom@18.2.0)(react@18.2.0)
      '@heroicons/react':
        specifier: ^2.0.18
        version: 2.0.18(react@18.2.0)
      '@hookform/resolvers':
        specifier: ^3.3.2
        version: 3.3.2(react-hook-form@7.48.2)
<<<<<<< HEAD
=======
      '@inboxzero/loops':
        specifier: workspace:*
        version: link:../../packages/loops
>>>>>>> 7fc55725
      '@inboxzero/resend':
        specifier: workspace:*
        version: link:../../packages/resend
      '@inboxzero/tinybird':
        specifier: workspace:*
        version: link:../../packages/tinybird
      '@prisma/client':
        specifier: ^5.6.0
        version: 5.6.0(prisma@5.6.0)
      '@radix-ui/react-avatar':
        specifier: ^1.0.4
        version: 1.0.4(@types/react-dom@18.2.16)(@types/react@18.2.38)(react-dom@18.2.0)(react@18.2.0)
      '@radix-ui/react-dialog':
        specifier: ^1.0.5
        version: 1.0.5(@types/react-dom@18.2.16)(@types/react@18.2.38)(react-dom@18.2.0)(react@18.2.0)
      '@radix-ui/react-dropdown-menu':
        specifier: ^2.0.6
        version: 2.0.6(@types/react-dom@18.2.16)(@types/react@18.2.38)(react-dom@18.2.0)(react@18.2.0)
      '@radix-ui/react-hover-card':
        specifier: ^1.0.7
        version: 1.0.7(@types/react-dom@18.2.16)(@types/react@18.2.38)(react-dom@18.2.0)(react@18.2.0)
      '@radix-ui/react-label':
        specifier: ^2.0.2
        version: 2.0.2(@types/react-dom@18.2.16)(@types/react@18.2.38)(react-dom@18.2.0)(react@18.2.0)
      '@radix-ui/react-navigation-menu':
        specifier: ^1.1.4
        version: 1.1.4(@types/react-dom@18.2.16)(@types/react@18.2.38)(react-dom@18.2.0)(react@18.2.0)
      '@radix-ui/react-popover':
        specifier: ^1.0.7
        version: 1.0.7(@types/react-dom@18.2.16)(@types/react@18.2.38)(react-dom@18.2.0)(react@18.2.0)
      '@radix-ui/react-select':
        specifier: ^2.0.0
        version: 2.0.0(@types/react-dom@18.2.16)(@types/react@18.2.38)(react-dom@18.2.0)(react@18.2.0)
      '@radix-ui/react-separator':
        specifier: ^1.0.3
        version: 1.0.3(@types/react-dom@18.2.16)(@types/react@18.2.38)(react-dom@18.2.0)(react@18.2.0)
      '@radix-ui/react-slot':
        specifier: ^1.0.2
        version: 1.0.2(@types/react@18.2.38)(react@18.2.0)
      '@radix-ui/react-tabs':
        specifier: ^1.0.4
        version: 1.0.4(@types/react-dom@18.2.16)(@types/react@18.2.38)(react-dom@18.2.0)(react@18.2.0)
      '@radix-ui/react-tooltip':
        specifier: ^1.0.7
        version: 1.0.7(@types/react-dom@18.2.16)(@types/react@18.2.38)(react-dom@18.2.0)(react@18.2.0)
      '@t3-oss/env-nextjs':
        specifier: ^0.7.1
        version: 0.7.1(typescript@5.3.2)(zod@3.22.4)
      '@tailwindcss/forms':
        specifier: ^0.5.7
        version: 0.5.7(tailwindcss@3.3.5)
      '@tanstack/react-query':
        specifier: ^5.8.4
        version: 5.8.4(react-dom@18.2.0)(react@18.2.0)
      '@tremor/react':
        specifier: ^3.11.1
        version: 3.11.1(prop-types@15.8.1)(react-dom@18.2.0)(react@18.2.0)(tailwindcss@3.3.5)
      '@upstash/redis':
        specifier: ^1.25.1
        version: 1.25.1
      ai:
        specifier: ^2.2.25
        version: 2.2.25(react@18.2.0)(solid-js@1.7.8)(svelte@4.1.1)(vue@3.3.4)
      bull:
        specifier: ^4.11.5
        version: 4.11.5
      capital-case:
        specifier: ^1.0.4
        version: 1.0.4
      cheerio:
        specifier: 1.0.0-rc.12
        version: 1.0.0-rc.12
      class-variance-authority:
        specifier: ^0.7.0
        version: 0.7.0
      clsx:
        specifier: ^2.0.0
        version: 2.0.0
      cmdk:
        specifier: ^0.2.0
        version: 0.2.0(@types/react@18.2.38)(react-dom@18.2.0)(react@18.2.0)
      contentlayer:
        specifier: ^0.3.4
        version: 0.3.4(esbuild@0.18.13)
      date-fns:
        specifier: ^2.30.0
        version: 2.30.0
      encoding:
        specifier: ^0.1.13
        version: 0.1.13
      eslint:
        specifier: 8.54.0
        version: 8.54.0
      eslint-config-next:
        specifier: 14.0.3
        version: 14.0.3(eslint@8.54.0)(typescript@5.3.2)
      gmail-api-parse-message:
        specifier: ^2.1.2
        version: 2.1.2
      googleapis:
        specifier: '128'
        version: 128.0.0(encoding@0.1.13)
      he:
        specifier: ^1.2.0
        version: 1.2.0
      html-to-text:
        specifier: ^9.0.5
        version: 9.0.5
      json5:
        specifier: ^2.2.3
        version: 2.2.3
      linkify-react:
        specifier: ^4.1.2
        version: 4.1.2(linkifyjs@4.1.2)(react@18.2.0)
      linkifyjs:
        specifier: ^4.1.2
        version: 4.1.2
      lodash:
        specifier: ^4.17.21
        version: 4.17.21
      lucide-react:
        specifier: ^0.292.0
        version: 0.292.0(react@18.2.0)
      next:
        specifier: 14.0.3
        version: 14.0.3(@babel/core@7.22.15)(@opentelemetry/api@1.4.1)(react-dom@18.2.0)(react@18.2.0)
      next-auth:
        specifier: 5.0.0-beta.3
        version: 5.0.0-beta.3(next@14.0.3)(nodemailer@6.9.7)(react@18.2.0)
      next-contentlayer:
        specifier: ^0.3.4
        version: 0.3.4(contentlayer@0.3.4)(esbuild@0.18.13)(next@14.0.3)(react-dom@18.2.0)(react@18.2.0)
      node-email-reply-parser:
        specifier: ^0.1.4
        version: 0.1.4
      nodemailer:
        specifier: ^6.9.7
        version: 6.9.7
      openai:
        specifier: ^4.19.1
        version: 4.19.1(encoding@0.1.13)
      posthog-js:
        specifier: ^1.92.1
        version: 1.92.1
      prettier:
        specifier: 3.1.0
        version: 3.1.0
      prettier-plugin-tailwindcss:
        specifier: ^0.5.7
        version: 0.5.7(prettier@3.1.0)
      react:
        specifier: 18.2.0
        version: 18.2.0
      react-day-picker:
        specifier: ^8.9.1
        version: 8.9.1(date-fns@2.30.0)(react@18.2.0)
      react-dom:
        specifier: 18.2.0
        version: 18.2.0(react@18.2.0)
      react-dom-confetti:
        specifier: ^0.2.0
        version: 0.2.0(react@18.2.0)
      react-hook-form:
        specifier: ^7.48.2
        version: 7.48.2(react@18.2.0)
      react-hotkeys-hook:
        specifier: ^4.4.1
        version: 4.4.1(react-dom@18.2.0)(react@18.2.0)
      react-youtube:
        specifier: ^10.1.0
        version: 10.1.0(react@18.2.0)
      server-only:
        specifier: ^0.0.1
        version: 0.0.1
      sonner:
        specifier: ^1.2.2
        version: 1.2.2(react-dom@18.2.0)(react@18.2.0)
      swr:
        specifier: ^2.2.4
        version: 2.2.4(react@18.2.0)
      tailwind-merge:
        specifier: ^2.0.0
        version: 2.0.0
      tailwindcss-animate:
        specifier: ^1.0.7
        version: 1.0.7(tailwindcss@3.3.5)
      typescript:
        specifier: 5.3.2
        version: 5.3.2
      usehooks-ts:
        specifier: ^2.9.1
        version: 2.9.1(react-dom@18.2.0)(react@18.2.0)
      zod:
        specifier: ^3.22.4
        version: 3.22.4
    devDependencies:
      '@headlessui/tailwindcss':
        specifier: ^0.2.0
        version: 0.2.0(tailwindcss@3.3.5)
      '@testing-library/jest-dom':
        specifier: ^6.1.4
        version: 6.1.4(@types/jest@29.5.9)(jest@29.7.0)
      '@testing-library/react':
        specifier: ^14.1.2
        version: 14.1.2(react-dom@18.2.0)(react@18.2.0)
      '@types/he':
        specifier: ^1.2.3
        version: 1.2.3
      '@types/html-to-text':
        specifier: ^9.0.4
        version: 9.0.4
      '@types/jest':
        specifier: ^29.5.9
        version: 29.5.9
      '@types/lodash':
        specifier: ^4.14.202
        version: 4.14.202
      '@types/node':
        specifier: 20.9.3
        version: 20.9.3
      '@types/nodemailer':
        specifier: ^6.4.14
        version: 6.4.14
      '@types/react':
        specifier: 18.2.38
        version: 18.2.38
      '@types/react-dom':
        specifier: 18.2.16
        version: 18.2.16
      autoprefixer:
        specifier: 10.4.16
        version: 10.4.16(postcss@8.4.31)
      eslint-config-custom:
        specifier: workspace:*
        version: link:../../packages/eslint-config-custom
      jest:
        specifier: ^29.7.0
        version: 29.7.0(@types/node@20.9.3)
      jest-environment-jsdom:
        specifier: ^29.7.0
        version: 29.7.0
      postcss:
        specifier: 8.4.31
        version: 8.4.31
      prisma:
        specifier: ^5.6.0
        version: 5.6.0
      tailwindcss:
        specifier: 3.3.5
        version: 3.3.5
      tsconfig:
        specifier: workspace:*
        version: link:../../packages/tsconfig
      turbo:
        specifier: ^1.10.16
        version: 1.10.16

  packages/eslint-config-custom:
    dependencies:
      eslint-config-next:
        specifier: ^14.0.3
        version: 14.0.3(eslint@8.54.0)(typescript@5.3.2)
      eslint-config-prettier:
        specifier: ^9.0.0
        version: 9.0.0(eslint@8.54.0)
      eslint-config-turbo:
        specifier: ^1.10.16
        version: 1.10.16(eslint@8.54.0)
      eslint-plugin-react:
        specifier: 7.33.2
        version: 7.33.2(eslint@8.54.0)

<<<<<<< HEAD
=======
  packages/loops:
    dependencies:
      loops:
        specifier: ^0.1.1
        version: 0.1.1
    devDependencies:
      '@types/node':
        specifier: 20.9.0
        version: 20.9.0
      tsconfig:
        specifier: workspace:*
        version: link:../tsconfig
      typescript:
        specifier: 5.2.2
        version: 5.2.2

>>>>>>> 7fc55725
  packages/resend:
    dependencies:
      '@react-email/components':
        specifier: ^0.0.11
        version: 0.0.11(@types/react@18.2.38)(react@18.2.0)
      nanoid:
        specifier: ^5.0.3
        version: 5.0.3
      react:
        specifier: 18.2.0
        version: 18.2.0
      react-dom:
        specifier: 18.2.0
        version: 18.2.0(react@18.2.0)
      react-email:
        specifier: 1.9.5
        version: 1.9.5
      resend:
        specifier: ^2.0.0
        version: 2.0.0
    devDependencies:
      '@types/node':
        specifier: 20.9.3
        version: 20.9.3
      '@types/react':
        specifier: 18.2.38
        version: 18.2.38
      '@types/react-dom':
        specifier: 18.2.16
        version: 18.2.16
      tsconfig:
        specifier: workspace:*
        version: link:../tsconfig
      typescript:
        specifier: 5.3.2
        version: 5.3.2

  packages/tinybird:
    dependencies:
      '@chronark/zod-bird':
        specifier: 0.2.2
        version: 0.2.2
      zod:
        specifier: 3.22.4
        version: 3.22.4
    devDependencies:
      '@types/node':
        specifier: 20.9.3
        version: 20.9.3
      tsconfig:
        specifier: workspace:*
        version: link:../tsconfig
      typescript:
        specifier: 5.3.2
        version: 5.3.2

  packages/tsconfig: {}

packages:

  /@aashutoshrathi/word-wrap@1.2.6:
    resolution: {integrity: sha512-1Yjs2SvM8TflER/OD3cOjhWWOZb58A2t7wpE2S9XfBYTiIl+XFhQG2bjy4Pu1I+EAlCNUzRDYDdFwFYUKvXcIA==}
    engines: {node: '>=0.10.0'}

  /@adobe/css-tools@4.3.1:
    resolution: {integrity: sha512-/62yikz7NLScCGAAST5SHdnjaDJQBDq0M2muyRTpf2VQhw6StBg2ALiu73zSJQ4fMVLA+0uBhBHAle7Wg+2kSg==}
    dev: true

  /@alloc/quick-lru@5.2.0:
    resolution: {integrity: sha512-UrcABB+4bUrFABwbluTIBErXwvbsU/V7TZWfmbgJfbkwiBuziS9gxdODUyuiecfdGQ85jglMW6juS3+z5TsKLw==}
    engines: {node: '>=10'}

  /@ampproject/remapping@2.2.1:
    resolution: {integrity: sha512-lFMjJTrFL3j7L9yBxwYfCq2k6qqwHyzuUl/XBnif78PWTJYyL/dfowQHWE3sp6U6ZzqWiiIZnpTMO96zhkjwtg==}
    engines: {node: '>=6.0.0'}
    dependencies:
      '@jridgewell/gen-mapping': 0.3.3
      '@jridgewell/trace-mapping': 0.3.18

  /@auth/core@0.0.0-manual.e9863699(nodemailer@6.9.7):
    resolution: {integrity: sha512-/hVzGuFw7nAZimliD8kpuKnNjvkRu+jpaVhYB/FaIXLNJFNwhbO2MgXBnr5tvLIHgRJnR5C9UN5RNpQXiFHuSA==}
    peerDependencies:
      nodemailer: ^6.8.0
    peerDependenciesMeta:
      nodemailer:
        optional: true
    dependencies:
      '@panva/hkdf': 1.1.1
      cookie: 0.5.0
      jose: 4.14.4
      nodemailer: 6.9.7
      oauth4webapi: 2.3.0
      preact: 10.11.3
      preact-render-to-string: 5.2.3(preact@10.11.3)
    dev: false

  /@auth/core@0.18.3(nodemailer@6.9.7):
    resolution: {integrity: sha512-YXQWxi3pKxngt+2vo3dq8+wDANlUH8nhQgX6EVdd3Enfe3vweBtHqzaWrtWzQnVb8wdGxdhxaoOlYroEBE+/yw==}
    peerDependencies:
      nodemailer: ^6.8.0
    peerDependenciesMeta:
      nodemailer:
        optional: true
    dependencies:
      '@panva/hkdf': 1.1.1
      cookie: 0.5.0
      jose: 5.1.1
      nodemailer: 6.9.7
      oauth4webapi: 2.3.0
      preact: 10.11.3
      preact-render-to-string: 5.2.3(preact@10.11.3)
    dev: false

  /@auth/prisma-adapter@1.0.8(@prisma/client@5.6.0)(nodemailer@6.9.7):
    resolution: {integrity: sha512-654aQvvbWtlHKQpsxRKRm+9/V/eMdPH3LCGPqdibL8qxJtrwhvor1fo8ioJF6Xac0PDshNokH40QxoKlpk/Khg==}
    peerDependencies:
      '@prisma/client': '>=2.26.0 || >=3 || >=4 || >=5'
    dependencies:
      '@auth/core': 0.18.3(nodemailer@6.9.7)
      '@prisma/client': 5.6.0(prisma@5.6.0)
    transitivePeerDependencies:
      - nodemailer
    dev: false

  /@babel/code-frame@7.22.13:
    resolution: {integrity: sha512-XktuhWlJ5g+3TJXc5upd9Ks1HutSArik6jf2eAjYFyIOf4ej3RN+184cZbzDvbPnuTJIUhPKKJE3cIsYTiAT3w==}
    engines: {node: '>=6.9.0'}
    dependencies:
      '@babel/highlight': 7.22.13
      chalk: 2.4.2

  /@babel/compat-data@7.22.9:
    resolution: {integrity: sha512-5UamI7xkUcJ3i9qVDS+KFDEK8/7oJ55/sJMB1Ge7IEapr7KfdfV/HErR+koZwOfd+SgtFKOKRhRakdg++DcJpQ==}
    engines: {node: '>=6.9.0'}

  /@babel/core@7.22.15:
    resolution: {integrity: sha512-PtZqMmgRrvj8ruoEOIwVA3yoF91O+Hgw9o7DAUTNBA6Mo2jpu31clx9a7Nz/9JznqetTR6zwfC4L3LAjKQXUwA==}
    engines: {node: '>=6.9.0'}
    dependencies:
      '@ampproject/remapping': 2.2.1
      '@babel/code-frame': 7.22.13
      '@babel/generator': 7.22.15
      '@babel/helper-compilation-targets': 7.22.15
      '@babel/helper-module-transforms': 7.22.15(@babel/core@7.22.15)
      '@babel/helpers': 7.22.15
      '@babel/parser': 7.22.15
      '@babel/template': 7.22.15
      '@babel/traverse': 7.22.15
      '@babel/types': 7.22.15
      convert-source-map: 1.9.0
      debug: 4.3.4
      gensync: 1.0.0-beta.2
      json5: 2.2.3
      semver: 6.3.1
    transitivePeerDependencies:
      - supports-color

  /@babel/generator@7.22.15:
    resolution: {integrity: sha512-Zu9oWARBqeVOW0dZOjXc3JObrzuqothQ3y/n1kUtrjCoCPLkXUwMvOo/F/TCfoHMbWIFlWwpZtkZVb9ga4U2pA==}
    engines: {node: '>=6.9.0'}
    dependencies:
      '@babel/types': 7.22.15
      '@jridgewell/gen-mapping': 0.3.3
      '@jridgewell/trace-mapping': 0.3.18
      jsesc: 2.5.2

  /@babel/helper-compilation-targets@7.22.15:
    resolution: {integrity: sha512-y6EEzULok0Qvz8yyLkCvVX+02ic+By2UdOhylwUOvOn9dvYc9mKICJuuU1n1XBI02YWsNsnrY1kc6DVbjcXbtw==}
    engines: {node: '>=6.9.0'}
    dependencies:
      '@babel/compat-data': 7.22.9
      '@babel/helper-validator-option': 7.22.15
      browserslist: 4.21.10
      lru-cache: 5.1.1
      semver: 6.3.1

  /@babel/helper-environment-visitor@7.22.5:
    resolution: {integrity: sha512-XGmhECfVA/5sAt+H+xpSg0mfrHq6FzNr9Oxh7PSEBBRUb/mL7Kz3NICXb194rCqAEdxkhPT1a88teizAFyvk8Q==}
    engines: {node: '>=6.9.0'}

  /@babel/helper-function-name@7.22.5:
    resolution: {integrity: sha512-wtHSq6jMRE3uF2otvfuD3DIvVhOsSNshQl0Qrd7qC9oQJzHvOL4qQXlQn2916+CXGywIjpGuIkoyZRRxHPiNQQ==}
    engines: {node: '>=6.9.0'}
    dependencies:
      '@babel/template': 7.22.15
      '@babel/types': 7.22.15

  /@babel/helper-hoist-variables@7.22.5:
    resolution: {integrity: sha512-wGjk9QZVzvknA6yKIUURb8zY3grXCcOZt+/7Wcy8O2uctxhplmUPkOdlgoNhmdVee2c92JXbf1xpMtVNbfoxRw==}
    engines: {node: '>=6.9.0'}
    dependencies:
      '@babel/types': 7.22.15

  /@babel/helper-module-imports@7.22.15:
    resolution: {integrity: sha512-0pYVBnDKZO2fnSPCrgM/6WMc7eS20Fbok+0r88fp+YtWVLZrp4CkafFGIp+W0VKw4a22sgebPT99y+FDNMdP4w==}
    engines: {node: '>=6.9.0'}
    dependencies:
      '@babel/types': 7.22.15

  /@babel/helper-module-transforms@7.22.15(@babel/core@7.22.15):
    resolution: {integrity: sha512-l1UiX4UyHSFsYt17iQ3Se5pQQZZHa22zyIXURmvkmLCD4t/aU+dvNWHatKac/D9Vm9UES7nvIqHs4jZqKviUmQ==}
    engines: {node: '>=6.9.0'}
    peerDependencies:
      '@babel/core': ^7.0.0
    dependencies:
      '@babel/core': 7.22.15
      '@babel/helper-environment-visitor': 7.22.5
      '@babel/helper-module-imports': 7.22.15
      '@babel/helper-simple-access': 7.22.5
      '@babel/helper-split-export-declaration': 7.22.6
      '@babel/helper-validator-identifier': 7.22.15

  /@babel/helper-plugin-utils@7.22.5:
    resolution: {integrity: sha512-uLls06UVKgFG9QD4OeFYLEGteMIAa5kpTPcFL28yuCIIzsf6ZyKZMllKVOCZFhiZ5ptnwX4mtKdWCBE/uT4amg==}
    engines: {node: '>=6.9.0'}
    dev: true

  /@babel/helper-simple-access@7.22.5:
    resolution: {integrity: sha512-n0H99E/K+Bika3++WNL17POvo4rKWZ7lZEp1Q+fStVbUi8nxPQEBOlTmCOxW/0JsS56SKKQ+ojAe2pHKJHN35w==}
    engines: {node: '>=6.9.0'}
    dependencies:
      '@babel/types': 7.22.15

  /@babel/helper-split-export-declaration@7.22.6:
    resolution: {integrity: sha512-AsUnxuLhRYsisFiaJwvp1QF+I3KjD5FOxut14q/GzovUe6orHLesW2C7d754kRm53h5gqrz6sFl6sxc4BVtE/g==}
    engines: {node: '>=6.9.0'}
    dependencies:
      '@babel/types': 7.22.15

  /@babel/helper-string-parser@7.22.5:
    resolution: {integrity: sha512-mM4COjgZox8U+JcXQwPijIZLElkgEpO5rsERVDJTc2qfCDfERyob6k5WegS14SX18IIjv+XD+GrqNumY5JRCDw==}
    engines: {node: '>=6.9.0'}

  /@babel/helper-validator-identifier@7.22.15:
    resolution: {integrity: sha512-4E/F9IIEi8WR94324mbDUMo074YTheJmd7eZF5vITTeYchqAi6sYXRLHUVsmkdmY4QjfKTcB2jB7dVP3NaBElQ==}
    engines: {node: '>=6.9.0'}

  /@babel/helper-validator-option@7.22.15:
    resolution: {integrity: sha512-bMn7RmyFjY/mdECUbgn9eoSY4vqvacUnS9i9vGAGttgFWesO6B4CYWA7XlpbWgBt71iv/hfbPlynohStqnu5hA==}
    engines: {node: '>=6.9.0'}

  /@babel/helpers@7.22.15:
    resolution: {integrity: sha512-7pAjK0aSdxOwR+CcYAqgWOGy5dcfvzsTIfFTb2odQqW47MDfv14UaJDY6eng8ylM2EaeKXdxaSWESbkmaQHTmw==}
    engines: {node: '>=6.9.0'}
    dependencies:
      '@babel/template': 7.22.15
      '@babel/traverse': 7.22.15
      '@babel/types': 7.22.15
    transitivePeerDependencies:
      - supports-color

  /@babel/highlight@7.22.13:
    resolution: {integrity: sha512-C/BaXcnnvBCmHTpz/VGZ8jgtE2aYlW4hxDhseJAWZb7gqGM/qtCK6iZUb0TyKFf7BOUsBH7Q7fkRsDRhg1XklQ==}
    engines: {node: '>=6.9.0'}
    dependencies:
      '@babel/helper-validator-identifier': 7.22.15
      chalk: 2.4.2
      js-tokens: 4.0.0

  /@babel/parser@7.22.15:
    resolution: {integrity: sha512-RWmQ/sklUN9BvGGpCDgSubhHWfAx24XDTDObup4ffvxaYsptOg2P3KG0j+1eWKLxpkX0j0uHxmpq2Z1SP/VhxA==}
    engines: {node: '>=6.0.0'}
    hasBin: true
    dependencies:
      '@babel/types': 7.22.15

  /@babel/plugin-syntax-async-generators@7.8.4(@babel/core@7.22.15):
    resolution: {integrity: sha512-tycmZxkGfZaxhMRbXlPXuVFpdWlXpir2W4AMhSJgRKzk/eDlIXOhb2LHWoLpDF7TEHylV5zNhykX6KAgHJmTNw==}
    peerDependencies:
      '@babel/core': ^7.0.0-0
    dependencies:
      '@babel/core': 7.22.15
      '@babel/helper-plugin-utils': 7.22.5
    dev: true

  /@babel/plugin-syntax-bigint@7.8.3(@babel/core@7.22.15):
    resolution: {integrity: sha512-wnTnFlG+YxQm3vDxpGE57Pj0srRU4sHE/mDkt1qv2YJJSeUAec2ma4WLUnUPeKjyrfntVwe/N6dCXpU+zL3Npg==}
    peerDependencies:
      '@babel/core': ^7.0.0-0
    dependencies:
      '@babel/core': 7.22.15
      '@babel/helper-plugin-utils': 7.22.5
    dev: true

  /@babel/plugin-syntax-class-properties@7.12.13(@babel/core@7.22.15):
    resolution: {integrity: sha512-fm4idjKla0YahUNgFNLCB0qySdsoPiZP3iQE3rky0mBUtMZ23yDJ9SJdg6dXTSDnulOVqiF3Hgr9nbXvXTQZYA==}
    peerDependencies:
      '@babel/core': ^7.0.0-0
    dependencies:
      '@babel/core': 7.22.15
      '@babel/helper-plugin-utils': 7.22.5
    dev: true

  /@babel/plugin-syntax-import-meta@7.10.4(@babel/core@7.22.15):
    resolution: {integrity: sha512-Yqfm+XDx0+Prh3VSeEQCPU81yC+JWZ2pDPFSS4ZdpfZhp4MkFMaDC1UqseovEKwSUpnIL7+vK+Clp7bfh0iD7g==}
    peerDependencies:
      '@babel/core': ^7.0.0-0
    dependencies:
      '@babel/core': 7.22.15
      '@babel/helper-plugin-utils': 7.22.5
    dev: true

  /@babel/plugin-syntax-json-strings@7.8.3(@babel/core@7.22.15):
    resolution: {integrity: sha512-lY6kdGpWHvjoe2vk4WrAapEuBR69EMxZl+RoGRhrFGNYVK8mOPAW8VfbT/ZgrFbXlDNiiaxQnAtgVCZ6jv30EA==}
    peerDependencies:
      '@babel/core': ^7.0.0-0
    dependencies:
      '@babel/core': 7.22.15
      '@babel/helper-plugin-utils': 7.22.5
    dev: true

  /@babel/plugin-syntax-jsx@7.22.5(@babel/core@7.22.15):
    resolution: {integrity: sha512-gvyP4hZrgrs/wWMaocvxZ44Hw0b3W8Pe+cMxc8V1ULQ07oh8VNbIRaoD1LRZVTvD+0nieDKjfgKg89sD7rrKrg==}
    engines: {node: '>=6.9.0'}
    peerDependencies:
      '@babel/core': ^7.0.0-0
    dependencies:
      '@babel/core': 7.22.15
      '@babel/helper-plugin-utils': 7.22.5
    dev: true

  /@babel/plugin-syntax-logical-assignment-operators@7.10.4(@babel/core@7.22.15):
    resolution: {integrity: sha512-d8waShlpFDinQ5MtvGU9xDAOzKH47+FFoney2baFIoMr952hKOLp1HR7VszoZvOsV/4+RRszNY7D17ba0te0ig==}
    peerDependencies:
      '@babel/core': ^7.0.0-0
    dependencies:
      '@babel/core': 7.22.15
      '@babel/helper-plugin-utils': 7.22.5
    dev: true

  /@babel/plugin-syntax-nullish-coalescing-operator@7.8.3(@babel/core@7.22.15):
    resolution: {integrity: sha512-aSff4zPII1u2QD7y+F8oDsz19ew4IGEJg9SVW+bqwpwtfFleiQDMdzA/R+UlWDzfnHFCxxleFT0PMIrR36XLNQ==}
    peerDependencies:
      '@babel/core': ^7.0.0-0
    dependencies:
      '@babel/core': 7.22.15
      '@babel/helper-plugin-utils': 7.22.5
    dev: true

  /@babel/plugin-syntax-numeric-separator@7.10.4(@babel/core@7.22.15):
    resolution: {integrity: sha512-9H6YdfkcK/uOnY/K7/aA2xpzaAgkQn37yzWUMRK7OaPOqOpGS1+n0H5hxT9AUw9EsSjPW8SVyMJwYRtWs3X3ug==}
    peerDependencies:
      '@babel/core': ^7.0.0-0
    dependencies:
      '@babel/core': 7.22.15
      '@babel/helper-plugin-utils': 7.22.5
    dev: true

  /@babel/plugin-syntax-object-rest-spread@7.8.3(@babel/core@7.22.15):
    resolution: {integrity: sha512-XoqMijGZb9y3y2XskN+P1wUGiVwWZ5JmoDRwx5+3GmEplNyVM2s2Dg8ILFQm8rWM48orGy5YpI5Bl8U1y7ydlA==}
    peerDependencies:
      '@babel/core': ^7.0.0-0
    dependencies:
      '@babel/core': 7.22.15
      '@babel/helper-plugin-utils': 7.22.5
    dev: true

  /@babel/plugin-syntax-optional-catch-binding@7.8.3(@babel/core@7.22.15):
    resolution: {integrity: sha512-6VPD0Pc1lpTqw0aKoeRTMiB+kWhAoT24PA+ksWSBrFtl5SIRVpZlwN3NNPQjehA2E/91FV3RjLWoVTglWcSV3Q==}
    peerDependencies:
      '@babel/core': ^7.0.0-0
    dependencies:
      '@babel/core': 7.22.15
      '@babel/helper-plugin-utils': 7.22.5
    dev: true

  /@babel/plugin-syntax-optional-chaining@7.8.3(@babel/core@7.22.15):
    resolution: {integrity: sha512-KoK9ErH1MBlCPxV0VANkXW2/dw4vlbGDrFgz8bmUsBGYkFRcbRwMh6cIJubdPrkxRwuGdtCk0v/wPTKbQgBjkg==}
    peerDependencies:
      '@babel/core': ^7.0.0-0
    dependencies:
      '@babel/core': 7.22.15
      '@babel/helper-plugin-utils': 7.22.5
    dev: true

  /@babel/plugin-syntax-top-level-await@7.14.5(@babel/core@7.22.15):
    resolution: {integrity: sha512-hx++upLv5U1rgYfwe1xBQUhRmU41NEvpUvrp8jkrSCdvGSnM5/qdRMtylJ6PG5OFkBaHkbTAKTnd3/YyESRHFw==}
    engines: {node: '>=6.9.0'}
    peerDependencies:
      '@babel/core': ^7.0.0-0
    dependencies:
      '@babel/core': 7.22.15
      '@babel/helper-plugin-utils': 7.22.5
    dev: true

  /@babel/plugin-syntax-typescript@7.22.5(@babel/core@7.22.15):
    resolution: {integrity: sha512-1mS2o03i7t1c6VzH6fdQ3OA8tcEIxwG18zIPRp+UY1Ihv6W+XZzBCVxExF9upussPXJ0xE9XRHwMoNs1ep/nRQ==}
    engines: {node: '>=6.9.0'}
    peerDependencies:
      '@babel/core': ^7.0.0-0
    dependencies:
      '@babel/core': 7.22.15
      '@babel/helper-plugin-utils': 7.22.5
    dev: true

  /@babel/runtime-corejs3@7.22.10:
    resolution: {integrity: sha512-IcixfV2Jl3UrqZX4c81+7lVg5++2ufYJyAFW3Aux/ZTvY6LVYYhJ9rMgnbX0zGVq6eqfVpnoatTjZdVki/GmWA==}
    engines: {node: '>=6.9.0'}
    dependencies:
      core-js-pure: 3.32.0
      regenerator-runtime: 0.14.0
    dev: true

  /@babel/runtime@7.22.5:
    resolution: {integrity: sha512-ecjvYlnAaZ/KVneE/OdKYBYfgXV3Ptu6zQWmgEF7vwKhQnvVS6bjMD2XYgj+SNvQ1GfK/pjgokfPkC/2CO8CuA==}
    engines: {node: '>=6.9.0'}
    dependencies:
      regenerator-runtime: 0.13.11

  /@babel/runtime@7.23.2:
    resolution: {integrity: sha512-mM8eg4yl5D6i3lu2QKPuPH4FArvJ8KhTofbE7jwMUv9KX5mBvwPAqnV3MlyBNqdp9RyRKP6Yck8TrfYrPvX3bg==}
    engines: {node: '>=6.9.0'}
    dependencies:
      regenerator-runtime: 0.14.0

  /@babel/template@7.22.15:
    resolution: {integrity: sha512-QPErUVm4uyJa60rkI73qneDacvdvzxshT3kksGqlGWYdOTIUOwJ7RDUL8sGqslY1uXWSL6xMFKEXDS3ox2uF0w==}
    engines: {node: '>=6.9.0'}
    dependencies:
      '@babel/code-frame': 7.22.13
      '@babel/parser': 7.22.15
      '@babel/types': 7.22.15

  /@babel/traverse@7.22.15:
    resolution: {integrity: sha512-DdHPwvJY0sEeN4xJU5uRLmZjgMMDIvMPniLuYzUVXj/GGzysPl0/fwt44JBkyUIzGJPV8QgHMcQdQ34XFuKTYQ==}
    engines: {node: '>=6.9.0'}
    dependencies:
      '@babel/code-frame': 7.22.13
      '@babel/generator': 7.22.15
      '@babel/helper-environment-visitor': 7.22.5
      '@babel/helper-function-name': 7.22.5
      '@babel/helper-hoist-variables': 7.22.5
      '@babel/helper-split-export-declaration': 7.22.6
      '@babel/parser': 7.22.15
      '@babel/types': 7.22.15
      debug: 4.3.4
      globals: 11.12.0
    transitivePeerDependencies:
      - supports-color

  /@babel/types@7.22.15:
    resolution: {integrity: sha512-X+NLXr0N8XXmN5ZsaQdm9U2SSC3UbIYq/doL++sueHOTisgZHoKaQtZxGuV2cUPQHMfjKEfg/g6oy7Hm6SKFtA==}
    engines: {node: '>=6.9.0'}
    dependencies:
      '@babel/helper-string-parser': 7.22.5
      '@babel/helper-validator-identifier': 7.22.15
      to-fast-properties: 2.0.0

  /@baselime/node-opentelemetry@0.2.14:
    resolution: {integrity: sha512-d/l+AP8hz1A3bY7HyGMBE2/Fiym6ZND4XO70CL0Zp0a9Jx1MUIzzDu6pUCdKBQv2SwykB6NEvyKah4I70O+LgA==}
    dependencies:
      '@opentelemetry/api': 1.4.1
      '@opentelemetry/exporter-trace-otlp-http': 0.45.1(@opentelemetry/api@1.4.1)
      '@opentelemetry/instrumentation': 0.45.1(@opentelemetry/api@1.4.1)
      '@opentelemetry/instrumentation-http': 0.45.1(@opentelemetry/api@1.4.1)
      '@opentelemetry/resource-detector-aws': 1.3.3(@opentelemetry/api@1.4.1)
      '@opentelemetry/resources': 1.13.0(@opentelemetry/api@1.4.1)
      '@opentelemetry/sdk-node': 0.45.1(@opentelemetry/api@1.4.1)
      '@opentelemetry/sdk-trace-node': 1.13.0(@opentelemetry/api@1.4.1)
      '@trpc/server': 10.41.0
      axios: 1.6.1
      flat: 6.0.1
      shimmer: 1.2.1
      undici: 5.26.5
    transitivePeerDependencies:
      - debug
      - supports-color
    dev: false

  /@bcoe/v8-coverage@0.2.3:
    resolution: {integrity: sha512-0hYQ8SB4Db5zvZB4axdMHGwEaQjkZzFjQiN9LVYvIFB2nSUHW9tYpxWriPrWDASIxiaXax83REcLxuSdnGPZtw==}
    dev: true

  /@chronark/zod-bird@0.2.2:
    resolution: {integrity: sha512-0mmiiw4dny1aiEOmawsIJUaYW16vhWRuDGsDa62GfFhdD3F7hHrTi3lWNWYCVq2KsCS+CYwMj8nkdFuOnejCTA==}
    dependencies:
      zod: 3.22.4
    dev: false

  /@commander-js/extra-typings@9.4.1(commander@9.4.1):
    resolution: {integrity: sha512-v0BqORYamk1koxDon6femDGLWSL7P78vYTyOU5nFaALnmNALL+ktgdHvWbxzzBBJIKS7kv3XvM/DqNwiLcgFTA==}
    peerDependencies:
      commander: 9.4.x
    dependencies:
      commander: 9.4.1
    dev: false

  /@contentlayer/cli@0.3.4(esbuild@0.18.13):
    resolution: {integrity: sha512-vNDwgLuhYNu+m70NZ3XK9kexKNguuxPXg7Yvzj3B34cEilQjjzSrcTY/i+AIQm9V7uT5GGshx9ukzPf+SmoszQ==}
    dependencies:
      '@contentlayer/core': 0.3.4(esbuild@0.18.13)
      '@contentlayer/utils': 0.3.4
      clipanion: 3.2.1(typanion@3.13.0)
      typanion: 3.13.0
    transitivePeerDependencies:
      - '@effect-ts/otel-node'
      - esbuild
      - markdown-wasm
      - supports-color
    dev: false

  /@contentlayer/client@0.3.4(esbuild@0.18.13):
    resolution: {integrity: sha512-QSlLyc3y4PtdC5lFw0L4wTZUH8BQnv2nk37hNCsPAqGf+dRO7TLAzdc+2/mVIRgK+vSH+pSOzjLsQpFxxXRTZA==}
    dependencies:
      '@contentlayer/core': 0.3.4(esbuild@0.18.13)
    transitivePeerDependencies:
      - '@effect-ts/otel-node'
      - esbuild
      - markdown-wasm
      - supports-color
    dev: false

  /@contentlayer/core@0.3.4(esbuild@0.18.13):
    resolution: {integrity: sha512-o68oBLwfYZ+2vtgfk1lgHxOl3LoxvRNiUfeQ8IWFWy/L4wnIkKIqLZX01zlRE5IzYM+ZMMN5V0cKQlO7DsyR9g==}
    peerDependencies:
      esbuild: 0.17.x || 0.18.x
      markdown-wasm: 1.x
    peerDependenciesMeta:
      esbuild:
        optional: true
      markdown-wasm:
        optional: true
    dependencies:
      '@contentlayer/utils': 0.3.4
      camel-case: 4.1.2
      comment-json: 4.2.3
      esbuild: 0.18.13
      gray-matter: 4.0.3
      mdx-bundler: 9.2.1(esbuild@0.18.13)
      rehype-stringify: 9.0.3
      remark-frontmatter: 4.0.1
      remark-parse: 10.0.2
      remark-rehype: 10.1.0
      source-map-support: 0.5.21
      type-fest: 3.13.1
      unified: 10.1.2
    transitivePeerDependencies:
      - '@effect-ts/otel-node'
      - supports-color
    dev: false

  /@contentlayer/source-files@0.3.4(esbuild@0.18.13):
    resolution: {integrity: sha512-4njyn0OFPu7WY4tAjMxiJgWOKeiHuBOGdQ36EYE03iij/pPPRbiWbL+cmLccYXUFEW58mDwpqROZZm6pnxjRDQ==}
    dependencies:
      '@contentlayer/core': 0.3.4(esbuild@0.18.13)
      '@contentlayer/utils': 0.3.4
      chokidar: 3.5.3
      fast-glob: 3.3.0
      gray-matter: 4.0.3
      imagescript: 1.2.16
      micromatch: 4.0.5
      ts-pattern: 4.3.0
      unified: 10.1.2
      yaml: 2.3.1
      zod: 3.22.4
    transitivePeerDependencies:
      - '@effect-ts/otel-node'
      - esbuild
      - markdown-wasm
      - supports-color
    dev: false

  /@contentlayer/source-remote-files@0.3.4(esbuild@0.18.13):
    resolution: {integrity: sha512-cyiv4sNUySZvR0uAKlM+kSAELzNd2h2QT1R2e41dRKbwOUVxeLfmGiLugr0aVac6Q3xYcD99dbHyR1xWPV+w9w==}
    dependencies:
      '@contentlayer/core': 0.3.4(esbuild@0.18.13)
      '@contentlayer/source-files': 0.3.4(esbuild@0.18.13)
      '@contentlayer/utils': 0.3.4
    transitivePeerDependencies:
      - '@effect-ts/otel-node'
      - esbuild
      - markdown-wasm
      - supports-color
    dev: false

  /@contentlayer/utils@0.3.4:
    resolution: {integrity: sha512-ZWWOhbUWYQ2QHoLIlcUnEo7X4ZbwcyFPuzVQWWMkK43BxCveyQtZwBIzfyx54sqVzi0GUmKP8bHzsLQT0QxaLQ==}
    peerDependencies:
      '@effect-ts/otel-node': '*'
    peerDependenciesMeta:
      '@effect-ts/core':
        optional: true
      '@effect-ts/otel':
        optional: true
      '@effect-ts/otel-node':
        optional: true
    dependencies:
      '@effect-ts/core': 0.60.5
      '@effect-ts/otel': 0.15.1(@effect-ts/core@0.60.5)(@opentelemetry/api@1.4.1)(@opentelemetry/core@1.13.0)(@opentelemetry/sdk-trace-base@1.13.0)
      '@effect-ts/otel-exporter-trace-otlp-grpc': 0.15.1(@effect-ts/core@0.60.5)(@opentelemetry/api@1.4.1)(@opentelemetry/core@1.13.0)(@opentelemetry/exporter-trace-otlp-grpc@0.39.1)(@opentelemetry/sdk-trace-base@1.13.0)
      '@effect-ts/otel-sdk-trace-node': 0.15.1(@effect-ts/core@0.60.5)(@opentelemetry/api@1.4.1)(@opentelemetry/core@1.13.0)(@opentelemetry/sdk-trace-base@1.13.0)(@opentelemetry/sdk-trace-node@1.13.0)
      '@js-temporal/polyfill': 0.4.4
      '@opentelemetry/api': 1.4.1
      '@opentelemetry/core': 1.13.0(@opentelemetry/api@1.4.1)
      '@opentelemetry/exporter-trace-otlp-grpc': 0.39.1(@opentelemetry/api@1.4.1)
      '@opentelemetry/resources': 1.13.0(@opentelemetry/api@1.4.1)
      '@opentelemetry/sdk-trace-base': 1.13.0(@opentelemetry/api@1.4.1)
      '@opentelemetry/sdk-trace-node': 1.13.0(@opentelemetry/api@1.4.1)
      '@opentelemetry/semantic-conventions': 1.13.0
      chokidar: 3.5.3
      hash-wasm: 4.9.0
      inflection: 2.0.1
      memfs: 3.5.3
      oo-ascii-tree: 1.84.0
      ts-pattern: 4.3.0
      type-fest: 3.13.1
    dev: false

  /@cspotcode/source-map-support@0.8.1:
    resolution: {integrity: sha512-IchNf6dN4tHoMFIn/7OE8LWZ19Y6q/67Bmf6vnGREv8RSbBVb9LPJxEcnwrcwX6ixSvaiGoomAUvu4YSxXrVgw==}
    engines: {node: '>=12'}
    dependencies:
      '@jridgewell/trace-mapping': 0.3.9
    dev: true

  /@effect-ts/core@0.60.5:
    resolution: {integrity: sha512-qi1WrtJA90XLMnj2hnUszW9Sx4dXP03ZJtCc5DiUBIOhF4Vw7plfb65/bdBySPoC9s7zy995TdUX1XBSxUkl5w==}
    dependencies:
      '@effect-ts/system': 0.57.5
    dev: false

  /@effect-ts/otel-exporter-trace-otlp-grpc@0.15.1(@effect-ts/core@0.60.5)(@opentelemetry/api@1.4.1)(@opentelemetry/core@1.13.0)(@opentelemetry/exporter-trace-otlp-grpc@0.39.1)(@opentelemetry/sdk-trace-base@1.13.0):
    resolution: {integrity: sha512-47gAg0O2pW5Jlo86jfzjdkwL5a7Bzb+Kj5WTmdu4CxYRfWn9ytKjuuYIfsNDW8neuhdKzn+P5wCddgEh0glYyQ==}
    peerDependencies:
      '@effect-ts/core': ^0.60.2
      '@opentelemetry/api': 1.4.1
      '@opentelemetry/core': 1.13.0
      '@opentelemetry/exporter-trace-otlp-grpc': 0.39.1
      '@opentelemetry/sdk-trace-base': 1.13.0
    dependencies:
      '@effect-ts/core': 0.60.5
      '@effect-ts/otel': 0.15.1(@effect-ts/core@0.60.5)(@opentelemetry/api@1.4.1)(@opentelemetry/core@1.13.0)(@opentelemetry/sdk-trace-base@1.13.0)
      '@opentelemetry/api': 1.4.1
      '@opentelemetry/core': 1.13.0(@opentelemetry/api@1.4.1)
      '@opentelemetry/exporter-trace-otlp-grpc': 0.39.1(@opentelemetry/api@1.4.1)
      '@opentelemetry/sdk-trace-base': 1.13.0(@opentelemetry/api@1.4.1)
    dev: false

  /@effect-ts/otel-sdk-trace-node@0.15.1(@effect-ts/core@0.60.5)(@opentelemetry/api@1.4.1)(@opentelemetry/core@1.13.0)(@opentelemetry/sdk-trace-base@1.13.0)(@opentelemetry/sdk-trace-node@1.13.0):
    resolution: {integrity: sha512-a2sF0ylmn8xOJs8fNeT/spJ1gUcsksAJCALxo9WOfuTCMtTwMVtVhCKEPEeQoL7wFqU+JgPkVdP91+FJ/Rkeow==}
    peerDependencies:
      '@effect-ts/core': ^0.60.2
      '@opentelemetry/api': 1.4.1
      '@opentelemetry/core': 1.13.0
      '@opentelemetry/sdk-trace-base': 1.13.0
      '@opentelemetry/sdk-trace-node': 1.13.0
    dependencies:
      '@effect-ts/core': 0.60.5
      '@effect-ts/otel': 0.15.1(@effect-ts/core@0.60.5)(@opentelemetry/api@1.4.1)(@opentelemetry/core@1.13.0)(@opentelemetry/sdk-trace-base@1.13.0)
      '@opentelemetry/api': 1.4.1
      '@opentelemetry/core': 1.13.0(@opentelemetry/api@1.4.1)
      '@opentelemetry/sdk-trace-base': 1.13.0(@opentelemetry/api@1.4.1)
      '@opentelemetry/sdk-trace-node': 1.13.0(@opentelemetry/api@1.4.1)
    dev: false

  /@effect-ts/otel@0.15.1(@effect-ts/core@0.60.5)(@opentelemetry/api@1.4.1)(@opentelemetry/core@1.13.0)(@opentelemetry/sdk-trace-base@1.13.0):
    resolution: {integrity: sha512-AmZJHl7t0+Peh7Yb2+hqn6r9+rd9/UfeA4AMV9h0YGTdOyouyFfD3wzWlxnAUzAQ4Lrod4kC7Noruret4EpqpA==}
    peerDependencies:
      '@effect-ts/core': ^0.60.2
      '@opentelemetry/api': 1.4.1
      '@opentelemetry/core': 1.13.0
      '@opentelemetry/sdk-trace-base': 1.13.0
    dependencies:
      '@effect-ts/core': 0.60.5
      '@opentelemetry/api': 1.4.1
      '@opentelemetry/core': 1.13.0(@opentelemetry/api@1.4.1)
      '@opentelemetry/sdk-trace-base': 1.13.0(@opentelemetry/api@1.4.1)
    dev: false

  /@effect-ts/system@0.57.5:
    resolution: {integrity: sha512-/crHGujo0xnuHIYNc1VgP0HGJGFSoSqq88JFXe6FmFyXPpWt8Xu39LyLg7rchsxfXFeEdA9CrIZvLV5eswXV5g==}
    dev: false

  /@esbuild-plugins/node-resolve@0.1.4(esbuild@0.18.13):
    resolution: {integrity: sha512-haFQ0qhxEpqtWWY0kx1Y5oE3sMyO1PcoSiWEPrAw6tm/ZOOLXjSs6Q+v1v9eyuVF0nNt50YEvrcrvENmyoMv5g==}
    peerDependencies:
      esbuild: '*'
    dependencies:
      '@types/resolve': 1.20.2
      debug: 4.3.4
      esbuild: 0.18.13
      escape-string-regexp: 4.0.0
      resolve: 1.22.2
    transitivePeerDependencies:
      - supports-color
    dev: false

  /@esbuild/android-arm64@0.16.4:
    resolution: {integrity: sha512-VPuTzXFm/m2fcGfN6CiwZTlLzxrKsWbPkG7ArRFpuxyaHUm/XFHQPD4xNwZT6uUmpIHhnSjcaCmcla8COzmZ5Q==}
    engines: {node: '>=12'}
    cpu: [arm64]
    os: [android]
    requiresBuild: true
    dev: false
    optional: true

  /@esbuild/android-arm64@0.18.13:
    resolution: {integrity: sha512-j7NhycJUoUAG5kAzGf4fPWfd17N6SM3o1X6MlXVqfHvs2buFraCJzos9vbeWjLxOyBKHyPOnuCuipbhvbYtTAg==}
    engines: {node: '>=12'}
    cpu: [arm64]
    os: [android]
    requiresBuild: true
    dev: false
    optional: true

  /@esbuild/android-arm@0.16.4:
    resolution: {integrity: sha512-rZzb7r22m20S1S7ufIc6DC6W659yxoOrl7sKP1nCYhuvUlnCFHVSbATG4keGUtV8rDz11sRRDbWkvQZpzPaHiw==}
    engines: {node: '>=12'}
    cpu: [arm]
    os: [android]
    requiresBuild: true
    dev: false
    optional: true

  /@esbuild/android-arm@0.18.13:
    resolution: {integrity: sha512-KwqFhxRFMKZINHzCqf8eKxE0XqWlAVPRxwy6rc7CbVFxzUWB2sA/s3hbMZeemPdhN3fKBkqOaFhTbS8xJXYIWQ==}
    engines: {node: '>=12'}
    cpu: [arm]
    os: [android]
    requiresBuild: true
    dev: false
    optional: true

  /@esbuild/android-x64@0.16.4:
    resolution: {integrity: sha512-MW+B2O++BkcOfMWmuHXB15/l1i7wXhJFqbJhp82IBOais8RBEQv2vQz/jHrDEHaY2X0QY7Wfw86SBL2PbVOr0g==}
    engines: {node: '>=12'}
    cpu: [x64]
    os: [android]
    requiresBuild: true
    dev: false
    optional: true

  /@esbuild/android-x64@0.18.13:
    resolution: {integrity: sha512-M2eZkRxR6WnWfVELHmv6MUoHbOqnzoTVSIxgtsyhm/NsgmL+uTmag/VVzdXvmahak1I6sOb1K/2movco5ikDJg==}
    engines: {node: '>=12'}
    cpu: [x64]
    os: [android]
    requiresBuild: true
    dev: false
    optional: true

  /@esbuild/darwin-arm64@0.16.4:
    resolution: {integrity: sha512-a28X1O//aOfxwJVZVs7ZfM8Tyih2Za4nKJrBwW5Wm4yKsnwBy9aiS/xwpxiiTRttw3EaTg4Srerhcm6z0bu9Wg==}
    engines: {node: '>=12'}
    cpu: [arm64]
    os: [darwin]
    requiresBuild: true
    dev: false
    optional: true

  /@esbuild/darwin-arm64@0.18.13:
    resolution: {integrity: sha512-f5goG30YgR1GU+fxtaBRdSW3SBG9pZW834Mmhxa6terzcboz7P2R0k4lDxlkP7NYRIIdBbWp+VgwQbmMH4yV7w==}
    engines: {node: '>=12'}
    cpu: [arm64]
    os: [darwin]
    requiresBuild: true
    dev: false
    optional: true

  /@esbuild/darwin-x64@0.16.4:
    resolution: {integrity: sha512-e3doCr6Ecfwd7VzlaQqEPrnbvvPjE9uoTpxG5pyLzr2rI2NMjDHmvY1E5EO81O/e9TUOLLkXA5m6T8lfjK9yAA==}
    engines: {node: '>=12'}
    cpu: [x64]
    os: [darwin]
    requiresBuild: true
    dev: false
    optional: true

  /@esbuild/darwin-x64@0.18.13:
    resolution: {integrity: sha512-RIrxoKH5Eo+yE5BtaAIMZaiKutPhZjw+j0OCh8WdvKEKJQteacq0myZvBDLU+hOzQOZWJeDnuQ2xgSScKf1Ovw==}
    engines: {node: '>=12'}
    cpu: [x64]
    os: [darwin]
    requiresBuild: true
    dev: false
    optional: true

  /@esbuild/freebsd-arm64@0.16.4:
    resolution: {integrity: sha512-Oup3G/QxBgvvqnXWrBed7xxkFNwAwJVHZcklWyQt7YCAL5bfUkaa6FVWnR78rNQiM8MqqLiT6ZTZSdUFuVIg1w==}
    engines: {node: '>=12'}
    cpu: [arm64]
    os: [freebsd]
    requiresBuild: true
    dev: false
    optional: true

  /@esbuild/freebsd-arm64@0.18.13:
    resolution: {integrity: sha512-AfRPhHWmj9jGyLgW/2FkYERKmYR+IjYxf2rtSLmhOrPGFh0KCETFzSjx/JX/HJnvIqHt/DRQD/KAaVsUKoI3Xg==}
    engines: {node: '>=12'}
    cpu: [arm64]
    os: [freebsd]
    requiresBuild: true
    dev: false
    optional: true

  /@esbuild/freebsd-x64@0.16.4:
    resolution: {integrity: sha512-vAP+eYOxlN/Bpo/TZmzEQapNS8W1njECrqkTpNgvXskkkJC2AwOXwZWai/Kc2vEFZUXQttx6UJbj9grqjD/+9Q==}
    engines: {node: '>=12'}
    cpu: [x64]
    os: [freebsd]
    requiresBuild: true
    dev: false
    optional: true

  /@esbuild/freebsd-x64@0.18.13:
    resolution: {integrity: sha512-pGzWWZJBInhIgdEwzn8VHUBang8UvFKsvjDkeJ2oyY5gZtAM6BaxK0QLCuZY+qoj/nx/lIaItH425rm/hloETA==}
    engines: {node: '>=12'}
    cpu: [x64]
    os: [freebsd]
    requiresBuild: true
    dev: false
    optional: true

  /@esbuild/linux-arm64@0.16.4:
    resolution: {integrity: sha512-2zXoBhv4r5pZiyjBKrOdFP4CXOChxXiYD50LRUU+65DkdS5niPFHbboKZd/c81l0ezpw7AQnHeoCy5hFrzzs4g==}
    engines: {node: '>=12'}
    cpu: [arm64]
    os: [linux]
    requiresBuild: true
    dev: false
    optional: true

  /@esbuild/linux-arm64@0.18.13:
    resolution: {integrity: sha512-hCzZbVJEHV7QM77fHPv2qgBcWxgglGFGCxk6KfQx6PsVIdi1u09X7IvgE9QKqm38OpkzaAkPnnPqwRsltvLkIQ==}
    engines: {node: '>=12'}
    cpu: [arm64]
    os: [linux]
    requiresBuild: true
    dev: false
    optional: true

  /@esbuild/linux-arm@0.16.4:
    resolution: {integrity: sha512-A47ZmtpIPyERxkSvIv+zLd6kNIOtJH03XA0Hy7jaceRDdQaQVGSDt4mZqpWqJYgDk9rg96aglbF6kCRvPGDSUA==}
    engines: {node: '>=12'}
    cpu: [arm]
    os: [linux]
    requiresBuild: true
    dev: false
    optional: true

  /@esbuild/linux-arm@0.18.13:
    resolution: {integrity: sha512-4iMxLRMCxGyk7lEvkkvrxw4aJeC93YIIrfbBlUJ062kilUUnAiMb81eEkVvCVoh3ON283ans7+OQkuy1uHW+Hw==}
    engines: {node: '>=12'}
    cpu: [arm]
    os: [linux]
    requiresBuild: true
    dev: false
    optional: true

  /@esbuild/linux-ia32@0.16.4:
    resolution: {integrity: sha512-uxdSrpe9wFhz4yBwt2kl2TxS/NWEINYBUFIxQtaEVtglm1eECvsj1vEKI0KX2k2wCe17zDdQ3v+jVxfwVfvvjw==}
    engines: {node: '>=12'}
    cpu: [ia32]
    os: [linux]
    requiresBuild: true
    dev: false
    optional: true

  /@esbuild/linux-ia32@0.18.13:
    resolution: {integrity: sha512-I3OKGbynl3AAIO6onXNrup/ttToE6Rv2XYfFgLK/wnr2J+1g+7k4asLrE+n7VMhaqX+BUnyWkCu27rl+62Adug==}
    engines: {node: '>=12'}
    cpu: [ia32]
    os: [linux]
    requiresBuild: true
    dev: false
    optional: true

  /@esbuild/linux-loong64@0.16.4:
    resolution: {integrity: sha512-peDrrUuxbZ9Jw+DwLCh/9xmZAk0p0K1iY5d2IcwmnN+B87xw7kujOkig6ZRcZqgrXgeRGurRHn0ENMAjjD5DEg==}
    engines: {node: '>=12'}
    cpu: [loong64]
    os: [linux]
    requiresBuild: true
    dev: false
    optional: true

  /@esbuild/linux-loong64@0.18.13:
    resolution: {integrity: sha512-8pcKDApAsKc6WW51ZEVidSGwGbebYw2qKnO1VyD8xd6JN0RN6EUXfhXmDk9Vc4/U3Y4AoFTexQewQDJGsBXBpg==}
    engines: {node: '>=12'}
    cpu: [loong64]
    os: [linux]
    requiresBuild: true
    dev: false
    optional: true

  /@esbuild/linux-mips64el@0.16.4:
    resolution: {integrity: sha512-sD9EEUoGtVhFjjsauWjflZklTNr57KdQ6xfloO4yH1u7vNQlOfAlhEzbyBKfgbJlW7rwXYBdl5/NcZ+Mg2XhQA==}
    engines: {node: '>=12'}
    cpu: [mips64el]
    os: [linux]
    requiresBuild: true
    dev: false
    optional: true

  /@esbuild/linux-mips64el@0.18.13:
    resolution: {integrity: sha512-6GU+J1PLiVqWx8yoCK4Z0GnfKyCGIH5L2KQipxOtbNPBs+qNDcMJr9euxnyJ6FkRPyMwaSkjejzPSISD9hb+gg==}
    engines: {node: '>=12'}
    cpu: [mips64el]
    os: [linux]
    requiresBuild: true
    dev: false
    optional: true

  /@esbuild/linux-ppc64@0.16.4:
    resolution: {integrity: sha512-X1HSqHUX9D+d0l6/nIh4ZZJ94eQky8d8z6yxAptpZE3FxCWYWvTDd9X9ST84MGZEJx04VYUD/AGgciddwO0b8g==}
    engines: {node: '>=12'}
    cpu: [ppc64]
    os: [linux]
    requiresBuild: true
    dev: false
    optional: true

  /@esbuild/linux-ppc64@0.18.13:
    resolution: {integrity: sha512-pfn/OGZ8tyR8YCV7MlLl5hAit2cmS+j/ZZg9DdH0uxdCoJpV7+5DbuXrR+es4ayRVKIcfS9TTMCs60vqQDmh+w==}
    engines: {node: '>=12'}
    cpu: [ppc64]
    os: [linux]
    requiresBuild: true
    dev: false
    optional: true

  /@esbuild/linux-riscv64@0.16.4:
    resolution: {integrity: sha512-97ANpzyNp0GTXCt6SRdIx1ngwncpkV/z453ZuxbnBROCJ5p/55UjhbaG23UdHj88fGWLKPFtMoU4CBacz4j9FA==}
    engines: {node: '>=12'}
    cpu: [riscv64]
    os: [linux]
    requiresBuild: true
    dev: false
    optional: true

  /@esbuild/linux-riscv64@0.18.13:
    resolution: {integrity: sha512-aIbhU3LPg0lOSCfVeGHbmGYIqOtW6+yzO+Nfv57YblEK01oj0mFMtvDJlOaeAZ6z0FZ9D13oahi5aIl9JFphGg==}
    engines: {node: '>=12'}
    cpu: [riscv64]
    os: [linux]
    requiresBuild: true
    dev: false
    optional: true

  /@esbuild/linux-s390x@0.16.4:
    resolution: {integrity: sha512-pUvPQLPmbEeJRPjP0DYTC1vjHyhrnCklQmCGYbipkep+oyfTn7GTBJXoPodR7ZS5upmEyc8lzAkn2o29wD786A==}
    engines: {node: '>=12'}
    cpu: [s390x]
    os: [linux]
    requiresBuild: true
    dev: false
    optional: true

  /@esbuild/linux-s390x@0.18.13:
    resolution: {integrity: sha512-Pct1QwF2sp+5LVi4Iu5Y+6JsGaV2Z2vm4O9Dd7XZ5tKYxEHjFtb140fiMcl5HM1iuv6xXO8O1Vrb1iJxHlv8UA==}
    engines: {node: '>=12'}
    cpu: [s390x]
    os: [linux]
    requiresBuild: true
    dev: false
    optional: true

  /@esbuild/linux-x64@0.16.4:
    resolution: {integrity: sha512-N55Q0mJs3Sl8+utPRPBrL6NLYZKBCLLx0bme/+RbjvMforTGGzFvsRl4xLTZMUBFC1poDzBEPTEu5nxizQ9Nlw==}
    engines: {node: '>=12'}
    cpu: [x64]
    os: [linux]
    requiresBuild: true
    dev: false
    optional: true

  /@esbuild/linux-x64@0.18.13:
    resolution: {integrity: sha512-zTrIP0KzYP7O0+3ZnmzvUKgGtUvf4+piY8PIO3V8/GfmVd3ZyHJGz7Ht0np3P1wz+I8qJ4rjwJKqqEAbIEPngA==}
    engines: {node: '>=12'}
    cpu: [x64]
    os: [linux]
    requiresBuild: true
    dev: false
    optional: true

  /@esbuild/netbsd-x64@0.16.4:
    resolution: {integrity: sha512-LHSJLit8jCObEQNYkgsDYBh2JrJT53oJO2HVdkSYLa6+zuLJh0lAr06brXIkljrlI+N7NNW1IAXGn/6IZPi3YQ==}
    engines: {node: '>=12'}
    cpu: [x64]
    os: [netbsd]
    requiresBuild: true
    dev: false
    optional: true

  /@esbuild/netbsd-x64@0.18.13:
    resolution: {integrity: sha512-I6zs10TZeaHDYoGxENuksxE1sxqZpCp+agYeW039yqFwh3MgVvdmXL5NMveImOC6AtpLvE4xG5ujVic4NWFIDQ==}
    engines: {node: '>=12'}
    cpu: [x64]
    os: [netbsd]
    requiresBuild: true
    dev: false
    optional: true

  /@esbuild/openbsd-x64@0.16.4:
    resolution: {integrity: sha512-nLgdc6tWEhcCFg/WVFaUxHcPK3AP/bh+KEwKtl69Ay5IBqUwKDaq/6Xk0E+fh/FGjnLwqFSsarsbPHeKM8t8Sw==}
    engines: {node: '>=12'}
    cpu: [x64]
    os: [openbsd]
    requiresBuild: true
    dev: false
    optional: true

  /@esbuild/openbsd-x64@0.18.13:
    resolution: {integrity: sha512-W5C5nczhrt1y1xPG5bV+0M12p2vetOGlvs43LH8SopQ3z2AseIROu09VgRqydx5qFN7y9qCbpgHLx0kb0TcW7g==}
    engines: {node: '>=12'}
    cpu: [x64]
    os: [openbsd]
    requiresBuild: true
    dev: false
    optional: true

  /@esbuild/sunos-x64@0.16.4:
    resolution: {integrity: sha512-08SluG24GjPO3tXKk95/85n9kpyZtXCVwURR2i4myhrOfi3jspClV0xQQ0W0PYWHioJj+LejFMt41q+PG3mlAQ==}
    engines: {node: '>=12'}
    cpu: [x64]
    os: [sunos]
    requiresBuild: true
    dev: false
    optional: true

  /@esbuild/sunos-x64@0.18.13:
    resolution: {integrity: sha512-X/xzuw4Hzpo/yq3YsfBbIsipNgmsm8mE/QeWbdGdTTeZ77fjxI2K0KP3AlhZ6gU3zKTw1bKoZTuKLnqcJ537qw==}
    engines: {node: '>=12'}
    cpu: [x64]
    os: [sunos]
    requiresBuild: true
    dev: false
    optional: true

  /@esbuild/win32-arm64@0.16.4:
    resolution: {integrity: sha512-yYiRDQcqLYQSvNQcBKN7XogbrSvBE45FEQdH8fuXPl7cngzkCvpsG2H9Uey39IjQ6gqqc+Q4VXYHsQcKW0OMjQ==}
    engines: {node: '>=12'}
    cpu: [arm64]
    os: [win32]
    requiresBuild: true
    dev: false
    optional: true

  /@esbuild/win32-arm64@0.18.13:
    resolution: {integrity: sha512-4CGYdRQT/ILd+yLLE5i4VApMPfGE0RPc/wFQhlluDQCK09+b4JDbxzzjpgQqTPrdnP7r5KUtGVGZYclYiPuHrw==}
    engines: {node: '>=12'}
    cpu: [arm64]
    os: [win32]
    requiresBuild: true
    dev: false
    optional: true

  /@esbuild/win32-ia32@0.16.4:
    resolution: {integrity: sha512-5rabnGIqexekYkh9zXG5waotq8mrdlRoBqAktjx2W3kb0zsI83mdCwrcAeKYirnUaTGztR5TxXcXmQrEzny83w==}
    engines: {node: '>=12'}
    cpu: [ia32]
    os: [win32]
    requiresBuild: true
    dev: false
    optional: true

  /@esbuild/win32-ia32@0.18.13:
    resolution: {integrity: sha512-D+wKZaRhQI+MUGMH+DbEr4owC2D7XnF+uyGiZk38QbgzLcofFqIOwFs7ELmIeU45CQgfHNy9Q+LKW3cE8g37Kg==}
    engines: {node: '>=12'}
    cpu: [ia32]
    os: [win32]
    requiresBuild: true
    dev: false
    optional: true

  /@esbuild/win32-x64@0.16.4:
    resolution: {integrity: sha512-sN/I8FMPtmtT2Yw+Dly8Ur5vQ5a/RmC8hW7jO9PtPSQUPkowxWpcUZnqOggU7VwyT3Xkj6vcXWd3V/qTXwultQ==}
    engines: {node: '>=12'}
    cpu: [x64]
    os: [win32]
    requiresBuild: true
    dev: false
    optional: true

  /@esbuild/win32-x64@0.18.13:
    resolution: {integrity: sha512-iVl6lehAfJS+VmpF3exKpNQ8b0eucf5VWfzR8S7xFve64NBNz2jPUgx1X93/kfnkfgP737O+i1k54SVQS7uVZA==}
    engines: {node: '>=12'}
    cpu: [x64]
    os: [win32]
    requiresBuild: true
    dev: false
    optional: true

  /@eslint-community/eslint-utils@4.4.0(eslint@8.54.0):
    resolution: {integrity: sha512-1/sA4dwrzBAyeUoQ6oxahHKmrZvsnLCg4RfxW3ZFGGmQkSNQPFNLV9CUEFQP1x9EYXHTo5p6xdhZM1Ne9p/AfA==}
    engines: {node: ^12.22.0 || ^14.17.0 || >=16.0.0}
    peerDependencies:
      eslint: ^6.0.0 || ^7.0.0 || >=8.0.0
    dependencies:
      eslint: 8.54.0
      eslint-visitor-keys: 3.4.2

  /@eslint-community/regexpp@4.6.2:
    resolution: {integrity: sha512-pPTNuaAG3QMH+buKyBIGJs3g/S5y0caxw0ygM3YyE6yJFySwiGGSzA+mM3KJ8QQvzeLh3blwgSonkFjgQdxzMw==}
    engines: {node: ^12.0.0 || ^14.0.0 || >=16.0.0}

  /@eslint/eslintrc@2.1.3:
    resolution: {integrity: sha512-yZzuIG+jnVu6hNSzFEN07e8BxF3uAzYtQb6uDkaYZLo6oYZDCq454c5kB8zxnzfCYyP4MIuyBn10L0DqwujTmA==}
    engines: {node: ^12.22.0 || ^14.17.0 || >=16.0.0}
    dependencies:
      ajv: 6.12.6
      debug: 4.3.4
      espree: 9.6.1
      globals: 13.20.0
      ignore: 5.2.4
      import-fresh: 3.3.0
      js-yaml: 4.1.0
      minimatch: 3.1.2
      strip-json-comments: 3.1.1
    transitivePeerDependencies:
      - supports-color

  /@eslint/js@8.54.0:
    resolution: {integrity: sha512-ut5V+D+fOoWPgGGNj83GGjnntO39xDy6DWxO0wb7Jp3DcMX0TfIqdzHF85VTQkerdyGmuuMD9AKAo5KiNlf/AQ==}
    engines: {node: ^12.22.0 || ^14.17.0 || >=16.0.0}

  /@fal-works/esbuild-plugin-global-externals@2.1.2:
    resolution: {integrity: sha512-cEee/Z+I12mZcFJshKcCqC8tuX5hG3s+d+9nZ3LabqKF1vKdF41B92pJVCBggjAGORAeOzyyDDKrZwIkLffeOQ==}
    dev: false

  /@fastify/busboy@2.0.0:
    resolution: {integrity: sha512-JUFJad5lv7jxj926GPgymrWQxxjPYuJNiNjNMzqT+HiuP6Vl3dk5xzG+8sTX96np0ZAluvaMzPsjhHZ5rNuNQQ==}
    engines: {node: '>=14'}
    dev: false

  /@floating-ui/core@1.3.1:
    resolution: {integrity: sha512-Bu+AMaXNjrpjh41znzHqaz3r2Nr8hHuHZT6V2LBKMhyMl0FgKA62PNYbqnfgmzOhoWZj70Zecisbo4H1rotP5g==}
    dev: false

  /@floating-ui/dom@1.4.5:
    resolution: {integrity: sha512-96KnRWkRnuBSSFbj0sFGwwOUd8EkiecINVl0O9wiZlZ64EkpyAOG3Xc2vKKNJmru0Z7RqWNymA+6b8OZqjgyyw==}
    dependencies:
      '@floating-ui/core': 1.3.1
    dev: false

  /@floating-ui/react-dom@1.3.0(react-dom@18.2.0)(react@18.2.0):
    resolution: {integrity: sha512-htwHm67Ji5E/pROEAr7f8IKFShuiCKHwUC/UY4vC3I5jiSvGFAYnSYiZO5MlGmads+QqvUkR9ANHEguGrDv72g==}
    peerDependencies:
      react: '>=16.8.0'
      react-dom: '>=16.8.0'
    dependencies:
      '@floating-ui/dom': 1.4.5
      react: 18.2.0
      react-dom: 18.2.0(react@18.2.0)
    dev: false

  /@floating-ui/react-dom@2.0.1(react-dom@18.2.0)(react@18.2.0):
    resolution: {integrity: sha512-rZtAmSht4Lry6gdhAJDrCp/6rKN7++JnL1/Anbr/DdeyYXQPxvg/ivrbYvJulbRf4vL8b212suwMM2lxbv+RQA==}
    peerDependencies:
      react: '>=16.8.0'
      react-dom: '>=16.8.0'
    dependencies:
      '@floating-ui/dom': 1.4.5
      react: 18.2.0
      react-dom: 18.2.0(react@18.2.0)
    dev: false

  /@floating-ui/react@0.19.2(react-dom@18.2.0)(react@18.2.0):
    resolution: {integrity: sha512-JyNk4A0Ezirq8FlXECvRtQOX/iBe5Ize0W/pLkrZjfHW9GUV7Xnq6zm6fyZuQzaHHqEnVizmvlA96e1/CkZv+w==}
    peerDependencies:
      react: '>=16.8.0'
      react-dom: '>=16.8.0'
    dependencies:
      '@floating-ui/react-dom': 1.3.0(react-dom@18.2.0)(react@18.2.0)
      aria-hidden: 1.2.3
      react: 18.2.0
      react-dom: 18.2.0(react@18.2.0)
      tabbable: 6.2.0
    dev: false

  /@grpc/grpc-js@1.8.18:
    resolution: {integrity: sha512-2uWPtxhsXmVgd8WzDhfamSjHpZDXfMjMDciY6VRTq4Sn7rFzazyf0LLDa0oav+61UHIoEZb4KKaAV6S7NuJFbQ==}
    engines: {node: ^8.13.0 || >=10.10.0}
    dependencies:
      '@grpc/proto-loader': 0.7.8
      '@types/node': 20.9.3
    dev: false

  /@grpc/proto-loader@0.7.8:
    resolution: {integrity: sha512-GU12e2c8dmdXb7XUlOgYWZ2o2i+z9/VeACkxTA/zzAe2IjclC5PnVL0lpgjhrqfpDYHzM8B1TF6pqWegMYAzlA==}
    engines: {node: '>=6'}
    hasBin: true
    dependencies:
      '@types/long': 4.0.2
      lodash.camelcase: 4.3.0
      long: 4.0.0
      protobufjs: 7.2.4
      yargs: 17.7.2
    dev: false

  /@headlessui/react@1.7.17(react-dom@18.2.0)(react@18.2.0):
    resolution: {integrity: sha512-4am+tzvkqDSSgiwrsEpGWqgGo9dz8qU5M3znCkC4PgkpY4HcCZzEDEvozltGGGHIKl9jbXbZPSH5TWn4sWJdow==}
    engines: {node: '>=10'}
    peerDependencies:
      react: ^16 || ^17 || ^18
      react-dom: ^16 || ^17 || ^18
    dependencies:
      client-only: 0.0.1
      react: 18.2.0
      react-dom: 18.2.0(react@18.2.0)
    dev: false

  /@headlessui/tailwindcss@0.1.3(tailwindcss@3.3.5):
    resolution: {integrity: sha512-3aMdDyYZx9A15euRehpppSyQnb2gIw2s/Uccn2ELIoLQ9oDy0+9oRygNWNjXCD5Dt+w1pxo7C+XoiYvGcqA4Kg==}
    engines: {node: '>=10'}
    peerDependencies:
      tailwindcss: ^3.0
    dependencies:
      tailwindcss: 3.3.5
    dev: false

  /@headlessui/tailwindcss@0.2.0(tailwindcss@3.3.5):
    resolution: {integrity: sha512-fpL830Fln1SykOCboExsWr3JIVeQKieLJ3XytLe/tt1A0XzqUthOftDmjcCYLW62w7mQI7wXcoPXr3tZ9QfGxw==}
    engines: {node: '>=10'}
    peerDependencies:
      tailwindcss: ^3.0
    dependencies:
      tailwindcss: 3.3.5
    dev: true

  /@heroicons/react@2.0.18(react@18.2.0):
    resolution: {integrity: sha512-7TyMjRrZZMBPa+/5Y8lN0iyvUU/01PeMGX2+RE7cQWpEUIcb4QotzUObFkJDejj/HUH4qjP/eQ0gzzKs2f+6Yw==}
    peerDependencies:
      react: '>= 16'
    dependencies:
      react: 18.2.0
    dev: false

  /@hookform/resolvers@3.3.2(react-hook-form@7.48.2):
    resolution: {integrity: sha512-Tw+GGPnBp+5DOsSg4ek3LCPgkBOuOgS5DsDV7qsWNH9LZc433kgsWICjlsh2J9p04H2K66hsXPPb9qn9ILdUtA==}
    peerDependencies:
      react-hook-form: ^7.0.0
    dependencies:
      react-hook-form: 7.48.2(react@18.2.0)
    dev: false

  /@humanwhocodes/config-array@0.11.13:
    resolution: {integrity: sha512-JSBDMiDKSzQVngfRjOdFXgFfklaXI4K9nLF49Auh21lmBWRLIK3+xTErTWD4KU54pb6coM6ESE7Awz/FNU3zgQ==}
    engines: {node: '>=10.10.0'}
    dependencies:
      '@humanwhocodes/object-schema': 2.0.1
      debug: 4.3.4
      minimatch: 3.1.2
    transitivePeerDependencies:
      - supports-color

  /@humanwhocodes/module-importer@1.0.1:
    resolution: {integrity: sha512-bxveV4V8v5Yb4ncFTT3rPSgZBOpCkjfK0y4oVVVJwIuDVBRMDXrPyXRL988i5ap9m9bnyEEjWfm5WkBmtffLfA==}
    engines: {node: '>=12.22'}

  /@humanwhocodes/object-schema@2.0.1:
    resolution: {integrity: sha512-dvuCeX5fC9dXgJn9t+X5atfmgQAzUOWqS1254Gh0m6i8wKd10ebXkfNKiRK+1GWi/yTvvLDHpoxLr0xxxeslWw==}

  /@ioredis/commands@1.2.0:
    resolution: {integrity: sha512-Sx1pU8EM64o2BrqNpEO1CNLtKQwyhuXuqyfH7oGKCk+1a33d2r5saW8zNwm3j6BTExtjrv2BxTgzzkMwts6vGg==}
    dev: false

  /@isaacs/cliui@8.0.2:
    resolution: {integrity: sha512-O8jcjabXaleOG9DQ0+ARXWZBTfnP4WNAqzuiJK7ll44AmxGKv/J2M4TPjxjY3znBCfvBXFzucm1twdyFybFqEA==}
    engines: {node: '>=12'}
    dependencies:
      string-width: 5.1.2
      string-width-cjs: /string-width@4.2.3
      strip-ansi: 7.1.0
      strip-ansi-cjs: /strip-ansi@6.0.1
      wrap-ansi: 8.1.0
      wrap-ansi-cjs: /wrap-ansi@7.0.0
    dev: false

  /@istanbuljs/load-nyc-config@1.1.0:
    resolution: {integrity: sha512-VjeHSlIzpv/NyD3N0YuHfXOPDIixcA1q2ZV98wsMqcYlPmv2n3Yb2lYP9XMElnaFVXg5A7YLTeLu6V84uQDjmQ==}
    engines: {node: '>=8'}
    dependencies:
      camelcase: 5.3.1
      find-up: 4.1.0
      get-package-type: 0.1.0
      js-yaml: 3.14.1
      resolve-from: 5.0.0
    dev: true

  /@istanbuljs/schema@0.1.3:
    resolution: {integrity: sha512-ZXRY4jNvVgSVQ8DL3LTcakaAtXwTVUxE81hslsyD2AtoXW/wVob10HkOJ1X/pAlcI7D+2YoZKg5do8G/w6RYgA==}
    engines: {node: '>=8'}
    dev: true

  /@jest/console@29.7.0:
    resolution: {integrity: sha512-5Ni4CU7XHQi32IJ398EEP4RrB8eV09sXP2ROqD4bksHrnTree52PsxvX8tpL8LvTZ3pFzXyPbNQReSN41CAhOg==}
    engines: {node: ^14.15.0 || ^16.10.0 || >=18.0.0}
    dependencies:
      '@jest/types': 29.6.3
      '@types/node': 20.9.3
      chalk: 4.1.2
      jest-message-util: 29.7.0
      jest-util: 29.7.0
      slash: 3.0.0
    dev: true

  /@jest/core@29.7.0:
    resolution: {integrity: sha512-n7aeXWKMnGtDA48y8TLWJPJmLmmZ642Ceo78cYWEpiD7FzDgmNDV/GCVRorPABdXLJZ/9wzzgZAlHjXjxDHGsg==}
    engines: {node: ^14.15.0 || ^16.10.0 || >=18.0.0}
    peerDependencies:
      node-notifier: ^8.0.1 || ^9.0.0 || ^10.0.0
    peerDependenciesMeta:
      node-notifier:
        optional: true
    dependencies:
      '@jest/console': 29.7.0
      '@jest/reporters': 29.7.0
      '@jest/test-result': 29.7.0
      '@jest/transform': 29.7.0
      '@jest/types': 29.6.3
      '@types/node': 20.9.3
      ansi-escapes: 4.3.2
      chalk: 4.1.2
      ci-info: 3.8.0
      exit: 0.1.2
      graceful-fs: 4.2.11
      jest-changed-files: 29.7.0
      jest-config: 29.7.0(@types/node@20.9.3)
      jest-haste-map: 29.7.0
      jest-message-util: 29.7.0
      jest-regex-util: 29.6.3
      jest-resolve: 29.7.0
      jest-resolve-dependencies: 29.7.0
      jest-runner: 29.7.0
      jest-runtime: 29.7.0
      jest-snapshot: 29.7.0
      jest-util: 29.7.0
      jest-validate: 29.7.0
      jest-watcher: 29.7.0
      micromatch: 4.0.5
      pretty-format: 29.7.0
      slash: 3.0.0
      strip-ansi: 6.0.1
    transitivePeerDependencies:
      - babel-plugin-macros
      - supports-color
      - ts-node
    dev: true

  /@jest/environment@29.7.0:
    resolution: {integrity: sha512-aQIfHDq33ExsN4jP1NWGXhxgQ/wixs60gDiKO+XVMd8Mn0NWPWgc34ZQDTb2jKaUWQ7MuwoitXAsN2XVXNMpAw==}
    engines: {node: ^14.15.0 || ^16.10.0 || >=18.0.0}
    dependencies:
      '@jest/fake-timers': 29.7.0
      '@jest/types': 29.6.3
      '@types/node': 20.9.3
      jest-mock: 29.7.0
    dev: true

  /@jest/expect-utils@29.7.0:
    resolution: {integrity: sha512-GlsNBWiFQFCVi9QVSx7f5AgMeLxe9YCCs5PuP2O2LdjDAA8Jh9eX7lA1Jq/xdXw3Wb3hyvlFNfZIfcRetSzYcA==}
    engines: {node: ^14.15.0 || ^16.10.0 || >=18.0.0}
    dependencies:
      jest-get-type: 29.6.3
    dev: true

  /@jest/expect@29.7.0:
    resolution: {integrity: sha512-8uMeAMycttpva3P1lBHB8VciS9V0XAr3GymPpipdyQXbBcuhkLQOSe8E/p92RyAdToS6ZD1tFkX+CkhoECE0dQ==}
    engines: {node: ^14.15.0 || ^16.10.0 || >=18.0.0}
    dependencies:
      expect: 29.7.0
      jest-snapshot: 29.7.0
    transitivePeerDependencies:
      - supports-color
    dev: true

  /@jest/fake-timers@29.7.0:
    resolution: {integrity: sha512-q4DH1Ha4TTFPdxLsqDXK1d3+ioSL7yL5oCMJZgDYm6i+6CygW5E5xVr/D1HdsGxjt1ZWSfUAs9OxSB/BNelWrQ==}
    engines: {node: ^14.15.0 || ^16.10.0 || >=18.0.0}
    dependencies:
      '@jest/types': 29.6.3
      '@sinonjs/fake-timers': 10.3.0
      '@types/node': 20.9.3
      jest-message-util: 29.7.0
      jest-mock: 29.7.0
      jest-util: 29.7.0
    dev: true

  /@jest/globals@29.7.0:
    resolution: {integrity: sha512-mpiz3dutLbkW2MNFubUGUEVLkTGiqW6yLVTA+JbP6fI6J5iL9Y0Nlg8k95pcF8ctKwCS7WVxteBs29hhfAotzQ==}
    engines: {node: ^14.15.0 || ^16.10.0 || >=18.0.0}
    dependencies:
      '@jest/environment': 29.7.0
      '@jest/expect': 29.7.0
      '@jest/types': 29.6.3
      jest-mock: 29.7.0
    transitivePeerDependencies:
      - supports-color
    dev: true

  /@jest/reporters@29.7.0:
    resolution: {integrity: sha512-DApq0KJbJOEzAFYjHADNNxAE3KbhxQB1y5Kplb5Waqw6zVbuWatSnMjE5gs8FUgEPmNsnZA3NCWl9NG0ia04Pg==}
    engines: {node: ^14.15.0 || ^16.10.0 || >=18.0.0}
    peerDependencies:
      node-notifier: ^8.0.1 || ^9.0.0 || ^10.0.0
    peerDependenciesMeta:
      node-notifier:
        optional: true
    dependencies:
      '@bcoe/v8-coverage': 0.2.3
      '@jest/console': 29.7.0
      '@jest/test-result': 29.7.0
      '@jest/transform': 29.7.0
      '@jest/types': 29.6.3
      '@jridgewell/trace-mapping': 0.3.18
      '@types/node': 20.9.3
      chalk: 4.1.2
      collect-v8-coverage: 1.0.2
      exit: 0.1.2
      glob: 7.2.3
      graceful-fs: 4.2.11
      istanbul-lib-coverage: 3.2.0
      istanbul-lib-instrument: 6.0.0
      istanbul-lib-report: 3.0.1
      istanbul-lib-source-maps: 4.0.1
      istanbul-reports: 3.1.6
      jest-message-util: 29.7.0
      jest-util: 29.7.0
      jest-worker: 29.7.0
      slash: 3.0.0
      string-length: 4.0.2
      strip-ansi: 6.0.1
      v8-to-istanbul: 9.1.0
    transitivePeerDependencies:
      - supports-color
    dev: true

  /@jest/schemas@29.6.3:
    resolution: {integrity: sha512-mo5j5X+jIZmJQveBKeS/clAueipV7KgiX1vMgCxam1RNYiqE1w62n0/tJJnHtjW8ZHcQco5gY85jA3mi0L+nSA==}
    engines: {node: ^14.15.0 || ^16.10.0 || >=18.0.0}
    dependencies:
      '@sinclair/typebox': 0.27.8
    dev: true

  /@jest/source-map@29.6.3:
    resolution: {integrity: sha512-MHjT95QuipcPrpLM+8JMSzFx6eHp5Bm+4XeFDJlwsvVBjmKNiIAvasGK2fxz2WbGRlnvqehFbh07MMa7n3YJnw==}
    engines: {node: ^14.15.0 || ^16.10.0 || >=18.0.0}
    dependencies:
      '@jridgewell/trace-mapping': 0.3.18
      callsites: 3.1.0
      graceful-fs: 4.2.11
    dev: true

  /@jest/test-result@29.7.0:
    resolution: {integrity: sha512-Fdx+tv6x1zlkJPcWXmMDAG2HBnaR9XPSd5aDWQVsfrZmLVT3lU1cwyxLgRmXR9yrq4NBoEm9BMsfgFzTQAbJYA==}
    engines: {node: ^14.15.0 || ^16.10.0 || >=18.0.0}
    dependencies:
      '@jest/console': 29.7.0
      '@jest/types': 29.6.3
      '@types/istanbul-lib-coverage': 2.0.4
      collect-v8-coverage: 1.0.2
    dev: true

  /@jest/test-sequencer@29.7.0:
    resolution: {integrity: sha512-GQwJ5WZVrKnOJuiYiAF52UNUJXgTZx1NHjFSEB0qEMmSZKAkdMoIzw/Cj6x6NF4AvV23AUqDpFzQkN/eYCYTxw==}
    engines: {node: ^14.15.0 || ^16.10.0 || >=18.0.0}
    dependencies:
      '@jest/test-result': 29.7.0
      graceful-fs: 4.2.11
      jest-haste-map: 29.7.0
      slash: 3.0.0
    dev: true

  /@jest/transform@29.7.0:
    resolution: {integrity: sha512-ok/BTPFzFKVMwO5eOHRrvnBVHdRy9IrsrW1GpMaQ9MCnilNLXQKmAX8s1YXDFaai9xJpac2ySzV0YeRRECr2Vw==}
    engines: {node: ^14.15.0 || ^16.10.0 || >=18.0.0}
    dependencies:
      '@babel/core': 7.22.15
      '@jest/types': 29.6.3
      '@jridgewell/trace-mapping': 0.3.18
      babel-plugin-istanbul: 6.1.1
      chalk: 4.1.2
      convert-source-map: 2.0.0
      fast-json-stable-stringify: 2.1.0
      graceful-fs: 4.2.11
      jest-haste-map: 29.7.0
      jest-regex-util: 29.6.3
      jest-util: 29.7.0
      micromatch: 4.0.5
      pirates: 4.0.6
      slash: 3.0.0
      write-file-atomic: 4.0.2
    transitivePeerDependencies:
      - supports-color
    dev: true

  /@jest/types@29.6.3:
    resolution: {integrity: sha512-u3UPsIilWKOM3F9CXtrG8LEJmNxwoCQC/XVj4IKYXvvpx7QIi/Kg1LI5uDmDpKlac62NUtX7eLjRh+jVZcLOzw==}
    engines: {node: ^14.15.0 || ^16.10.0 || >=18.0.0}
    dependencies:
      '@jest/schemas': 29.6.3
      '@types/istanbul-lib-coverage': 2.0.4
      '@types/istanbul-reports': 3.0.1
      '@types/node': 20.9.3
      '@types/yargs': 17.0.24
      chalk: 4.1.2
    dev: true

  /@jridgewell/gen-mapping@0.3.3:
    resolution: {integrity: sha512-HLhSWOLRi875zjjMG/r+Nv0oCW8umGb0BgEhyX3dDX3egwZtB8PqLnjz3yedt8R5StBrzcg4aBpnh8UA9D1BoQ==}
    engines: {node: '>=6.0.0'}
    dependencies:
      '@jridgewell/set-array': 1.1.2
      '@jridgewell/sourcemap-codec': 1.4.15
      '@jridgewell/trace-mapping': 0.3.18

  /@jridgewell/resolve-uri@3.1.0:
    resolution: {integrity: sha512-F2msla3tad+Mfht5cJq7LSXcdudKTWCVYUgw6pLFOOHSTtZlj6SWNYAp+AhuqLmWdBO2X5hPrLcu8cVP8fy28w==}
    engines: {node: '>=6.0.0'}

  /@jridgewell/set-array@1.1.2:
    resolution: {integrity: sha512-xnkseuNADM0gt2bs+BvhO0p78Mk762YnZdsuzFV018NoG1Sj1SCQvpSqa7XUaTam5vAGasABV9qXASMKnFMwMw==}
    engines: {node: '>=6.0.0'}

  /@jridgewell/sourcemap-codec@1.4.14:
    resolution: {integrity: sha512-XPSJHWmi394fuUuzDnGz1wiKqWfo1yXecHQMRf2l6hztTO+nPru658AyDngaBe7isIxEkRsPR3FZh+s7iVa4Uw==}

  /@jridgewell/sourcemap-codec@1.4.15:
    resolution: {integrity: sha512-eF2rxCRulEKXHTRiDrDy6erMYWqNw4LPdQ8UQA4huuxaQsVeRPFl2oM8oDGxMFhJUWZf9McpLtJasDDZb/Bpeg==}

  /@jridgewell/trace-mapping@0.3.18:
    resolution: {integrity: sha512-w+niJYzMHdd7USdiH2U6869nqhD2nbfZXND5Yp93qIbEmnDNk7PD48o+YchRVpzMU7M6jVCbenTR7PA1FLQ9pA==}
    dependencies:
      '@jridgewell/resolve-uri': 3.1.0
      '@jridgewell/sourcemap-codec': 1.4.14

  /@jridgewell/trace-mapping@0.3.9:
    resolution: {integrity: sha512-3Belt6tdc8bPgAtbcmdtNJlirVoTmEb5e2gC94PnkwEW9jI6CAHUeoG85tjWP5WquqfavoMtMwiG4P926ZKKuQ==}
    dependencies:
      '@jridgewell/resolve-uri': 3.1.0
      '@jridgewell/sourcemap-codec': 1.4.15
    dev: true

  /@js-temporal/polyfill@0.4.4:
    resolution: {integrity: sha512-2X6bvghJ/JAoZO52lbgyAPFj8uCflhTo2g7nkFzEQdXd/D8rEeD4HtmTEpmtGCva260fcd66YNXBOYdnmHqSOg==}
    engines: {node: '>=12'}
    dependencies:
      jsbi: 4.3.0
      tslib: 2.6.0
    dev: false

  /@manypkg/find-root@2.2.1:
    resolution: {integrity: sha512-34NlypD5mmTY65cFAK7QPgY5Tzt0qXR4ZRXdg97xAlkiLuwXUPBEXy5Hsqzd+7S2acsLxUz6Cs50rlDZQr4xUA==}
    engines: {node: '>=14.18.0'}
    dependencies:
      '@manypkg/tools': 1.1.0
      find-up: 4.1.0
      fs-extra: 8.1.0
    dev: false

  /@manypkg/tools@1.1.0:
    resolution: {integrity: sha512-SkAyKAByB9l93Slyg8AUHGuM2kjvWioUTCckT/03J09jYnfEzMO/wSXmEhnKGYs6qx9De8TH4yJCl0Y9lRgnyQ==}
    engines: {node: '>=14.18.0'}
    dependencies:
      fs-extra: 8.1.0
      globby: 11.1.0
      jju: 1.4.0
      read-yaml-file: 1.1.0
    dev: false

  /@mdx-js/esbuild@2.3.0(esbuild@0.18.13):
    resolution: {integrity: sha512-r/vsqsM0E+U4Wr0DK+0EfmABE/eg+8ITW4DjvYdh3ve/tK2safaqHArNnaqbOk1DjYGrhxtoXoGaM3BY8fGBTA==}
    peerDependencies:
      esbuild: '>=0.11.0'
    dependencies:
      '@mdx-js/mdx': 2.3.0
      esbuild: 0.18.13
      node-fetch: 3.3.1
      vfile: 5.3.7
    transitivePeerDependencies:
      - supports-color
    dev: false

  /@mdx-js/mdx@2.3.0:
    resolution: {integrity: sha512-jLuwRlz8DQfQNiUCJR50Y09CGPq3fLtmtUQfVrj79E0JWu3dvsVcxVIcfhR5h0iXu+/z++zDrYeiJqifRynJkA==}
    dependencies:
      '@types/estree-jsx': 1.0.0
      '@types/mdx': 2.0.5
      estree-util-build-jsx: 2.2.2
      estree-util-is-identifier-name: 2.1.0
      estree-util-to-js: 1.2.0
      estree-walker: 3.0.3
      hast-util-to-estree: 2.3.3
      markdown-extensions: 1.1.1
      periscopic: 3.1.0
      remark-mdx: 2.3.0
      remark-parse: 10.0.2
      remark-rehype: 10.1.0
      unified: 10.1.2
      unist-util-position-from-estree: 1.1.2
      unist-util-stringify-position: 3.0.3
      unist-util-visit: 4.1.2
      vfile: 5.3.7
    transitivePeerDependencies:
      - supports-color
    dev: false

  /@msgpackr-extract/msgpackr-extract-darwin-arm64@3.0.2:
    resolution: {integrity: sha512-9bfjwDxIDWmmOKusUcqdS4Rw+SETlp9Dy39Xui9BEGEk19dDwH0jhipwFzEff/pFg95NKymc6TOTbRKcWeRqyQ==}
    cpu: [arm64]
    os: [darwin]
    requiresBuild: true
    dev: false
    optional: true

  /@msgpackr-extract/msgpackr-extract-darwin-x64@3.0.2:
    resolution: {integrity: sha512-lwriRAHm1Yg4iDf23Oxm9n/t5Zpw1lVnxYU3HnJPTi2lJRkKTrps1KVgvL6m7WvmhYVt/FIsssWay+k45QHeuw==}
    cpu: [x64]
    os: [darwin]
    requiresBuild: true
    dev: false
    optional: true

  /@msgpackr-extract/msgpackr-extract-linux-arm64@3.0.2:
    resolution: {integrity: sha512-FU20Bo66/f7He9Fp9sP2zaJ1Q8L9uLPZQDub/WlUip78JlPeMbVL8546HbZfcW9LNciEXc8d+tThSJjSC+tmsg==}
    cpu: [arm64]
    os: [linux]
    requiresBuild: true
    dev: false
    optional: true

  /@msgpackr-extract/msgpackr-extract-linux-arm@3.0.2:
    resolution: {integrity: sha512-MOI9Dlfrpi2Cuc7i5dXdxPbFIgbDBGgKR5F2yWEa6FVEtSWncfVNKW5AKjImAQ6CZlBK9tympdsZJ2xThBiWWA==}
    cpu: [arm]
    os: [linux]
    requiresBuild: true
    dev: false
    optional: true

  /@msgpackr-extract/msgpackr-extract-linux-x64@3.0.2:
    resolution: {integrity: sha512-gsWNDCklNy7Ajk0vBBf9jEx04RUxuDQfBse918Ww+Qb9HCPoGzS+XJTLe96iN3BVK7grnLiYghP/M4L8VsaHeA==}
    cpu: [x64]
    os: [linux]
    requiresBuild: true
    dev: false
    optional: true

  /@msgpackr-extract/msgpackr-extract-win32-x64@3.0.2:
    resolution: {integrity: sha512-O+6Gs8UeDbyFpbSh2CPEz/UOrrdWPTBYNblZK5CxxLisYt4kGX3Sc+czffFonyjiGSq3jWLwJS/CCJc7tBr4sQ==}
    cpu: [x64]
    os: [win32]
    requiresBuild: true
    dev: false
    optional: true

  /@next/env@14.0.3:
    resolution: {integrity: sha512-7xRqh9nMvP5xrW4/+L0jgRRX+HoNRGnfJpD+5Wq6/13j3dsdzxO3BCXn7D3hMqsDb+vjZnJq+vI7+EtgrYZTeA==}
    dev: false

  /@next/eslint-plugin-next@14.0.3:
    resolution: {integrity: sha512-j4K0n+DcmQYCVnSAM+UByTVfIHnYQy2ODozfQP+4RdwtRDfobrIvKq1K4Exb2koJ79HSSa7s6B2SA8T/1YR3RA==}
    dependencies:
      glob: 7.1.7
    dev: false

  /@next/swc-darwin-arm64@14.0.3:
    resolution: {integrity: sha512-64JbSvi3nbbcEtyitNn2LEDS/hcleAFpHdykpcnrstITFlzFgB/bW0ER5/SJJwUPj+ZPY+z3e+1jAfcczRLVGw==}
    engines: {node: '>= 10'}
    cpu: [arm64]
    os: [darwin]
    requiresBuild: true
    dev: false
    optional: true

  /@next/swc-darwin-x64@14.0.3:
    resolution: {integrity: sha512-RkTf+KbAD0SgYdVn1XzqE/+sIxYGB7NLMZRn9I4Z24afrhUpVJx6L8hsRnIwxz3ERE2NFURNliPjJ2QNfnWicQ==}
    engines: {node: '>= 10'}
    cpu: [x64]
    os: [darwin]
    requiresBuild: true
    dev: false
    optional: true

  /@next/swc-linux-arm64-gnu@14.0.3:
    resolution: {integrity: sha512-3tBWGgz7M9RKLO6sPWC6c4pAw4geujSwQ7q7Si4d6bo0l6cLs4tmO+lnSwFp1Tm3lxwfMk0SgkJT7EdwYSJvcg==}
    engines: {node: '>= 10'}
    cpu: [arm64]
    os: [linux]
    requiresBuild: true
    dev: false
    optional: true

  /@next/swc-linux-arm64-musl@14.0.3:
    resolution: {integrity: sha512-v0v8Kb8j8T23jvVUWZeA2D8+izWspeyeDGNaT2/mTHWp7+37fiNfL8bmBWiOmeumXkacM/AB0XOUQvEbncSnHA==}
    engines: {node: '>= 10'}
    cpu: [arm64]
    os: [linux]
    requiresBuild: true
    dev: false
    optional: true

  /@next/swc-linux-x64-gnu@14.0.3:
    resolution: {integrity: sha512-VM1aE1tJKLBwMGtyBR21yy+STfl0MapMQnNrXkxeyLs0GFv/kZqXS5Jw/TQ3TSUnbv0QPDf/X8sDXuMtSgG6eg==}
    engines: {node: '>= 10'}
    cpu: [x64]
    os: [linux]
    requiresBuild: true
    dev: false
    optional: true

  /@next/swc-linux-x64-musl@14.0.3:
    resolution: {integrity: sha512-64EnmKy18MYFL5CzLaSuUn561hbO1Gk16jM/KHznYP3iCIfF9e3yULtHaMy0D8zbHfxset9LTOv6cuYKJgcOxg==}
    engines: {node: '>= 10'}
    cpu: [x64]
    os: [linux]
    requiresBuild: true
    dev: false
    optional: true

  /@next/swc-win32-arm64-msvc@14.0.3:
    resolution: {integrity: sha512-WRDp8QrmsL1bbGtsh5GqQ/KWulmrnMBgbnb+59qNTW1kVi1nG/2ndZLkcbs2GX7NpFLlToLRMWSQXmPzQm4tog==}
    engines: {node: '>= 10'}
    cpu: [arm64]
    os: [win32]
    requiresBuild: true
    dev: false
    optional: true

  /@next/swc-win32-ia32-msvc@14.0.3:
    resolution: {integrity: sha512-EKffQeqCrj+t6qFFhIFTRoqb2QwX1mU7iTOvMyLbYw3QtqTw9sMwjykyiMlZlrfm2a4fA84+/aeW+PMg1MjuTg==}
    engines: {node: '>= 10'}
    cpu: [ia32]
    os: [win32]
    requiresBuild: true
    dev: false
    optional: true

  /@next/swc-win32-x64-msvc@14.0.3:
    resolution: {integrity: sha512-ERhKPSJ1vQrPiwrs15Pjz/rvDHZmkmvbf/BjPN/UCOI++ODftT0GtasDPi0j+y6PPJi5HsXw+dpRaXUaw4vjuQ==}
    engines: {node: '>= 10'}
    cpu: [x64]
    os: [win32]
    requiresBuild: true
    dev: false
    optional: true

  /@nodelib/fs.scandir@2.1.5:
    resolution: {integrity: sha512-vq24Bq3ym5HEQm2NKCr3yXDwjc7vTsEThRDnkp2DK9p1uqLR+DHurm/NOTo0KG7HYHU7eppKZj3MyqYuMBf62g==}
    engines: {node: '>= 8'}
    dependencies:
      '@nodelib/fs.stat': 2.0.5
      run-parallel: 1.2.0

  /@nodelib/fs.stat@2.0.5:
    resolution: {integrity: sha512-RkhPPp2zrqDAQA/2jNhnztcPAlv64XdhIp7a7454A5ovI7Bukxgt7MX7udwAu3zg1DcpPU0rz3VV1SeaqvY4+A==}
    engines: {node: '>= 8'}

  /@nodelib/fs.walk@1.2.8:
    resolution: {integrity: sha512-oGB+UxlgWcgQkgwo8GcEGwemoTFt3FIO9ababBmaGwXIoBKZ+GTy0pP185beGg7Llih/NSHSV2XAs1lnznocSg==}
    engines: {node: '>= 8'}
    dependencies:
      '@nodelib/fs.scandir': 2.1.5
      fastq: 1.15.0

  /@octokit/auth-token@3.0.4:
    resolution: {integrity: sha512-TWFX7cZF2LXoCvdmJWY7XVPi74aSY0+FfBZNSXEXFkMpjcqsQwDSYVv5FhRFaI0V1ECnwbz4j59T/G+rXNWaIQ==}
    engines: {node: '>= 14'}
    dev: false

  /@octokit/core@4.2.4:
    resolution: {integrity: sha512-rYKilwgzQ7/imScn3M9/pFfUf4I1AZEH3KhyJmtPdE2zfaXAn2mFfUy4FbKewzc2We5y/LlKLj36fWJLKC2SIQ==}
    engines: {node: '>= 14'}
    dependencies:
      '@octokit/auth-token': 3.0.4
      '@octokit/graphql': 5.0.6
      '@octokit/request': 6.2.8
      '@octokit/request-error': 3.0.3
      '@octokit/types': 9.3.2
      before-after-hook: 2.2.3
      universal-user-agent: 6.0.1
    transitivePeerDependencies:
      - encoding
    dev: false

  /@octokit/endpoint@7.0.6:
    resolution: {integrity: sha512-5L4fseVRUsDFGR00tMWD/Trdeeihn999rTMGRMC1G/Ldi1uWlWJzI98H4Iak5DB/RVvQuyMYKqSK/R6mbSOQyg==}
    engines: {node: '>= 14'}
    dependencies:
      '@octokit/types': 9.3.2
      is-plain-object: 5.0.0
      universal-user-agent: 6.0.1
    dev: false

  /@octokit/graphql@5.0.6:
    resolution: {integrity: sha512-Fxyxdy/JH0MnIB5h+UQ3yCoh1FG4kWXfFKkpWqjZHw/p+Kc8Y44Hu/kCgNBT6nU1shNumEchmW/sUO1JuQnPcw==}
    engines: {node: '>= 14'}
    dependencies:
      '@octokit/request': 6.2.8
      '@octokit/types': 9.3.2
      universal-user-agent: 6.0.1
    transitivePeerDependencies:
      - encoding
    dev: false

  /@octokit/openapi-types@18.1.1:
    resolution: {integrity: sha512-VRaeH8nCDtF5aXWnjPuEMIYf1itK/s3JYyJcWFJT8X9pSNnBtriDf7wlEWsGuhPLl4QIH4xM8fqTXDwJ3Mu6sw==}
    dev: false

  /@octokit/plugin-paginate-rest@6.1.2(@octokit/core@4.2.4):
    resolution: {integrity: sha512-qhrmtQeHU/IivxucOV1bbI/xZyC/iOBhclokv7Sut5vnejAIAEXVcGQeRpQlU39E0WwK9lNvJHphHri/DB6lbQ==}
    engines: {node: '>= 14'}
    peerDependencies:
      '@octokit/core': '>=4'
    dependencies:
      '@octokit/core': 4.2.4
      '@octokit/tsconfig': 1.0.2
      '@octokit/types': 9.3.2
    dev: false

  /@octokit/plugin-request-log@1.0.4(@octokit/core@4.2.4):
    resolution: {integrity: sha512-mLUsMkgP7K/cnFEw07kWqXGF5LKrOkD+lhCrKvPHXWDywAwuDUeDwWBpc69XK3pNX0uKiVt8g5z96PJ6z9xCFA==}
    peerDependencies:
      '@octokit/core': '>=3'
    dependencies:
      '@octokit/core': 4.2.4
    dev: false

  /@octokit/plugin-rest-endpoint-methods@7.2.3(@octokit/core@4.2.4):
    resolution: {integrity: sha512-I5Gml6kTAkzVlN7KCtjOM+Ruwe/rQppp0QU372K1GP7kNOYEKe8Xn5BW4sE62JAHdwpq95OQK/qGNyKQMUzVgA==}
    engines: {node: '>= 14'}
    peerDependencies:
      '@octokit/core': '>=3'
    dependencies:
      '@octokit/core': 4.2.4
      '@octokit/types': 10.0.0
    dev: false

  /@octokit/request-error@3.0.3:
    resolution: {integrity: sha512-crqw3V5Iy2uOU5Np+8M/YexTlT8zxCfI+qu+LxUB7SZpje4Qmx3mub5DfEKSO8Ylyk0aogi6TYdf6kxzh2BguQ==}
    engines: {node: '>= 14'}
    dependencies:
      '@octokit/types': 9.3.2
      deprecation: 2.3.1
      once: 1.4.0
    dev: false

  /@octokit/request@6.2.8:
    resolution: {integrity: sha512-ow4+pkVQ+6XVVsekSYBzJC0VTVvh/FCTUUgTsboGq+DTeWdyIFV8WSCdo0RIxk6wSkBTHqIK1mYuY7nOBXOchw==}
    engines: {node: '>= 14'}
    dependencies:
      '@octokit/endpoint': 7.0.6
      '@octokit/request-error': 3.0.3
      '@octokit/types': 9.3.2
      is-plain-object: 5.0.0
      node-fetch: 2.6.12(encoding@0.1.13)
      universal-user-agent: 6.0.1
    transitivePeerDependencies:
      - encoding
    dev: false

  /@octokit/rest@19.0.7:
    resolution: {integrity: sha512-HRtSfjrWmWVNp2uAkEpQnuGMJsu/+dBr47dRc5QVgsCbnIc1+GFEaoKBWkYG+zjrsHpSqcAElMio+n10c0b5JA==}
    engines: {node: '>= 14'}
    dependencies:
      '@octokit/core': 4.2.4
      '@octokit/plugin-paginate-rest': 6.1.2(@octokit/core@4.2.4)
      '@octokit/plugin-request-log': 1.0.4(@octokit/core@4.2.4)
      '@octokit/plugin-rest-endpoint-methods': 7.2.3(@octokit/core@4.2.4)
    transitivePeerDependencies:
      - encoding
    dev: false

  /@octokit/tsconfig@1.0.2:
    resolution: {integrity: sha512-I0vDR0rdtP8p2lGMzvsJzbhdOWy405HcGovrspJ8RRibHnyRgggUSNO5AIox5LmqiwmatHKYsvj6VGFHkqS7lA==}
    dev: false

  /@octokit/types@10.0.0:
    resolution: {integrity: sha512-Vm8IddVmhCgU1fxC1eyinpwqzXPEYu0NrYzD3YZjlGjyftdLBTeqNblRC0jmJmgxbJIsQlyogVeGnrNaaMVzIg==}
    dependencies:
      '@octokit/openapi-types': 18.1.1
    dev: false

  /@octokit/types@9.3.2:
    resolution: {integrity: sha512-D4iHGTdAnEEVsB8fl95m1hiz7D5YiRdQ9b/OEb3BYRVwbLsGHcRVPz+u+BgRLNk0Q0/4iZCBqDN96j2XNxfXrA==}
    dependencies:
      '@octokit/openapi-types': 18.1.1
    dev: false

  /@one-ini/wasm@0.1.1:
    resolution: {integrity: sha512-XuySG1E38YScSJoMlqovLru4KTUNSjgVTIjyh7qMX6aNN5HY5Ct5LhRJdxO79JtTzKfzV/bnWpz+zquYrISsvw==}
    dev: false

  /@octokit/auth-token@3.0.4:
    resolution: {integrity: sha512-TWFX7cZF2LXoCvdmJWY7XVPi74aSY0+FfBZNSXEXFkMpjcqsQwDSYVv5FhRFaI0V1ECnwbz4j59T/G+rXNWaIQ==}
    engines: {node: '>= 14'}
    dev: false

  /@octokit/core@4.2.4:
    resolution: {integrity: sha512-rYKilwgzQ7/imScn3M9/pFfUf4I1AZEH3KhyJmtPdE2zfaXAn2mFfUy4FbKewzc2We5y/LlKLj36fWJLKC2SIQ==}
    engines: {node: '>= 14'}
    dependencies:
      '@octokit/auth-token': 3.0.4
      '@octokit/graphql': 5.0.6
      '@octokit/request': 6.2.8
      '@octokit/request-error': 3.0.3
      '@octokit/types': 9.3.2
      before-after-hook: 2.2.3
      universal-user-agent: 6.0.1
    transitivePeerDependencies:
      - encoding
    dev: false

  /@octokit/endpoint@7.0.6:
    resolution: {integrity: sha512-5L4fseVRUsDFGR00tMWD/Trdeeihn999rTMGRMC1G/Ldi1uWlWJzI98H4Iak5DB/RVvQuyMYKqSK/R6mbSOQyg==}
    engines: {node: '>= 14'}
    dependencies:
      '@octokit/types': 9.3.2
      is-plain-object: 5.0.0
      universal-user-agent: 6.0.1
    dev: false

  /@octokit/graphql@5.0.6:
    resolution: {integrity: sha512-Fxyxdy/JH0MnIB5h+UQ3yCoh1FG4kWXfFKkpWqjZHw/p+Kc8Y44Hu/kCgNBT6nU1shNumEchmW/sUO1JuQnPcw==}
    engines: {node: '>= 14'}
    dependencies:
      '@octokit/request': 6.2.8
      '@octokit/types': 9.3.2
      universal-user-agent: 6.0.1
    transitivePeerDependencies:
      - encoding
    dev: false

  /@octokit/openapi-types@18.1.1:
    resolution: {integrity: sha512-VRaeH8nCDtF5aXWnjPuEMIYf1itK/s3JYyJcWFJT8X9pSNnBtriDf7wlEWsGuhPLl4QIH4xM8fqTXDwJ3Mu6sw==}
    dev: false

  /@octokit/plugin-paginate-rest@6.1.2(@octokit/core@4.2.4):
    resolution: {integrity: sha512-qhrmtQeHU/IivxucOV1bbI/xZyC/iOBhclokv7Sut5vnejAIAEXVcGQeRpQlU39E0WwK9lNvJHphHri/DB6lbQ==}
    engines: {node: '>= 14'}
    peerDependencies:
      '@octokit/core': '>=4'
    dependencies:
      '@octokit/core': 4.2.4
      '@octokit/tsconfig': 1.0.2
      '@octokit/types': 9.3.2
    dev: false

  /@octokit/plugin-request-log@1.0.4(@octokit/core@4.2.4):
    resolution: {integrity: sha512-mLUsMkgP7K/cnFEw07kWqXGF5LKrOkD+lhCrKvPHXWDywAwuDUeDwWBpc69XK3pNX0uKiVt8g5z96PJ6z9xCFA==}
    peerDependencies:
      '@octokit/core': '>=3'
    dependencies:
      '@octokit/core': 4.2.4
    dev: false

  /@octokit/plugin-rest-endpoint-methods@7.2.3(@octokit/core@4.2.4):
    resolution: {integrity: sha512-I5Gml6kTAkzVlN7KCtjOM+Ruwe/rQppp0QU372K1GP7kNOYEKe8Xn5BW4sE62JAHdwpq95OQK/qGNyKQMUzVgA==}
    engines: {node: '>= 14'}
    peerDependencies:
      '@octokit/core': '>=3'
    dependencies:
      '@octokit/core': 4.2.4
      '@octokit/types': 10.0.0
    dev: false

  /@octokit/request-error@3.0.3:
    resolution: {integrity: sha512-crqw3V5Iy2uOU5Np+8M/YexTlT8zxCfI+qu+LxUB7SZpje4Qmx3mub5DfEKSO8Ylyk0aogi6TYdf6kxzh2BguQ==}
    engines: {node: '>= 14'}
    dependencies:
      '@octokit/types': 9.3.2
      deprecation: 2.3.1
      once: 1.4.0
    dev: false

  /@octokit/request@6.2.8:
    resolution: {integrity: sha512-ow4+pkVQ+6XVVsekSYBzJC0VTVvh/FCTUUgTsboGq+DTeWdyIFV8WSCdo0RIxk6wSkBTHqIK1mYuY7nOBXOchw==}
    engines: {node: '>= 14'}
    dependencies:
      '@octokit/endpoint': 7.0.6
      '@octokit/request-error': 3.0.3
      '@octokit/types': 9.3.2
      is-plain-object: 5.0.0
      node-fetch: 2.6.12(encoding@0.1.13)
      universal-user-agent: 6.0.1
    transitivePeerDependencies:
      - encoding
    dev: false

  /@octokit/rest@19.0.7:
    resolution: {integrity: sha512-HRtSfjrWmWVNp2uAkEpQnuGMJsu/+dBr47dRc5QVgsCbnIc1+GFEaoKBWkYG+zjrsHpSqcAElMio+n10c0b5JA==}
    engines: {node: '>= 14'}
    dependencies:
      '@octokit/core': 4.2.4
      '@octokit/plugin-paginate-rest': 6.1.2(@octokit/core@4.2.4)
      '@octokit/plugin-request-log': 1.0.4(@octokit/core@4.2.4)
      '@octokit/plugin-rest-endpoint-methods': 7.2.3(@octokit/core@4.2.4)
    transitivePeerDependencies:
      - encoding
    dev: false

  /@octokit/tsconfig@1.0.2:
    resolution: {integrity: sha512-I0vDR0rdtP8p2lGMzvsJzbhdOWy405HcGovrspJ8RRibHnyRgggUSNO5AIox5LmqiwmatHKYsvj6VGFHkqS7lA==}
    dev: false

  /@octokit/types@10.0.0:
    resolution: {integrity: sha512-Vm8IddVmhCgU1fxC1eyinpwqzXPEYu0NrYzD3YZjlGjyftdLBTeqNblRC0jmJmgxbJIsQlyogVeGnrNaaMVzIg==}
    dependencies:
      '@octokit/openapi-types': 18.1.1
    dev: false

  /@octokit/types@9.3.2:
    resolution: {integrity: sha512-D4iHGTdAnEEVsB8fl95m1hiz7D5YiRdQ9b/OEb3BYRVwbLsGHcRVPz+u+BgRLNk0Q0/4iZCBqDN96j2XNxfXrA==}
    dependencies:
      '@octokit/openapi-types': 18.1.1
    dev: false

  /@one-ini/wasm@0.1.1:
    resolution: {integrity: sha512-XuySG1E38YScSJoMlqovLru4KTUNSjgVTIjyh7qMX6aNN5HY5Ct5LhRJdxO79JtTzKfzV/bnWpz+zquYrISsvw==}
    dev: false

  /@opentelemetry/api-logs@0.39.1:
    resolution: {integrity: sha512-9BJ8lMcOzEN0lu+Qji801y707oFO4xT3db6cosPvl+k7ItUHKN5ofWqtSbM9gbt1H4JJ/4/2TVrqI9Rq7hNv6Q==}
    engines: {node: '>=14'}
    dependencies:
      '@opentelemetry/api': 1.4.1
    dev: false

  /@opentelemetry/api-logs@0.45.1:
    resolution: {integrity: sha512-zVGq/k70l+kB/Wuv3O/zhptP2hvDhEbhDu9EtHde1iWZJf3FedeYS/nWVcMBkkyPAjS/JKNk86WN4CBQLGUuOw==}
    engines: {node: '>=14'}
    dependencies:
      '@opentelemetry/api': 1.4.1
    dev: false

  /@opentelemetry/api@1.4.1:
    resolution: {integrity: sha512-O2yRJce1GOc6PAy3QxFM4NzFiWzvScDC1/5ihYBL6BUEVdq0XMWN01sppE+H6bBXbaFYipjwFLEWLg5PaSOThA==}
    engines: {node: '>=8.0.0'}
    dev: false

  /@opentelemetry/context-async-hooks@1.13.0(@opentelemetry/api@1.4.1):
    resolution: {integrity: sha512-pS5fU4lrRjOIPZQqA2V1SUM9QUFXbO+8flubAiy6ntLjnAjJJUdRFOUOxK6v86ZHI2p2S8A0vD0BTu95FZYvjA==}
    engines: {node: '>=14'}
    peerDependencies:
      '@opentelemetry/api': 1.4.1
    dependencies:
      '@opentelemetry/api': 1.4.1
    dev: false

  /@opentelemetry/core@1.13.0(@opentelemetry/api@1.4.1):
    resolution: {integrity: sha512-2dBX3Sj99H96uwJKvc2w9NOiNgbvAO6mOFJFramNkKfS9O4Um+VWgpnlAazoYjT6kUJ1MP70KQ5ngD4ed+4NUw==}
    engines: {node: '>=14'}
    peerDependencies:
      '@opentelemetry/api': 1.4.1
    dependencies:
      '@opentelemetry/api': 1.4.1
      '@opentelemetry/semantic-conventions': 1.13.0
    dev: false

  /@opentelemetry/exporter-trace-otlp-grpc@0.39.1(@opentelemetry/api@1.4.1):
    resolution: {integrity: sha512-l5RhLKx6U+yuLhMrtgavTDthX50E1mZM3/SSySC7OPZiArFHV/b/9x9jxAzrOgIQUDxyj4N0V9aLKSA2t7Qzxg==}
    engines: {node: '>=14'}
    peerDependencies:
      '@opentelemetry/api': 1.4.1
    dependencies:
      '@grpc/grpc-js': 1.8.18
      '@opentelemetry/api': 1.4.1
      '@opentelemetry/core': 1.13.0(@opentelemetry/api@1.4.1)
      '@opentelemetry/otlp-grpc-exporter-base': 0.39.1(@opentelemetry/api@1.4.1)
      '@opentelemetry/otlp-transformer': 0.39.1(@opentelemetry/api@1.4.1)
      '@opentelemetry/resources': 1.13.0(@opentelemetry/api@1.4.1)
      '@opentelemetry/sdk-trace-base': 1.13.0(@opentelemetry/api@1.4.1)
    dev: false

  /@opentelemetry/exporter-trace-otlp-http@0.45.1(@opentelemetry/api@1.4.1):
    resolution: {integrity: sha512-a6CGqSG66n5R1mghzLMzyzn3iGap1b0v+0PjKFjfYuwLtpHQBxh2PHxItu+m2mXSwnM4R0GJlk9oUW5sQkCE0w==}
    engines: {node: '>=14'}
    peerDependencies:
      '@opentelemetry/api': 1.4.1
    dependencies:
      '@opentelemetry/api': 1.4.1
      '@opentelemetry/core': 1.13.0(@opentelemetry/api@1.4.1)
      '@opentelemetry/otlp-exporter-base': 0.45.1(@opentelemetry/api@1.4.1)
      '@opentelemetry/otlp-transformer': 0.45.1(@opentelemetry/api@1.4.1)
      '@opentelemetry/resources': 1.13.0(@opentelemetry/api@1.4.1)
      '@opentelemetry/sdk-trace-base': 1.13.0(@opentelemetry/api@1.4.1)
    dev: false

  /@opentelemetry/exporter-trace-otlp-proto@0.45.1(@opentelemetry/api@1.4.1):
    resolution: {integrity: sha512-8QI6QARxNP4y9RUpuQxXjw2HyRNyeuD9CWEhS5ON44Mt+XP7YbOZR3GLx2Ml2JZ8uzB5dd2EGlMgaMuZe36D5Q==}
    engines: {node: '>=14'}
    peerDependencies:
      '@opentelemetry/api': 1.4.1
    dependencies:
      '@opentelemetry/api': 1.4.1
      '@opentelemetry/core': 1.13.0(@opentelemetry/api@1.4.1)
      '@opentelemetry/otlp-exporter-base': 0.45.1(@opentelemetry/api@1.4.1)
      '@opentelemetry/otlp-proto-exporter-base': 0.45.1(@opentelemetry/api@1.4.1)
      '@opentelemetry/otlp-transformer': 0.45.1(@opentelemetry/api@1.4.1)
      '@opentelemetry/resources': 1.13.0(@opentelemetry/api@1.4.1)
      '@opentelemetry/sdk-trace-base': 1.13.0(@opentelemetry/api@1.4.1)
    dev: false

  /@opentelemetry/exporter-zipkin@1.18.1(@opentelemetry/api@1.4.1):
    resolution: {integrity: sha512-RmoWVFXFhvIh3q4szUe8I+/vxuMR0HNsOm39zNxnWJcK7JDwnPra9cLY/M78u6bTgB6Fte8GKgU128vvDzz0Iw==}
    engines: {node: '>=14'}
    peerDependencies:
      '@opentelemetry/api': 1.4.1
    dependencies:
      '@opentelemetry/api': 1.4.1
      '@opentelemetry/core': 1.13.0(@opentelemetry/api@1.4.1)
      '@opentelemetry/resources': 1.13.0(@opentelemetry/api@1.4.1)
      '@opentelemetry/sdk-trace-base': 1.13.0(@opentelemetry/api@1.4.1)
      '@opentelemetry/semantic-conventions': 1.13.0
    dev: false

  /@opentelemetry/instrumentation-http@0.45.1(@opentelemetry/api@1.4.1):
    resolution: {integrity: sha512-ph7kv38Lipg/ggvoNJrwc3RCceLnTkVZwRbE5iu6w7fGsMjjc9jwlSmaOXKxUJjIimil2hL1qBm8xg2lmOVwxg==}
    engines: {node: '>=14'}
    peerDependencies:
      '@opentelemetry/api': 1.4.1
    dependencies:
      '@opentelemetry/api': 1.4.1
      '@opentelemetry/core': 1.13.0(@opentelemetry/api@1.4.1)
      '@opentelemetry/instrumentation': 0.45.1(@opentelemetry/api@1.4.1)
      '@opentelemetry/semantic-conventions': 1.13.0
      semver: 7.5.4
    transitivePeerDependencies:
      - supports-color
    dev: false

  /@opentelemetry/instrumentation@0.45.1(@opentelemetry/api@1.4.1):
    resolution: {integrity: sha512-V1Cr0g8hSg35lpW3G/GYVZurrhHrQZJdmP68WyJ83f1FDn3iru+/Vnlto9kiOSm7PHhW+pZGdb9Fbv+mkQ31CA==}
    engines: {node: '>=14'}
    peerDependencies:
      '@opentelemetry/api': 1.4.1
    dependencies:
      '@opentelemetry/api': 1.4.1
      '@types/shimmer': 1.0.4
      import-in-the-middle: 1.4.2
      require-in-the-middle: 7.2.0
      semver: 7.5.4
      shimmer: 1.2.1
    transitivePeerDependencies:
      - supports-color
    dev: false

  /@opentelemetry/otlp-exporter-base@0.39.1(@opentelemetry/api@1.4.1):
    resolution: {integrity: sha512-Pv5X8fbi6jD/RJBePyn7MnCSuE6MbPB6dl+7YYBWJ5RcMGYMwvLXjd4h2jWsPV2TSUg38H/RoSP0aXvQ06Y7iw==}
    engines: {node: '>=14'}
    peerDependencies:
      '@opentelemetry/api': 1.4.1
    dependencies:
      '@opentelemetry/api': 1.4.1
      '@opentelemetry/core': 1.13.0(@opentelemetry/api@1.4.1)
    dev: false

  /@opentelemetry/otlp-exporter-base@0.45.1(@opentelemetry/api@1.4.1):
    resolution: {integrity: sha512-Jvd6x8EwWGKEPWF4tkP4LpTPXiIkkafMNMvMJUfJd5DyNAftL1vAz+48jmi3URL2LMPkGryrvWPz8Tdu917gQw==}
    engines: {node: '>=14'}
    peerDependencies:
      '@opentelemetry/api': 1.4.1
    dependencies:
      '@opentelemetry/api': 1.4.1
      '@opentelemetry/core': 1.13.0(@opentelemetry/api@1.4.1)
    dev: false

  /@opentelemetry/otlp-grpc-exporter-base@0.39.1(@opentelemetry/api@1.4.1):
    resolution: {integrity: sha512-u3ErFRQqQFKjjIMuwLWxz/tLPYInfmiAmSy//fGSCzCh2ZdJgqQjMOAxBgqFtCF2xFL+OmMhyuC2ThMzceGRWA==}
    engines: {node: '>=14'}
    peerDependencies:
      '@opentelemetry/api': 1.4.1
    dependencies:
      '@grpc/grpc-js': 1.8.18
      '@opentelemetry/api': 1.4.1
      '@opentelemetry/core': 1.13.0(@opentelemetry/api@1.4.1)
      '@opentelemetry/otlp-exporter-base': 0.39.1(@opentelemetry/api@1.4.1)
      protobufjs: 7.2.4
    dev: false

  /@opentelemetry/otlp-proto-exporter-base@0.45.1(@opentelemetry/api@1.4.1):
    resolution: {integrity: sha512-jtDkly6EW8TZHpbPpwJV9YT5PgbtL5B2UU8zcyGDiLT1wkIAYjFJZ1AqWmROIpydu8ohMq0dRwe4u0izNMdHpA==}
    engines: {node: '>=14'}
    peerDependencies:
      '@opentelemetry/api': 1.4.1
    dependencies:
      '@opentelemetry/api': 1.4.1
      '@opentelemetry/core': 1.13.0(@opentelemetry/api@1.4.1)
      '@opentelemetry/otlp-exporter-base': 0.45.1(@opentelemetry/api@1.4.1)
      protobufjs: 7.2.4
    dev: false

  /@opentelemetry/otlp-transformer@0.39.1(@opentelemetry/api@1.4.1):
    resolution: {integrity: sha512-0hgVnXXz5efI382B/24NxD4b6Zxlh7nxCdJkxkdmQMbn0yRiwoq/ZT+QG8eUL6JNzsBAV1WJlF5aJNsL8skHvw==}
    engines: {node: '>=14'}
    peerDependencies:
      '@opentelemetry/api': 1.4.1
    dependencies:
      '@opentelemetry/api': 1.4.1
      '@opentelemetry/api-logs': 0.39.1
      '@opentelemetry/core': 1.13.0(@opentelemetry/api@1.4.1)
      '@opentelemetry/resources': 1.13.0(@opentelemetry/api@1.4.1)
      '@opentelemetry/sdk-logs': 0.39.1(@opentelemetry/api-logs@0.39.1)(@opentelemetry/api@1.4.1)
      '@opentelemetry/sdk-metrics': 1.13.0(@opentelemetry/api@1.4.1)
      '@opentelemetry/sdk-trace-base': 1.13.0(@opentelemetry/api@1.4.1)
    dev: false

  /@opentelemetry/otlp-transformer@0.45.1(@opentelemetry/api@1.4.1):
    resolution: {integrity: sha512-FhIHgfC0b0XtoBrS5ISfva939yWffNl47ypXR8I7Ru+dunlySpmf2TLocKHYLHGcWiuoeSNO5O4dZCmSKOtpXw==}
    engines: {node: '>=14'}
    peerDependencies:
      '@opentelemetry/api': 1.4.1
    dependencies:
      '@opentelemetry/api': 1.4.1
      '@opentelemetry/api-logs': 0.45.1
      '@opentelemetry/core': 1.13.0(@opentelemetry/api@1.4.1)
      '@opentelemetry/resources': 1.13.0(@opentelemetry/api@1.4.1)
      '@opentelemetry/sdk-logs': 0.45.1(@opentelemetry/api-logs@0.45.1)(@opentelemetry/api@1.4.1)
      '@opentelemetry/sdk-metrics': 1.18.1(@opentelemetry/api@1.4.1)
      '@opentelemetry/sdk-trace-base': 1.13.0(@opentelemetry/api@1.4.1)
    dev: false

  /@opentelemetry/propagator-b3@1.13.0(@opentelemetry/api@1.4.1):
    resolution: {integrity: sha512-HOo91EI4UbuG8xQVLFziTzrcIn0MJQhy8m9jorh8aonb94jFVFi3CFNIiAnIGOabmnshJLOABxpYXsiPB8Xnzg==}
    engines: {node: '>=14'}
    peerDependencies:
      '@opentelemetry/api': 1.4.1
    dependencies:
      '@opentelemetry/api': 1.4.1
      '@opentelemetry/core': 1.13.0(@opentelemetry/api@1.4.1)
    dev: false

  /@opentelemetry/propagator-jaeger@1.13.0(@opentelemetry/api@1.4.1):
    resolution: {integrity: sha512-IV9TO+u1Jzm9mUDAD3gyXf89eyvgEJUY1t+GB5QmS4wjVeWrSMUtD0JjH3yG9SNqkrQOqOGJq7YUSSetW+Lf5Q==}
    engines: {node: '>=14'}
    peerDependencies:
      '@opentelemetry/api': 1.4.1
    dependencies:
      '@opentelemetry/api': 1.4.1
      '@opentelemetry/core': 1.13.0(@opentelemetry/api@1.4.1)
    dev: false

  /@opentelemetry/resource-detector-aws@1.3.3(@opentelemetry/api@1.4.1):
    resolution: {integrity: sha512-VeOH+vbaawwa2/Tf4fF1LmhakWDxaKffg1eGzm6OjsDrah25XdGbJMhOuJCYBSjsVFBnn1Sjl9gJTlGEJZGP5w==}
    engines: {node: '>=14'}
    peerDependencies:
      '@opentelemetry/api': 1.4.1
    dependencies:
      '@opentelemetry/api': 1.4.1
      '@opentelemetry/core': 1.13.0(@opentelemetry/api@1.4.1)
      '@opentelemetry/resources': 1.13.0(@opentelemetry/api@1.4.1)
      '@opentelemetry/semantic-conventions': 1.13.0
    dev: false

  /@opentelemetry/resources@1.13.0(@opentelemetry/api@1.4.1):
    resolution: {integrity: sha512-euqjOkiN6xhjE//0vQYGvbStxoD/WWQRhDiO0OTLlnLBO9Yw2Gd/VoSx2H+svsebjzYk5OxLuREBmcdw6rbUNg==}
    engines: {node: '>=14'}
    peerDependencies:
      '@opentelemetry/api': 1.4.1
    dependencies:
      '@opentelemetry/api': 1.4.1
      '@opentelemetry/core': 1.13.0(@opentelemetry/api@1.4.1)
      '@opentelemetry/semantic-conventions': 1.13.0
    dev: false

  /@opentelemetry/sdk-logs@0.39.1(@opentelemetry/api-logs@0.39.1)(@opentelemetry/api@1.4.1):
    resolution: {integrity: sha512-/gmgKfZ1ZVFporKuwsewqIyvaUIGpv76JZ7lBpHQQPb37IMpaXO6pdqFI4ebHAWfNIm3akMyhmdtzivcgF3lgw==}
    engines: {node: '>=14'}
    peerDependencies:
      '@opentelemetry/api': 1.4.1
      '@opentelemetry/api-logs': '>=0.38.0'
    dependencies:
      '@opentelemetry/api': 1.4.1
      '@opentelemetry/api-logs': 0.39.1
      '@opentelemetry/core': 1.13.0(@opentelemetry/api@1.4.1)
      '@opentelemetry/resources': 1.13.0(@opentelemetry/api@1.4.1)
    dev: false

  /@opentelemetry/sdk-logs@0.45.1(@opentelemetry/api-logs@0.45.1)(@opentelemetry/api@1.4.1):
    resolution: {integrity: sha512-z0RRgW4LeKEKnhXS4F/HnqB6+7gsy63YK47F4XAJYHs4s1KKg8XnQ2RkbuL31i/a9nXkylttYtvsT50CGr487g==}
    engines: {node: '>=14'}
    peerDependencies:
      '@opentelemetry/api': 1.4.1
      '@opentelemetry/api-logs': '>=0.39.1'
    dependencies:
      '@opentelemetry/api': 1.4.1
      '@opentelemetry/api-logs': 0.45.1
      '@opentelemetry/core': 1.13.0(@opentelemetry/api@1.4.1)
      '@opentelemetry/resources': 1.13.0(@opentelemetry/api@1.4.1)
    dev: false

  /@opentelemetry/sdk-metrics@1.13.0(@opentelemetry/api@1.4.1):
    resolution: {integrity: sha512-MOjZX6AnSOqLliCcZUrb+DQKjAWXBiGeICGbHAGe5w0BB18PJIeIo995lO5JSaFfHpmUMgJButTPfJJD27W3Vg==}
    engines: {node: '>=14'}
    peerDependencies:
      '@opentelemetry/api': 1.4.1
    dependencies:
      '@opentelemetry/api': 1.4.1
      '@opentelemetry/core': 1.13.0(@opentelemetry/api@1.4.1)
      '@opentelemetry/resources': 1.13.0(@opentelemetry/api@1.4.1)
      lodash.merge: 4.6.2
    dev: false

  /@opentelemetry/sdk-metrics@1.18.1(@opentelemetry/api@1.4.1):
    resolution: {integrity: sha512-TEFgeNFhdULBYiCoHbz31Y4PDsfjjxRp8Wmdp6ybLQZPqMNEb+dRq+XN8Xw3ivIgTaf9gYsomgV5ensX99RuEQ==}
    engines: {node: '>=14'}
    peerDependencies:
      '@opentelemetry/api': 1.4.1
    dependencies:
      '@opentelemetry/api': 1.4.1
      '@opentelemetry/core': 1.13.0(@opentelemetry/api@1.4.1)
      '@opentelemetry/resources': 1.13.0(@opentelemetry/api@1.4.1)
      lodash.merge: 4.6.2
    dev: false

  /@opentelemetry/sdk-node@0.45.1(@opentelemetry/api@1.4.1):
    resolution: {integrity: sha512-VtYvlz2ydfJLuOUhCnGER69mz2KUYk3/kpbqI1FWlUP+kzTwivMuy7hIPPv6KmuOIMYWmW4lM+WyJACHqNvROw==}
    engines: {node: '>=14'}
    peerDependencies:
      '@opentelemetry/api': 1.4.1
    dependencies:
      '@opentelemetry/api': 1.4.1
      '@opentelemetry/api-logs': 0.45.1
      '@opentelemetry/core': 1.13.0(@opentelemetry/api@1.4.1)
      '@opentelemetry/exporter-trace-otlp-grpc': 0.39.1(@opentelemetry/api@1.4.1)
      '@opentelemetry/exporter-trace-otlp-http': 0.45.1(@opentelemetry/api@1.4.1)
      '@opentelemetry/exporter-trace-otlp-proto': 0.45.1(@opentelemetry/api@1.4.1)
      '@opentelemetry/exporter-zipkin': 1.18.1(@opentelemetry/api@1.4.1)
      '@opentelemetry/instrumentation': 0.45.1(@opentelemetry/api@1.4.1)
      '@opentelemetry/resources': 1.13.0(@opentelemetry/api@1.4.1)
      '@opentelemetry/sdk-logs': 0.45.1(@opentelemetry/api-logs@0.45.1)(@opentelemetry/api@1.4.1)
      '@opentelemetry/sdk-metrics': 1.18.1(@opentelemetry/api@1.4.1)
      '@opentelemetry/sdk-trace-base': 1.13.0(@opentelemetry/api@1.4.1)
      '@opentelemetry/sdk-trace-node': 1.13.0(@opentelemetry/api@1.4.1)
      '@opentelemetry/semantic-conventions': 1.13.0
    transitivePeerDependencies:
      - supports-color
    dev: false

  /@opentelemetry/sdk-trace-base@1.13.0(@opentelemetry/api@1.4.1):
    resolution: {integrity: sha512-moTiQtc0uPR1hQLt6gLDJH9IIkeBhgRb71OKjNHZPE1VF45fHtD6nBDi5J/DkTHTwYP5X3kBJLa3xN7ub6J4eg==}
    engines: {node: '>=14'}
    peerDependencies:
      '@opentelemetry/api': 1.4.1
    dependencies:
      '@opentelemetry/api': 1.4.1
      '@opentelemetry/core': 1.13.0(@opentelemetry/api@1.4.1)
      '@opentelemetry/resources': 1.13.0(@opentelemetry/api@1.4.1)
      '@opentelemetry/semantic-conventions': 1.13.0
    dev: false

  /@opentelemetry/sdk-trace-node@1.13.0(@opentelemetry/api@1.4.1):
    resolution: {integrity: sha512-FXA85lXKTsnbOflA/TBuBf2pmhD3c8uDjNjG0YqK+ap8UayfALmfJhf+aG1yBOUHevCY0JXJ4/xtbXExxpsMog==}
    engines: {node: '>=14'}
    peerDependencies:
      '@opentelemetry/api': 1.4.1
    dependencies:
      '@opentelemetry/api': 1.4.1
      '@opentelemetry/context-async-hooks': 1.13.0(@opentelemetry/api@1.4.1)
      '@opentelemetry/core': 1.13.0(@opentelemetry/api@1.4.1)
      '@opentelemetry/propagator-b3': 1.13.0(@opentelemetry/api@1.4.1)
      '@opentelemetry/propagator-jaeger': 1.13.0(@opentelemetry/api@1.4.1)
      '@opentelemetry/sdk-trace-base': 1.13.0(@opentelemetry/api@1.4.1)
      semver: 7.5.4
    dev: false

  /@opentelemetry/semantic-conventions@1.13.0:
    resolution: {integrity: sha512-LMGqfSZkaMQXqewO0o1wvWr/2fQdCh4a3Sqlxka/UsJCe0cfLulh6x2aqnKLnsrSGiCq5rSCwvINd152i0nCqw==}
    engines: {node: '>=14'}
    dev: false

  /@panva/hkdf@1.1.1:
    resolution: {integrity: sha512-dhPeilub1NuIG0X5Kvhh9lH4iW3ZsHlnzwgwbOlgwQ2wG1IqFzsgHqmKPk3WzsdWAeaxKJxgM0+W433RmN45GA==}
    dev: false

  /@pkgjs/parseargs@0.11.0:
    resolution: {integrity: sha512-+1VkjdD0QBLPodGrJUeqarH8VAIvQODIbwh9XpP5Syisf7YoQgsJKPNFoqqLQlu+VQ/tVSshMR6loPMn8U+dPg==}
    engines: {node: '>=14'}
    requiresBuild: true
    dev: false
    optional: true

  /@pkgr/utils@2.4.1:
    resolution: {integrity: sha512-JOqwkgFEyi+OROIyq7l4Jy28h/WwhDnG/cPkXG2Z1iFbubB6jsHW1NDvmyOzTBxHr3yg68YGirmh1JUgMqa+9w==}
    engines: {node: ^12.20.0 || ^14.18.0 || >=16.0.0}
    dependencies:
      cross-spawn: 7.0.3
      fast-glob: 3.3.0
      is-glob: 4.0.3
      open: 9.1.0
      picocolors: 1.0.0
      tslib: 2.6.0
    dev: false

  /@prisma/client@5.6.0(prisma@5.6.0):
    resolution: {integrity: sha512-mUDefQFa1wWqk4+JhKPYq8BdVoFk9NFMBXUI8jAkBfQTtgx8WPx02U2HB/XbAz3GSUJpeJOKJQtNvaAIDs6sug==}
    engines: {node: '>=16.13'}
    requiresBuild: true
    peerDependencies:
      prisma: '*'
    peerDependenciesMeta:
      prisma:
        optional: true
    dependencies:
      '@prisma/engines-version': 5.6.0-32.e95e739751f42d8ca026f6b910f5a2dc5adeaeee
      prisma: 5.6.0
    dev: false

  /@prisma/engines-version@5.6.0-32.e95e739751f42d8ca026f6b910f5a2dc5adeaeee:
    resolution: {integrity: sha512-UoFgbV1awGL/3wXuUK3GDaX2SolqczeeJ5b4FVec9tzeGbSWJboPSbT0psSrmgYAKiKnkOPFSLlH6+b+IyOwAw==}
    dev: false

  /@prisma/engines@5.6.0:
    resolution: {integrity: sha512-Mt2q+GNJpU2vFn6kif24oRSBQv1KOkYaterQsi0k2/lA+dLvhRX6Lm26gon6PYHwUM8/h8KRgXIUMU0PCLB6bw==}
    requiresBuild: true

  /@protobufjs/aspromise@1.1.2:
    resolution: {integrity: sha512-j+gKExEuLmKwvz3OgROXtrJ2UG2x8Ch2YZUxahh+s1F2HZ+wAceUNLkvy6zKCPVRkU++ZWQrdxsUeQXmcg4uoQ==}
    dev: false

  /@protobufjs/base64@1.1.2:
    resolution: {integrity: sha512-AZkcAA5vnN/v4PDqKyMR5lx7hZttPDgClv83E//FMNhR2TMcLUhfRUBHCmSl0oi9zMgDDqRUJkSxO3wm85+XLg==}
    dev: false

  /@protobufjs/codegen@2.0.4:
    resolution: {integrity: sha512-YyFaikqM5sH0ziFZCN3xDC7zeGaB/d0IUb9CATugHWbd1FRFwWwt4ld4OYMPWu5a3Xe01mGAULCdqhMlPl29Jg==}
    dev: false

  /@protobufjs/eventemitter@1.1.0:
    resolution: {integrity: sha512-j9ednRT81vYJ9OfVuXG6ERSTdEL1xVsNgqpkxMsbIabzSo3goCjDIveeGv5d03om39ML71RdmrGNjG5SReBP/Q==}
    dev: false

  /@protobufjs/fetch@1.1.0:
    resolution: {integrity: sha512-lljVXpqXebpsijW71PZaCYeIcE5on1w5DlQy5WH6GLbFryLUrBD4932W/E2BSpfRJWseIL4v/KPgBFxDOIdKpQ==}
    dependencies:
      '@protobufjs/aspromise': 1.1.2
      '@protobufjs/inquire': 1.1.0
    dev: false

  /@protobufjs/float@1.0.2:
    resolution: {integrity: sha512-Ddb+kVXlXst9d+R9PfTIxh1EdNkgoRe5tOX6t01f1lYWOvJnSPDBlG241QLzcyPdoNTsblLUdujGSE4RzrTZGQ==}
    dev: false

  /@protobufjs/inquire@1.1.0:
    resolution: {integrity: sha512-kdSefcPdruJiFMVSbn801t4vFK7KB/5gd2fYvrxhuJYg8ILrmn9SKSX2tZdV6V+ksulWqS7aXjBcRXl3wHoD9Q==}
    dev: false

  /@protobufjs/path@1.1.2:
    resolution: {integrity: sha512-6JOcJ5Tm08dOHAbdR3GrvP+yUUfkjG5ePsHYczMFLq3ZmMkAD98cDgcT2iA1lJ9NVwFd4tH/iSSoe44YWkltEA==}
    dev: false

  /@protobufjs/pool@1.1.0:
    resolution: {integrity: sha512-0kELaGSIDBKvcgS4zkjz1PeddatrjYcmMWOlAuAPwAeccUrPHdUqo/J6LiymHHEiJT5NrF1UVwxY14f+fy4WQw==}
    dev: false

  /@protobufjs/utf8@1.1.0:
    resolution: {integrity: sha512-Vvn3zZrhQZkkBE8LSuW3em98c0FwgO4nxzv6OdSxPKJIEKY2bGbHn+mhGIPerzI4twdxaP8/0+06HBpwf345Lw==}
    dev: false

  /@radix-ui/number@1.0.1:
    resolution: {integrity: sha512-T5gIdVO2mmPW3NNhjNgEP3cqMXjXL9UbO0BzWcXfvdBs+BohbQxvd/K5hSVKmn9/lbTdsQVKbUcP5WLCwvUbBg==}
    dependencies:
      '@babel/runtime': 7.23.2
    dev: false

  /@radix-ui/primitive@1.0.0:
    resolution: {integrity: sha512-3e7rn8FDMin4CgeL7Z/49smCA3rFYY3Ha2rUQ7HRWFadS5iCRw08ZgVT1LaNTCNqgvrUiyczLflrVrF0SRQtNA==}
    dependencies:
      '@babel/runtime': 7.23.2
    dev: false

  /@radix-ui/primitive@1.0.1:
    resolution: {integrity: sha512-yQ8oGX2GVsEYMWGxcovu1uGWPCxV5BFfeeYxqPmuAzUyLT9qmaMXSAhXpb0WrspIeqYzdJpkh2vHModJPgRIaw==}
    dependencies:
      '@babel/runtime': 7.23.2
    dev: false

  /@radix-ui/react-arrow@1.0.3(@types/react-dom@18.2.16)(@types/react@18.2.38)(react-dom@18.2.0)(react@18.2.0):
    resolution: {integrity: sha512-wSP+pHsB/jQRaL6voubsQ/ZlrGBHHrOjmBnr19hxYgtS0WvAFwZhK2WP/YY5yF9uKECCEEDGxuLxq1NBK51wFA==}
    peerDependencies:
      '@types/react': '*'
      '@types/react-dom': '*'
      react: ^16.8 || ^17.0 || ^18.0
      react-dom: ^16.8 || ^17.0 || ^18.0
    peerDependenciesMeta:
      '@types/react':
        optional: true
      '@types/react-dom':
        optional: true
    dependencies:
      '@babel/runtime': 7.23.2
      '@radix-ui/react-primitive': 1.0.3(@types/react-dom@18.2.16)(@types/react@18.2.38)(react-dom@18.2.0)(react@18.2.0)
      '@types/react': 18.2.38
      '@types/react-dom': 18.2.16
      react: 18.2.0
      react-dom: 18.2.0(react@18.2.0)
    dev: false

  /@radix-ui/react-avatar@1.0.4(@types/react-dom@18.2.16)(@types/react@18.2.38)(react-dom@18.2.0)(react@18.2.0):
    resolution: {integrity: sha512-kVK2K7ZD3wwj3qhle0ElXhOjbezIgyl2hVvgwfIdexL3rN6zJmy5AqqIf+D31lxVppdzV8CjAfZ6PklkmInZLw==}
    peerDependencies:
      '@types/react': '*'
      '@types/react-dom': '*'
      react: ^16.8 || ^17.0 || ^18.0
      react-dom: ^16.8 || ^17.0 || ^18.0
    peerDependenciesMeta:
      '@types/react':
        optional: true
      '@types/react-dom':
        optional: true
    dependencies:
      '@babel/runtime': 7.22.5
      '@radix-ui/react-context': 1.0.1(@types/react@18.2.38)(react@18.2.0)
      '@radix-ui/react-primitive': 1.0.3(@types/react-dom@18.2.16)(@types/react@18.2.38)(react-dom@18.2.0)(react@18.2.0)
      '@radix-ui/react-use-callback-ref': 1.0.1(@types/react@18.2.38)(react@18.2.0)
      '@radix-ui/react-use-layout-effect': 1.0.1(@types/react@18.2.38)(react@18.2.0)
      '@types/react': 18.2.38
      '@types/react-dom': 18.2.16
      react: 18.2.0
      react-dom: 18.2.0(react@18.2.0)
    dev: false

  /@radix-ui/react-collection@1.0.3(@types/react-dom@18.2.16)(@types/react@18.2.38)(react-dom@18.2.0)(react@18.2.0):
    resolution: {integrity: sha512-3SzW+0PW7yBBoQlT8wNcGtaxaD0XSu0uLUFgrtHY08Acx05TaHaOmVLR73c0j/cqpDy53KBMO7s0dx2wmOIDIA==}
    peerDependencies:
      '@types/react': '*'
      '@types/react-dom': '*'
      react: ^16.8 || ^17.0 || ^18.0
      react-dom: ^16.8 || ^17.0 || ^18.0
    peerDependenciesMeta:
      '@types/react':
        optional: true
      '@types/react-dom':
        optional: true
    dependencies:
      '@babel/runtime': 7.23.2
      '@radix-ui/react-compose-refs': 1.0.1(@types/react@18.2.38)(react@18.2.0)
      '@radix-ui/react-context': 1.0.1(@types/react@18.2.38)(react@18.2.0)
      '@radix-ui/react-primitive': 1.0.3(@types/react-dom@18.2.16)(@types/react@18.2.38)(react-dom@18.2.0)(react@18.2.0)
      '@radix-ui/react-slot': 1.0.2(@types/react@18.2.38)(react@18.2.0)
      '@types/react': 18.2.38
      '@types/react-dom': 18.2.16
      react: 18.2.0
      react-dom: 18.2.0(react@18.2.0)
    dev: false

  /@radix-ui/react-compose-refs@1.0.0(react@18.2.0):
    resolution: {integrity: sha512-0KaSv6sx787/hK3eF53iOkiSLwAGlFMx5lotrqD2pTjB18KbybKoEIgkNZTKC60YECDQTKGTRcDBILwZVqVKvA==}
    peerDependencies:
      react: ^16.8 || ^17.0 || ^18.0
    dependencies:
      '@babel/runtime': 7.23.2
      react: 18.2.0
    dev: false

  /@radix-ui/react-compose-refs@1.0.1(@types/react@18.2.38)(react@18.2.0):
    resolution: {integrity: sha512-fDSBgd44FKHa1FRMU59qBMPFcl2PZE+2nmqunj+BWFyYYjnhIDWL2ItDs3rrbJDQOtzt5nIebLCQc4QRfz6LJw==}
    peerDependencies:
      '@types/react': '*'
      react: ^16.8 || ^17.0 || ^18.0
    peerDependenciesMeta:
      '@types/react':
        optional: true
    dependencies:
      '@babel/runtime': 7.23.2
      '@types/react': 18.2.38
      react: 18.2.0
    dev: false

  /@radix-ui/react-context@1.0.0(react@18.2.0):
    resolution: {integrity: sha512-1pVM9RfOQ+n/N5PJK33kRSKsr1glNxomxONs5c49MliinBY6Yw2Q995qfBUUo0/Mbg05B/sGA0gkgPI7kmSHBg==}
    peerDependencies:
      react: ^16.8 || ^17.0 || ^18.0
    dependencies:
      '@babel/runtime': 7.23.2
      react: 18.2.0
    dev: false

  /@radix-ui/react-context@1.0.1(@types/react@18.2.38)(react@18.2.0):
    resolution: {integrity: sha512-ebbrdFoYTcuZ0v4wG5tedGnp9tzcV8awzsxYph7gXUyvnNLuTIcCk1q17JEbnVhXAKG9oX3KtchwiMIAYp9NLg==}
    peerDependencies:
      '@types/react': '*'
      react: ^16.8 || ^17.0 || ^18.0
    peerDependenciesMeta:
      '@types/react':
        optional: true
    dependencies:
      '@babel/runtime': 7.23.2
      '@types/react': 18.2.38
      react: 18.2.0
    dev: false

  /@radix-ui/react-dialog@1.0.0(@types/react@18.2.38)(react-dom@18.2.0)(react@18.2.0):
    resolution: {integrity: sha512-Yn9YU+QlHYLWwV1XfKiqnGVpWYWk6MeBVM6x/bcoyPvxgjQGoeT35482viLPctTMWoMw0PoHgqfSox7Ig+957Q==}
    peerDependencies:
      react: ^16.8 || ^17.0 || ^18.0
      react-dom: ^16.8 || ^17.0 || ^18.0
    dependencies:
      '@babel/runtime': 7.23.2
      '@radix-ui/primitive': 1.0.0
      '@radix-ui/react-compose-refs': 1.0.0(react@18.2.0)
      '@radix-ui/react-context': 1.0.0(react@18.2.0)
      '@radix-ui/react-dismissable-layer': 1.0.0(react-dom@18.2.0)(react@18.2.0)
      '@radix-ui/react-focus-guards': 1.0.0(react@18.2.0)
      '@radix-ui/react-focus-scope': 1.0.0(react-dom@18.2.0)(react@18.2.0)
      '@radix-ui/react-id': 1.0.0(react@18.2.0)
      '@radix-ui/react-portal': 1.0.0(react-dom@18.2.0)(react@18.2.0)
      '@radix-ui/react-presence': 1.0.0(react-dom@18.2.0)(react@18.2.0)
      '@radix-ui/react-primitive': 1.0.0(react-dom@18.2.0)(react@18.2.0)
      '@radix-ui/react-slot': 1.0.0(react@18.2.0)
      '@radix-ui/react-use-controllable-state': 1.0.0(react@18.2.0)
      aria-hidden: 1.2.3
      react: 18.2.0
      react-dom: 18.2.0(react@18.2.0)
      react-remove-scroll: 2.5.4(@types/react@18.2.38)(react@18.2.0)
    transitivePeerDependencies:
      - '@types/react'
    dev: false

  /@radix-ui/react-dialog@1.0.5(@types/react-dom@18.2.16)(@types/react@18.2.38)(react-dom@18.2.0)(react@18.2.0):
    resolution: {integrity: sha512-GjWJX/AUpB703eEBanuBnIWdIXg6NvJFCXcNlSZk4xdszCdhrJgBoUd1cGk67vFO+WdA2pfI/plOpqz/5GUP6Q==}
    peerDependencies:
      '@types/react': '*'
      '@types/react-dom': '*'
      react: ^16.8 || ^17.0 || ^18.0
      react-dom: ^16.8 || ^17.0 || ^18.0
    peerDependenciesMeta:
      '@types/react':
        optional: true
      '@types/react-dom':
        optional: true
    dependencies:
      '@babel/runtime': 7.22.5
      '@radix-ui/primitive': 1.0.1
      '@radix-ui/react-compose-refs': 1.0.1(@types/react@18.2.38)(react@18.2.0)
      '@radix-ui/react-context': 1.0.1(@types/react@18.2.38)(react@18.2.0)
      '@radix-ui/react-dismissable-layer': 1.0.5(@types/react-dom@18.2.16)(@types/react@18.2.38)(react-dom@18.2.0)(react@18.2.0)
      '@radix-ui/react-focus-guards': 1.0.1(@types/react@18.2.38)(react@18.2.0)
      '@radix-ui/react-focus-scope': 1.0.4(@types/react-dom@18.2.16)(@types/react@18.2.38)(react-dom@18.2.0)(react@18.2.0)
      '@radix-ui/react-id': 1.0.1(@types/react@18.2.38)(react@18.2.0)
      '@radix-ui/react-portal': 1.0.4(@types/react-dom@18.2.16)(@types/react@18.2.38)(react-dom@18.2.0)(react@18.2.0)
      '@radix-ui/react-presence': 1.0.1(@types/react-dom@18.2.16)(@types/react@18.2.38)(react-dom@18.2.0)(react@18.2.0)
      '@radix-ui/react-primitive': 1.0.3(@types/react-dom@18.2.16)(@types/react@18.2.38)(react-dom@18.2.0)(react@18.2.0)
      '@radix-ui/react-slot': 1.0.2(@types/react@18.2.38)(react@18.2.0)
      '@radix-ui/react-use-controllable-state': 1.0.1(@types/react@18.2.38)(react@18.2.0)
      '@types/react': 18.2.38
      '@types/react-dom': 18.2.16
      aria-hidden: 1.2.3
      react: 18.2.0
      react-dom: 18.2.0(react@18.2.0)
      react-remove-scroll: 2.5.5(@types/react@18.2.38)(react@18.2.0)
    dev: false

  /@radix-ui/react-direction@1.0.1(@types/react@18.2.38)(react@18.2.0):
    resolution: {integrity: sha512-RXcvnXgyvYvBEOhCBuddKecVkoMiI10Jcm5cTI7abJRAHYfFxeu+FBQs/DvdxSYucxR5mna0dNsL6QFlds5TMA==}
    peerDependencies:
      '@types/react': '*'
      react: ^16.8 || ^17.0 || ^18.0
    peerDependenciesMeta:
      '@types/react':
        optional: true
    dependencies:
      '@babel/runtime': 7.23.2
      '@types/react': 18.2.38
      react: 18.2.0
    dev: false

  /@radix-ui/react-dismissable-layer@1.0.0(react-dom@18.2.0)(react@18.2.0):
    resolution: {integrity: sha512-n7kDRfx+LB1zLueRDvZ1Pd0bxdJWDUZNQ/GWoxDn2prnuJKRdxsjulejX/ePkOsLi2tTm6P24mDqlMSgQpsT6g==}
    peerDependencies:
      react: ^16.8 || ^17.0 || ^18.0
      react-dom: ^16.8 || ^17.0 || ^18.0
    dependencies:
      '@babel/runtime': 7.23.2
      '@radix-ui/primitive': 1.0.0
      '@radix-ui/react-compose-refs': 1.0.0(react@18.2.0)
      '@radix-ui/react-primitive': 1.0.0(react-dom@18.2.0)(react@18.2.0)
      '@radix-ui/react-use-callback-ref': 1.0.0(react@18.2.0)
      '@radix-ui/react-use-escape-keydown': 1.0.0(react@18.2.0)
      react: 18.2.0
      react-dom: 18.2.0(react@18.2.0)
    dev: false

  /@radix-ui/react-dismissable-layer@1.0.5(@types/react-dom@18.2.16)(@types/react@18.2.38)(react-dom@18.2.0)(react@18.2.0):
    resolution: {integrity: sha512-aJeDjQhywg9LBu2t/At58hCvr7pEm0o2Ke1x33B+MhjNmmZ17sy4KImo0KPLgsnc/zN7GPdce8Cnn0SWvwZO7g==}
    peerDependencies:
      '@types/react': '*'
      '@types/react-dom': '*'
      react: ^16.8 || ^17.0 || ^18.0
      react-dom: ^16.8 || ^17.0 || ^18.0
    peerDependenciesMeta:
      '@types/react':
        optional: true
      '@types/react-dom':
        optional: true
    dependencies:
      '@babel/runtime': 7.23.2
      '@radix-ui/primitive': 1.0.1
      '@radix-ui/react-compose-refs': 1.0.1(@types/react@18.2.38)(react@18.2.0)
      '@radix-ui/react-primitive': 1.0.3(@types/react-dom@18.2.16)(@types/react@18.2.38)(react-dom@18.2.0)(react@18.2.0)
      '@radix-ui/react-use-callback-ref': 1.0.1(@types/react@18.2.38)(react@18.2.0)
      '@radix-ui/react-use-escape-keydown': 1.0.3(@types/react@18.2.38)(react@18.2.0)
      '@types/react': 18.2.38
      '@types/react-dom': 18.2.16
      react: 18.2.0
      react-dom: 18.2.0(react@18.2.0)
    dev: false

  /@radix-ui/react-dropdown-menu@2.0.6(@types/react-dom@18.2.16)(@types/react@18.2.38)(react-dom@18.2.0)(react@18.2.0):
    resolution: {integrity: sha512-i6TuFOoWmLWq+M/eCLGd/bQ2HfAX1RJgvrBQ6AQLmzfvsLdefxbWu8G9zczcPFfcSPehz9GcpF6K9QYreFV8hA==}
    peerDependencies:
      '@types/react': '*'
      '@types/react-dom': '*'
      react: ^16.8 || ^17.0 || ^18.0
      react-dom: ^16.8 || ^17.0 || ^18.0
    peerDependenciesMeta:
      '@types/react':
        optional: true
      '@types/react-dom':
        optional: true
    dependencies:
      '@babel/runtime': 7.22.5
      '@radix-ui/primitive': 1.0.1
      '@radix-ui/react-compose-refs': 1.0.1(@types/react@18.2.38)(react@18.2.0)
      '@radix-ui/react-context': 1.0.1(@types/react@18.2.38)(react@18.2.0)
      '@radix-ui/react-id': 1.0.1(@types/react@18.2.38)(react@18.2.0)
      '@radix-ui/react-menu': 2.0.6(@types/react-dom@18.2.16)(@types/react@18.2.38)(react-dom@18.2.0)(react@18.2.0)
      '@radix-ui/react-primitive': 1.0.3(@types/react-dom@18.2.16)(@types/react@18.2.38)(react-dom@18.2.0)(react@18.2.0)
      '@radix-ui/react-use-controllable-state': 1.0.1(@types/react@18.2.38)(react@18.2.0)
      '@types/react': 18.2.38
      '@types/react-dom': 18.2.16
      react: 18.2.0
      react-dom: 18.2.0(react@18.2.0)
    dev: false

  /@radix-ui/react-focus-guards@1.0.0(react@18.2.0):
    resolution: {integrity: sha512-UagjDk4ijOAnGu4WMUPj9ahi7/zJJqNZ9ZAiGPp7waUWJO0O1aWXi/udPphI0IUjvrhBsZJGSN66dR2dsueLWQ==}
    peerDependencies:
      react: ^16.8 || ^17.0 || ^18.0
    dependencies:
      '@babel/runtime': 7.23.2
      react: 18.2.0
    dev: false

  /@radix-ui/react-focus-guards@1.0.1(@types/react@18.2.38)(react@18.2.0):
    resolution: {integrity: sha512-Rect2dWbQ8waGzhMavsIbmSVCgYxkXLxxR3ZvCX79JOglzdEy4JXMb98lq4hPxUbLr77nP0UOGf4rcMU+s1pUA==}
    peerDependencies:
      '@types/react': '*'
      react: ^16.8 || ^17.0 || ^18.0
    peerDependenciesMeta:
      '@types/react':
        optional: true
    dependencies:
      '@babel/runtime': 7.23.2
      '@types/react': 18.2.38
      react: 18.2.0
    dev: false

  /@radix-ui/react-focus-scope@1.0.0(react-dom@18.2.0)(react@18.2.0):
    resolution: {integrity: sha512-C4SWtsULLGf/2L4oGeIHlvWQx7Rf+7cX/vKOAD2dXW0A1b5QXwi3wWeaEgW+wn+SEVrraMUk05vLU9fZZz5HbQ==}
    peerDependencies:
      react: ^16.8 || ^17.0 || ^18.0
      react-dom: ^16.8 || ^17.0 || ^18.0
    dependencies:
      '@babel/runtime': 7.23.2
      '@radix-ui/react-compose-refs': 1.0.0(react@18.2.0)
      '@radix-ui/react-primitive': 1.0.0(react-dom@18.2.0)(react@18.2.0)
      '@radix-ui/react-use-callback-ref': 1.0.0(react@18.2.0)
      react: 18.2.0
      react-dom: 18.2.0(react@18.2.0)
    dev: false

  /@radix-ui/react-focus-scope@1.0.4(@types/react-dom@18.2.16)(@types/react@18.2.38)(react-dom@18.2.0)(react@18.2.0):
    resolution: {integrity: sha512-sL04Mgvf+FmyvZeYfNu1EPAaaxD+aw7cYeIB9L9Fvq8+urhltTRaEo5ysKOpHuKPclsZcSUMKlN05x4u+CINpA==}
    peerDependencies:
      '@types/react': '*'
      '@types/react-dom': '*'
      react: ^16.8 || ^17.0 || ^18.0
      react-dom: ^16.8 || ^17.0 || ^18.0
    peerDependenciesMeta:
      '@types/react':
        optional: true
      '@types/react-dom':
        optional: true
    dependencies:
      '@babel/runtime': 7.23.2
      '@radix-ui/react-compose-refs': 1.0.1(@types/react@18.2.38)(react@18.2.0)
      '@radix-ui/react-primitive': 1.0.3(@types/react-dom@18.2.16)(@types/react@18.2.38)(react-dom@18.2.0)(react@18.2.0)
      '@radix-ui/react-use-callback-ref': 1.0.1(@types/react@18.2.38)(react@18.2.0)
      '@types/react': 18.2.38
      '@types/react-dom': 18.2.16
      react: 18.2.0
      react-dom: 18.2.0(react@18.2.0)
    dev: false

  /@radix-ui/react-hover-card@1.0.7(@types/react-dom@18.2.16)(@types/react@18.2.38)(react-dom@18.2.0)(react@18.2.0):
    resolution: {integrity: sha512-OcUN2FU0YpmajD/qkph3XzMcK/NmSk9hGWnjV68p6QiZMgILugusgQwnLSDs3oFSJYGKf3Y49zgFedhGh04k9A==}
    peerDependencies:
      '@types/react': '*'
      '@types/react-dom': '*'
      react: ^16.8 || ^17.0 || ^18.0
      react-dom: ^16.8 || ^17.0 || ^18.0
    peerDependenciesMeta:
      '@types/react':
        optional: true
      '@types/react-dom':
        optional: true
    dependencies:
      '@babel/runtime': 7.22.5
      '@radix-ui/primitive': 1.0.1
      '@radix-ui/react-compose-refs': 1.0.1(@types/react@18.2.38)(react@18.2.0)
      '@radix-ui/react-context': 1.0.1(@types/react@18.2.38)(react@18.2.0)
      '@radix-ui/react-dismissable-layer': 1.0.5(@types/react-dom@18.2.16)(@types/react@18.2.38)(react-dom@18.2.0)(react@18.2.0)
      '@radix-ui/react-popper': 1.1.3(@types/react-dom@18.2.16)(@types/react@18.2.38)(react-dom@18.2.0)(react@18.2.0)
      '@radix-ui/react-portal': 1.0.4(@types/react-dom@18.2.16)(@types/react@18.2.38)(react-dom@18.2.0)(react@18.2.0)
      '@radix-ui/react-presence': 1.0.1(@types/react-dom@18.2.16)(@types/react@18.2.38)(react-dom@18.2.0)(react@18.2.0)
      '@radix-ui/react-primitive': 1.0.3(@types/react-dom@18.2.16)(@types/react@18.2.38)(react-dom@18.2.0)(react@18.2.0)
      '@radix-ui/react-use-controllable-state': 1.0.1(@types/react@18.2.38)(react@18.2.0)
      '@types/react': 18.2.38
      '@types/react-dom': 18.2.16
      react: 18.2.0
      react-dom: 18.2.0(react@18.2.0)
    dev: false

  /@radix-ui/react-id@1.0.0(react@18.2.0):
    resolution: {integrity: sha512-Q6iAB/U7Tq3NTolBBQbHTgclPmGWE3OlktGGqrClPozSw4vkQ1DfQAOtzgRPecKsMdJINE05iaoDUG8tRzCBjw==}
    peerDependencies:
      react: ^16.8 || ^17.0 || ^18.0
    dependencies:
      '@babel/runtime': 7.23.2
      '@radix-ui/react-use-layout-effect': 1.0.0(react@18.2.0)
      react: 18.2.0
    dev: false

  /@radix-ui/react-id@1.0.1(@types/react@18.2.38)(react@18.2.0):
    resolution: {integrity: sha512-tI7sT/kqYp8p96yGWY1OAnLHrqDgzHefRBKQ2YAkBS5ja7QLcZ9Z/uY7bEjPUatf8RomoXM8/1sMj1IJaE5UzQ==}
    peerDependencies:
      '@types/react': '*'
      react: ^16.8 || ^17.0 || ^18.0
    peerDependenciesMeta:
      '@types/react':
        optional: true
    dependencies:
      '@babel/runtime': 7.23.2
      '@radix-ui/react-use-layout-effect': 1.0.1(@types/react@18.2.38)(react@18.2.0)
      '@types/react': 18.2.38
      react: 18.2.0
    dev: false

  /@radix-ui/react-label@2.0.2(@types/react-dom@18.2.16)(@types/react@18.2.38)(react-dom@18.2.0)(react@18.2.0):
    resolution: {integrity: sha512-N5ehvlM7qoTLx7nWPodsPYPgMzA5WM8zZChQg8nyFJKnDO5WHdba1vv5/H6IO5LtJMfD2Q3wh1qHFGNtK0w3bQ==}
    peerDependencies:
      '@types/react': '*'
      '@types/react-dom': '*'
      react: ^16.8 || ^17.0 || ^18.0
      react-dom: ^16.8 || ^17.0 || ^18.0
    peerDependenciesMeta:
      '@types/react':
        optional: true
      '@types/react-dom':
        optional: true
    dependencies:
      '@babel/runtime': 7.22.5
      '@radix-ui/react-primitive': 1.0.3(@types/react-dom@18.2.16)(@types/react@18.2.38)(react-dom@18.2.0)(react@18.2.0)
      '@types/react': 18.2.38
      '@types/react-dom': 18.2.16
      react: 18.2.0
      react-dom: 18.2.0(react@18.2.0)
    dev: false

  /@radix-ui/react-menu@2.0.6(@types/react-dom@18.2.16)(@types/react@18.2.38)(react-dom@18.2.0)(react@18.2.0):
    resolution: {integrity: sha512-BVkFLS+bUC8HcImkRKPSiVumA1VPOOEC5WBMiT+QAVsPzW1FJzI9KnqgGxVDPBcql5xXrHkD3JOVoXWEXD8SYA==}
    peerDependencies:
      '@types/react': '*'
      '@types/react-dom': '*'
      react: ^16.8 || ^17.0 || ^18.0
      react-dom: ^16.8 || ^17.0 || ^18.0
    peerDependenciesMeta:
      '@types/react':
        optional: true
      '@types/react-dom':
        optional: true
    dependencies:
      '@babel/runtime': 7.23.2
      '@radix-ui/primitive': 1.0.1
      '@radix-ui/react-collection': 1.0.3(@types/react-dom@18.2.16)(@types/react@18.2.38)(react-dom@18.2.0)(react@18.2.0)
      '@radix-ui/react-compose-refs': 1.0.1(@types/react@18.2.38)(react@18.2.0)
      '@radix-ui/react-context': 1.0.1(@types/react@18.2.38)(react@18.2.0)
      '@radix-ui/react-direction': 1.0.1(@types/react@18.2.38)(react@18.2.0)
      '@radix-ui/react-dismissable-layer': 1.0.5(@types/react-dom@18.2.16)(@types/react@18.2.38)(react-dom@18.2.0)(react@18.2.0)
      '@radix-ui/react-focus-guards': 1.0.1(@types/react@18.2.38)(react@18.2.0)
      '@radix-ui/react-focus-scope': 1.0.4(@types/react-dom@18.2.16)(@types/react@18.2.38)(react-dom@18.2.0)(react@18.2.0)
      '@radix-ui/react-id': 1.0.1(@types/react@18.2.38)(react@18.2.0)
      '@radix-ui/react-popper': 1.1.3(@types/react-dom@18.2.16)(@types/react@18.2.38)(react-dom@18.2.0)(react@18.2.0)
      '@radix-ui/react-portal': 1.0.4(@types/react-dom@18.2.16)(@types/react@18.2.38)(react-dom@18.2.0)(react@18.2.0)
      '@radix-ui/react-presence': 1.0.1(@types/react-dom@18.2.16)(@types/react@18.2.38)(react-dom@18.2.0)(react@18.2.0)
      '@radix-ui/react-primitive': 1.0.3(@types/react-dom@18.2.16)(@types/react@18.2.38)(react-dom@18.2.0)(react@18.2.0)
      '@radix-ui/react-roving-focus': 1.0.4(@types/react-dom@18.2.16)(@types/react@18.2.38)(react-dom@18.2.0)(react@18.2.0)
      '@radix-ui/react-slot': 1.0.2(@types/react@18.2.38)(react@18.2.0)
      '@radix-ui/react-use-callback-ref': 1.0.1(@types/react@18.2.38)(react@18.2.0)
      '@types/react': 18.2.38
      '@types/react-dom': 18.2.16
      aria-hidden: 1.2.3
      react: 18.2.0
      react-dom: 18.2.0(react@18.2.0)
      react-remove-scroll: 2.5.5(@types/react@18.2.38)(react@18.2.0)
    dev: false

  /@radix-ui/react-navigation-menu@1.1.4(@types/react-dom@18.2.16)(@types/react@18.2.38)(react-dom@18.2.0)(react@18.2.0):
    resolution: {integrity: sha512-Cc+seCS3PmWmjI51ufGG7zp1cAAIRqHVw7C9LOA2TZ+R4hG6rDvHcTqIsEEFLmZO3zNVH72jOOE7kKNy8W+RtA==}
    peerDependencies:
      '@types/react': '*'
      '@types/react-dom': '*'
      react: ^16.8 || ^17.0 || ^18.0
      react-dom: ^16.8 || ^17.0 || ^18.0
    peerDependenciesMeta:
      '@types/react':
        optional: true
      '@types/react-dom':
        optional: true
    dependencies:
      '@babel/runtime': 7.23.2
      '@radix-ui/primitive': 1.0.1
      '@radix-ui/react-collection': 1.0.3(@types/react-dom@18.2.16)(@types/react@18.2.38)(react-dom@18.2.0)(react@18.2.0)
      '@radix-ui/react-compose-refs': 1.0.1(@types/react@18.2.38)(react@18.2.0)
      '@radix-ui/react-context': 1.0.1(@types/react@18.2.38)(react@18.2.0)
      '@radix-ui/react-direction': 1.0.1(@types/react@18.2.38)(react@18.2.0)
      '@radix-ui/react-dismissable-layer': 1.0.5(@types/react-dom@18.2.16)(@types/react@18.2.38)(react-dom@18.2.0)(react@18.2.0)
      '@radix-ui/react-id': 1.0.1(@types/react@18.2.38)(react@18.2.0)
      '@radix-ui/react-presence': 1.0.1(@types/react-dom@18.2.16)(@types/react@18.2.38)(react-dom@18.2.0)(react@18.2.0)
      '@radix-ui/react-primitive': 1.0.3(@types/react-dom@18.2.16)(@types/react@18.2.38)(react-dom@18.2.0)(react@18.2.0)
      '@radix-ui/react-use-callback-ref': 1.0.1(@types/react@18.2.38)(react@18.2.0)
      '@radix-ui/react-use-controllable-state': 1.0.1(@types/react@18.2.38)(react@18.2.0)
      '@radix-ui/react-use-layout-effect': 1.0.1(@types/react@18.2.38)(react@18.2.0)
      '@radix-ui/react-use-previous': 1.0.1(@types/react@18.2.38)(react@18.2.0)
      '@radix-ui/react-visually-hidden': 1.0.3(@types/react-dom@18.2.16)(@types/react@18.2.38)(react-dom@18.2.0)(react@18.2.0)
      '@types/react': 18.2.38
      '@types/react-dom': 18.2.16
      react: 18.2.0
      react-dom: 18.2.0(react@18.2.0)
    dev: false

  /@radix-ui/react-popover@1.0.7(@types/react-dom@18.2.16)(@types/react@18.2.38)(react-dom@18.2.0)(react@18.2.0):
    resolution: {integrity: sha512-shtvVnlsxT6faMnK/a7n0wptwBD23xc1Z5mdrtKLwVEfsEMXodS0r5s0/g5P0hX//EKYZS2sxUjqfzlg52ZSnQ==}
    peerDependencies:
      '@types/react': '*'
      '@types/react-dom': '*'
      react: ^16.8 || ^17.0 || ^18.0
      react-dom: ^16.8 || ^17.0 || ^18.0
    peerDependenciesMeta:
      '@types/react':
        optional: true
      '@types/react-dom':
        optional: true
    dependencies:
      '@babel/runtime': 7.22.5
      '@radix-ui/primitive': 1.0.1
      '@radix-ui/react-compose-refs': 1.0.1(@types/react@18.2.38)(react@18.2.0)
      '@radix-ui/react-context': 1.0.1(@types/react@18.2.38)(react@18.2.0)
      '@radix-ui/react-dismissable-layer': 1.0.5(@types/react-dom@18.2.16)(@types/react@18.2.38)(react-dom@18.2.0)(react@18.2.0)
      '@radix-ui/react-focus-guards': 1.0.1(@types/react@18.2.38)(react@18.2.0)
      '@radix-ui/react-focus-scope': 1.0.4(@types/react-dom@18.2.16)(@types/react@18.2.38)(react-dom@18.2.0)(react@18.2.0)
      '@radix-ui/react-id': 1.0.1(@types/react@18.2.38)(react@18.2.0)
      '@radix-ui/react-popper': 1.1.3(@types/react-dom@18.2.16)(@types/react@18.2.38)(react-dom@18.2.0)(react@18.2.0)
      '@radix-ui/react-portal': 1.0.4(@types/react-dom@18.2.16)(@types/react@18.2.38)(react-dom@18.2.0)(react@18.2.0)
      '@radix-ui/react-presence': 1.0.1(@types/react-dom@18.2.16)(@types/react@18.2.38)(react-dom@18.2.0)(react@18.2.0)
      '@radix-ui/react-primitive': 1.0.3(@types/react-dom@18.2.16)(@types/react@18.2.38)(react-dom@18.2.0)(react@18.2.0)
      '@radix-ui/react-slot': 1.0.2(@types/react@18.2.38)(react@18.2.0)
      '@radix-ui/react-use-controllable-state': 1.0.1(@types/react@18.2.38)(react@18.2.0)
      '@types/react': 18.2.38
      '@types/react-dom': 18.2.16
      aria-hidden: 1.2.3
      react: 18.2.0
      react-dom: 18.2.0(react@18.2.0)
      react-remove-scroll: 2.5.5(@types/react@18.2.38)(react@18.2.0)
    dev: false

  /@radix-ui/react-popper@1.1.3(@types/react-dom@18.2.16)(@types/react@18.2.38)(react-dom@18.2.0)(react@18.2.0):
    resolution: {integrity: sha512-cKpopj/5RHZWjrbF2846jBNacjQVwkP068DfmgrNJXpvVWrOvlAmE9xSiy5OqeE+Gi8D9fP+oDhUnPqNMY8/5w==}
    peerDependencies:
      '@types/react': '*'
      '@types/react-dom': '*'
      react: ^16.8 || ^17.0 || ^18.0
      react-dom: ^16.8 || ^17.0 || ^18.0
    peerDependenciesMeta:
      '@types/react':
        optional: true
      '@types/react-dom':
        optional: true
    dependencies:
      '@babel/runtime': 7.23.2
      '@floating-ui/react-dom': 2.0.1(react-dom@18.2.0)(react@18.2.0)
      '@radix-ui/react-arrow': 1.0.3(@types/react-dom@18.2.16)(@types/react@18.2.38)(react-dom@18.2.0)(react@18.2.0)
      '@radix-ui/react-compose-refs': 1.0.1(@types/react@18.2.38)(react@18.2.0)
      '@radix-ui/react-context': 1.0.1(@types/react@18.2.38)(react@18.2.0)
      '@radix-ui/react-primitive': 1.0.3(@types/react-dom@18.2.16)(@types/react@18.2.38)(react-dom@18.2.0)(react@18.2.0)
      '@radix-ui/react-use-callback-ref': 1.0.1(@types/react@18.2.38)(react@18.2.0)
      '@radix-ui/react-use-layout-effect': 1.0.1(@types/react@18.2.38)(react@18.2.0)
      '@radix-ui/react-use-rect': 1.0.1(@types/react@18.2.38)(react@18.2.0)
      '@radix-ui/react-use-size': 1.0.1(@types/react@18.2.38)(react@18.2.0)
      '@radix-ui/rect': 1.0.1
      '@types/react': 18.2.38
      '@types/react-dom': 18.2.16
      react: 18.2.0
      react-dom: 18.2.0(react@18.2.0)
    dev: false

  /@radix-ui/react-portal@1.0.0(react-dom@18.2.0)(react@18.2.0):
    resolution: {integrity: sha512-a8qyFO/Xb99d8wQdu4o7qnigNjTPG123uADNecz0eX4usnQEj7o+cG4ZX4zkqq98NYekT7UoEQIjxBNWIFuqTA==}
    peerDependencies:
      react: ^16.8 || ^17.0 || ^18.0
      react-dom: ^16.8 || ^17.0 || ^18.0
    dependencies:
      '@babel/runtime': 7.23.2
      '@radix-ui/react-primitive': 1.0.0(react-dom@18.2.0)(react@18.2.0)
      react: 18.2.0
      react-dom: 18.2.0(react@18.2.0)
    dev: false

  /@radix-ui/react-portal@1.0.4(@types/react-dom@18.2.16)(@types/react@18.2.38)(react-dom@18.2.0)(react@18.2.0):
    resolution: {integrity: sha512-Qki+C/EuGUVCQTOTD5vzJzJuMUlewbzuKyUy+/iHM2uwGiru9gZeBJtHAPKAEkB5KWGi9mP/CHKcY0wt1aW45Q==}
    peerDependencies:
      '@types/react': '*'
      '@types/react-dom': '*'
      react: ^16.8 || ^17.0 || ^18.0
      react-dom: ^16.8 || ^17.0 || ^18.0
    peerDependenciesMeta:
      '@types/react':
        optional: true
      '@types/react-dom':
        optional: true
    dependencies:
      '@babel/runtime': 7.23.2
      '@radix-ui/react-primitive': 1.0.3(@types/react-dom@18.2.16)(@types/react@18.2.38)(react-dom@18.2.0)(react@18.2.0)
      '@types/react': 18.2.38
      '@types/react-dom': 18.2.16
      react: 18.2.0
      react-dom: 18.2.0(react@18.2.0)
    dev: false

  /@radix-ui/react-presence@1.0.0(react-dom@18.2.0)(react@18.2.0):
    resolution: {integrity: sha512-A+6XEvN01NfVWiKu38ybawfHsBjWum42MRPnEuqPsBZ4eV7e/7K321B5VgYMPv3Xx5An6o1/l9ZuDBgmcmWK3w==}
    peerDependencies:
      react: ^16.8 || ^17.0 || ^18.0
      react-dom: ^16.8 || ^17.0 || ^18.0
    dependencies:
      '@babel/runtime': 7.23.2
      '@radix-ui/react-compose-refs': 1.0.0(react@18.2.0)
      '@radix-ui/react-use-layout-effect': 1.0.0(react@18.2.0)
      react: 18.2.0
      react-dom: 18.2.0(react@18.2.0)
    dev: false

  /@radix-ui/react-presence@1.0.1(@types/react-dom@18.2.16)(@types/react@18.2.38)(react-dom@18.2.0)(react@18.2.0):
    resolution: {integrity: sha512-UXLW4UAbIY5ZjcvzjfRFo5gxva8QirC9hF7wRE4U5gz+TP0DbRk+//qyuAQ1McDxBt1xNMBTaciFGvEmJvAZCg==}
    peerDependencies:
      '@types/react': '*'
      '@types/react-dom': '*'
      react: ^16.8 || ^17.0 || ^18.0
      react-dom: ^16.8 || ^17.0 || ^18.0
    peerDependenciesMeta:
      '@types/react':
        optional: true
      '@types/react-dom':
        optional: true
    dependencies:
      '@babel/runtime': 7.23.2
      '@radix-ui/react-compose-refs': 1.0.1(@types/react@18.2.38)(react@18.2.0)
      '@radix-ui/react-use-layout-effect': 1.0.1(@types/react@18.2.38)(react@18.2.0)
      '@types/react': 18.2.38
      '@types/react-dom': 18.2.16
      react: 18.2.0
      react-dom: 18.2.0(react@18.2.0)
    dev: false

  /@radix-ui/react-primitive@1.0.0(react-dom@18.2.0)(react@18.2.0):
    resolution: {integrity: sha512-EyXe6mnRlHZ8b6f4ilTDrXmkLShICIuOTTj0GX4w1rp+wSxf3+TD05u1UOITC8VsJ2a9nwHvdXtOXEOl0Cw/zQ==}
    peerDependencies:
      react: ^16.8 || ^17.0 || ^18.0
      react-dom: ^16.8 || ^17.0 || ^18.0
    dependencies:
      '@babel/runtime': 7.23.2
      '@radix-ui/react-slot': 1.0.0(react@18.2.0)
      react: 18.2.0
      react-dom: 18.2.0(react@18.2.0)
    dev: false

  /@radix-ui/react-primitive@1.0.3(@types/react-dom@18.2.16)(@types/react@18.2.38)(react-dom@18.2.0)(react@18.2.0):
    resolution: {integrity: sha512-yi58uVyoAcK/Nq1inRY56ZSjKypBNKTa/1mcL8qdl6oJeEaDbOldlzrGn7P6Q3Id5d+SYNGc5AJgc4vGhjs5+g==}
    peerDependencies:
      '@types/react': '*'
      '@types/react-dom': '*'
      react: ^16.8 || ^17.0 || ^18.0
      react-dom: ^16.8 || ^17.0 || ^18.0
    peerDependenciesMeta:
      '@types/react':
        optional: true
      '@types/react-dom':
        optional: true
    dependencies:
      '@babel/runtime': 7.23.2
      '@radix-ui/react-slot': 1.0.2(@types/react@18.2.38)(react@18.2.0)
      '@types/react': 18.2.38
      '@types/react-dom': 18.2.16
      react: 18.2.0
      react-dom: 18.2.0(react@18.2.0)
    dev: false

  /@radix-ui/react-roving-focus@1.0.4(@types/react-dom@18.2.16)(@types/react@18.2.38)(react-dom@18.2.0)(react@18.2.0):
    resolution: {integrity: sha512-2mUg5Mgcu001VkGy+FfzZyzbmuUWzgWkj3rvv4yu+mLw03+mTzbxZHvfcGyFp2b8EkQeMkpRQ5FiA2Vr2O6TeQ==}
    peerDependencies:
      '@types/react': '*'
      '@types/react-dom': '*'
      react: ^16.8 || ^17.0 || ^18.0
      react-dom: ^16.8 || ^17.0 || ^18.0
    peerDependenciesMeta:
      '@types/react':
        optional: true
      '@types/react-dom':
        optional: true
    dependencies:
      '@babel/runtime': 7.23.2
      '@radix-ui/primitive': 1.0.1
      '@radix-ui/react-collection': 1.0.3(@types/react-dom@18.2.16)(@types/react@18.2.38)(react-dom@18.2.0)(react@18.2.0)
      '@radix-ui/react-compose-refs': 1.0.1(@types/react@18.2.38)(react@18.2.0)
      '@radix-ui/react-context': 1.0.1(@types/react@18.2.38)(react@18.2.0)
      '@radix-ui/react-direction': 1.0.1(@types/react@18.2.38)(react@18.2.0)
      '@radix-ui/react-id': 1.0.1(@types/react@18.2.38)(react@18.2.0)
      '@radix-ui/react-primitive': 1.0.3(@types/react-dom@18.2.16)(@types/react@18.2.38)(react-dom@18.2.0)(react@18.2.0)
      '@radix-ui/react-use-callback-ref': 1.0.1(@types/react@18.2.38)(react@18.2.0)
      '@radix-ui/react-use-controllable-state': 1.0.1(@types/react@18.2.38)(react@18.2.0)
      '@types/react': 18.2.38
      '@types/react-dom': 18.2.16
      react: 18.2.0
      react-dom: 18.2.0(react@18.2.0)
    dev: false

  /@radix-ui/react-select@2.0.0(@types/react-dom@18.2.16)(@types/react@18.2.38)(react-dom@18.2.0)(react@18.2.0):
    resolution: {integrity: sha512-RH5b7af4oHtkcHS7pG6Sgv5rk5Wxa7XI8W5gvB1N/yiuDGZxko1ynvOiVhFM7Cis2A8zxF9bTOUVbRDzPepe6w==}
    peerDependencies:
      '@types/react': '*'
      '@types/react-dom': '*'
      react: ^16.8 || ^17.0 || ^18.0
      react-dom: ^16.8 || ^17.0 || ^18.0
    peerDependenciesMeta:
      '@types/react':
        optional: true
      '@types/react-dom':
        optional: true
    dependencies:
      '@babel/runtime': 7.22.5
      '@radix-ui/number': 1.0.1
      '@radix-ui/primitive': 1.0.1
      '@radix-ui/react-collection': 1.0.3(@types/react-dom@18.2.16)(@types/react@18.2.38)(react-dom@18.2.0)(react@18.2.0)
      '@radix-ui/react-compose-refs': 1.0.1(@types/react@18.2.38)(react@18.2.0)
      '@radix-ui/react-context': 1.0.1(@types/react@18.2.38)(react@18.2.0)
      '@radix-ui/react-direction': 1.0.1(@types/react@18.2.38)(react@18.2.0)
      '@radix-ui/react-dismissable-layer': 1.0.5(@types/react-dom@18.2.16)(@types/react@18.2.38)(react-dom@18.2.0)(react@18.2.0)
      '@radix-ui/react-focus-guards': 1.0.1(@types/react@18.2.38)(react@18.2.0)
      '@radix-ui/react-focus-scope': 1.0.4(@types/react-dom@18.2.16)(@types/react@18.2.38)(react-dom@18.2.0)(react@18.2.0)
      '@radix-ui/react-id': 1.0.1(@types/react@18.2.38)(react@18.2.0)
      '@radix-ui/react-popper': 1.1.3(@types/react-dom@18.2.16)(@types/react@18.2.38)(react-dom@18.2.0)(react@18.2.0)
      '@radix-ui/react-portal': 1.0.4(@types/react-dom@18.2.16)(@types/react@18.2.38)(react-dom@18.2.0)(react@18.2.0)
      '@radix-ui/react-primitive': 1.0.3(@types/react-dom@18.2.16)(@types/react@18.2.38)(react-dom@18.2.0)(react@18.2.0)
      '@radix-ui/react-slot': 1.0.2(@types/react@18.2.38)(react@18.2.0)
      '@radix-ui/react-use-callback-ref': 1.0.1(@types/react@18.2.38)(react@18.2.0)
      '@radix-ui/react-use-controllable-state': 1.0.1(@types/react@18.2.38)(react@18.2.0)
      '@radix-ui/react-use-layout-effect': 1.0.1(@types/react@18.2.38)(react@18.2.0)
      '@radix-ui/react-use-previous': 1.0.1(@types/react@18.2.38)(react@18.2.0)
      '@radix-ui/react-visually-hidden': 1.0.3(@types/react-dom@18.2.16)(@types/react@18.2.38)(react-dom@18.2.0)(react@18.2.0)
      '@types/react': 18.2.38
      '@types/react-dom': 18.2.16
      aria-hidden: 1.2.3
      react: 18.2.0
      react-dom: 18.2.0(react@18.2.0)
      react-remove-scroll: 2.5.5(@types/react@18.2.38)(react@18.2.0)
    dev: false

  /@radix-ui/react-separator@1.0.3(@types/react-dom@18.2.16)(@types/react@18.2.38)(react-dom@18.2.0)(react@18.2.0):
    resolution: {integrity: sha512-itYmTy/kokS21aiV5+Z56MZB54KrhPgn6eHDKkFeOLR34HMN2s8PaN47qZZAGnvupcjxHaFZnW4pQEh0BvvVuw==}
    peerDependencies:
      '@types/react': '*'
      '@types/react-dom': '*'
      react: ^16.8 || ^17.0 || ^18.0
      react-dom: ^16.8 || ^17.0 || ^18.0
    peerDependenciesMeta:
      '@types/react':
        optional: true
      '@types/react-dom':
        optional: true
    dependencies:
      '@babel/runtime': 7.22.5
      '@radix-ui/react-primitive': 1.0.3(@types/react-dom@18.2.16)(@types/react@18.2.38)(react-dom@18.2.0)(react@18.2.0)
      '@types/react': 18.2.38
      '@types/react-dom': 18.2.16
      react: 18.2.0
      react-dom: 18.2.0(react@18.2.0)
    dev: false

  /@radix-ui/react-slot@1.0.0(react@18.2.0):
    resolution: {integrity: sha512-3mrKauI/tWXo1Ll+gN5dHcxDPdm/Df1ufcDLCecn+pnCIVcdWE7CujXo8QaXOWRJyZyQWWbpB8eFwHzWXlv5mQ==}
    peerDependencies:
      react: ^16.8 || ^17.0 || ^18.0
    dependencies:
      '@babel/runtime': 7.23.2
      '@radix-ui/react-compose-refs': 1.0.0(react@18.2.0)
      react: 18.2.0
    dev: false

  /@radix-ui/react-slot@1.0.2(@types/react@18.2.38)(react@18.2.0):
    resolution: {integrity: sha512-YeTpuq4deV+6DusvVUW4ivBgnkHwECUu0BiN43L5UCDFgdhsRUWAghhTF5MbvNTPzmiFOx90asDSUjWuCNapwg==}
    peerDependencies:
      '@types/react': '*'
      react: ^16.8 || ^17.0 || ^18.0
    peerDependenciesMeta:
      '@types/react':
        optional: true
    dependencies:
      '@babel/runtime': 7.22.5
      '@radix-ui/react-compose-refs': 1.0.1(@types/react@18.2.38)(react@18.2.0)
      '@types/react': 18.2.38
      react: 18.2.0
    dev: false

  /@radix-ui/react-tabs@1.0.4(@types/react-dom@18.2.16)(@types/react@18.2.38)(react-dom@18.2.0)(react@18.2.0):
    resolution: {integrity: sha512-egZfYY/+wRNCflXNHx+dePvnz9FbmssDTJBtgRfDY7e8SE5oIo3Py2eCB1ckAbh1Q7cQ/6yJZThJ++sgbxibog==}
    peerDependencies:
      '@types/react': '*'
      '@types/react-dom': '*'
      react: ^16.8 || ^17.0 || ^18.0
      react-dom: ^16.8 || ^17.0 || ^18.0
    peerDependenciesMeta:
      '@types/react':
        optional: true
      '@types/react-dom':
        optional: true
    dependencies:
      '@babel/runtime': 7.23.2
      '@radix-ui/primitive': 1.0.1
      '@radix-ui/react-context': 1.0.1(@types/react@18.2.38)(react@18.2.0)
      '@radix-ui/react-direction': 1.0.1(@types/react@18.2.38)(react@18.2.0)
      '@radix-ui/react-id': 1.0.1(@types/react@18.2.38)(react@18.2.0)
      '@radix-ui/react-presence': 1.0.1(@types/react-dom@18.2.16)(@types/react@18.2.38)(react-dom@18.2.0)(react@18.2.0)
      '@radix-ui/react-primitive': 1.0.3(@types/react-dom@18.2.16)(@types/react@18.2.38)(react-dom@18.2.0)(react@18.2.0)
      '@radix-ui/react-roving-focus': 1.0.4(@types/react-dom@18.2.16)(@types/react@18.2.38)(react-dom@18.2.0)(react@18.2.0)
      '@radix-ui/react-use-controllable-state': 1.0.1(@types/react@18.2.38)(react@18.2.0)
      '@types/react': 18.2.38
      '@types/react-dom': 18.2.16
      react: 18.2.0
      react-dom: 18.2.0(react@18.2.0)
    dev: false

  /@radix-ui/react-tooltip@1.0.7(@types/react-dom@18.2.16)(@types/react@18.2.38)(react-dom@18.2.0)(react@18.2.0):
    resolution: {integrity: sha512-lPh5iKNFVQ/jav/j6ZrWq3blfDJ0OH9R6FlNUHPMqdLuQ9vwDgFsRxvl8b7Asuy5c8xmoojHUxKHQSOAvMHxyw==}
    peerDependencies:
      '@types/react': '*'
      '@types/react-dom': '*'
      react: ^16.8 || ^17.0 || ^18.0
      react-dom: ^16.8 || ^17.0 || ^18.0
    peerDependenciesMeta:
      '@types/react':
        optional: true
      '@types/react-dom':
        optional: true
    dependencies:
      '@babel/runtime': 7.22.5
      '@radix-ui/primitive': 1.0.1
      '@radix-ui/react-compose-refs': 1.0.1(@types/react@18.2.38)(react@18.2.0)
      '@radix-ui/react-context': 1.0.1(@types/react@18.2.38)(react@18.2.0)
      '@radix-ui/react-dismissable-layer': 1.0.5(@types/react-dom@18.2.16)(@types/react@18.2.38)(react-dom@18.2.0)(react@18.2.0)
      '@radix-ui/react-id': 1.0.1(@types/react@18.2.38)(react@18.2.0)
      '@radix-ui/react-popper': 1.1.3(@types/react-dom@18.2.16)(@types/react@18.2.38)(react-dom@18.2.0)(react@18.2.0)
      '@radix-ui/react-portal': 1.0.4(@types/react-dom@18.2.16)(@types/react@18.2.38)(react-dom@18.2.0)(react@18.2.0)
      '@radix-ui/react-presence': 1.0.1(@types/react-dom@18.2.16)(@types/react@18.2.38)(react-dom@18.2.0)(react@18.2.0)
      '@radix-ui/react-primitive': 1.0.3(@types/react-dom@18.2.16)(@types/react@18.2.38)(react-dom@18.2.0)(react@18.2.0)
      '@radix-ui/react-slot': 1.0.2(@types/react@18.2.38)(react@18.2.0)
      '@radix-ui/react-use-controllable-state': 1.0.1(@types/react@18.2.38)(react@18.2.0)
      '@radix-ui/react-visually-hidden': 1.0.3(@types/react-dom@18.2.16)(@types/react@18.2.38)(react-dom@18.2.0)(react@18.2.0)
      '@types/react': 18.2.38
      '@types/react-dom': 18.2.16
      react: 18.2.0
      react-dom: 18.2.0(react@18.2.0)
    dev: false

  /@radix-ui/react-use-callback-ref@1.0.0(react@18.2.0):
    resolution: {integrity: sha512-GZtyzoHz95Rhs6S63D2t/eqvdFCm7I+yHMLVQheKM7nBD8mbZIt+ct1jz4536MDnaOGKIxynJ8eHTkVGVVkoTg==}
    peerDependencies:
      react: ^16.8 || ^17.0 || ^18.0
    dependencies:
      '@babel/runtime': 7.23.2
      react: 18.2.0
    dev: false

  /@radix-ui/react-use-callback-ref@1.0.1(@types/react@18.2.38)(react@18.2.0):
    resolution: {integrity: sha512-D94LjX4Sp0xJFVaoQOd3OO9k7tpBYNOXdVhkltUbGv2Qb9OXdrg/CpsjlZv7ia14Sylv398LswWBVVu5nqKzAQ==}
    peerDependencies:
      '@types/react': '*'
      react: ^16.8 || ^17.0 || ^18.0
    peerDependenciesMeta:
      '@types/react':
        optional: true
    dependencies:
      '@babel/runtime': 7.23.2
      '@types/react': 18.2.38
      react: 18.2.0
    dev: false

  /@radix-ui/react-use-controllable-state@1.0.0(react@18.2.0):
    resolution: {integrity: sha512-FohDoZvk3mEXh9AWAVyRTYR4Sq7/gavuofglmiXB2g1aKyboUD4YtgWxKj8O5n+Uak52gXQ4wKz5IFST4vtJHg==}
    peerDependencies:
      react: ^16.8 || ^17.0 || ^18.0
    dependencies:
      '@babel/runtime': 7.23.2
      '@radix-ui/react-use-callback-ref': 1.0.0(react@18.2.0)
      react: 18.2.0
    dev: false

  /@radix-ui/react-use-controllable-state@1.0.1(@types/react@18.2.38)(react@18.2.0):
    resolution: {integrity: sha512-Svl5GY5FQeN758fWKrjM6Qb7asvXeiZltlT4U2gVfl8Gx5UAv2sMR0LWo8yhsIZh2oQ0eFdZ59aoOOMV7b47VA==}
    peerDependencies:
      '@types/react': '*'
      react: ^16.8 || ^17.0 || ^18.0
    peerDependenciesMeta:
      '@types/react':
        optional: true
    dependencies:
      '@babel/runtime': 7.23.2
      '@radix-ui/react-use-callback-ref': 1.0.1(@types/react@18.2.38)(react@18.2.0)
      '@types/react': 18.2.38
      react: 18.2.0
    dev: false

  /@radix-ui/react-use-escape-keydown@1.0.0(react@18.2.0):
    resolution: {integrity: sha512-JwfBCUIfhXRxKExgIqGa4CQsiMemo1Xt0W/B4ei3fpzpvPENKpMKQ8mZSB6Acj3ebrAEgi2xiQvcI1PAAodvyg==}
    peerDependencies:
      react: ^16.8 || ^17.0 || ^18.0
    dependencies:
      '@babel/runtime': 7.23.2
      '@radix-ui/react-use-callback-ref': 1.0.0(react@18.2.0)
      react: 18.2.0
    dev: false

  /@radix-ui/react-use-escape-keydown@1.0.3(@types/react@18.2.38)(react@18.2.0):
    resolution: {integrity: sha512-vyL82j40hcFicA+M4Ex7hVkB9vHgSse1ZWomAqV2Je3RleKGO5iM8KMOEtfoSB0PnIelMd2lATjTGMYqN5ylTg==}
    peerDependencies:
      '@types/react': '*'
      react: ^16.8 || ^17.0 || ^18.0
    peerDependenciesMeta:
      '@types/react':
        optional: true
    dependencies:
      '@babel/runtime': 7.23.2
      '@radix-ui/react-use-callback-ref': 1.0.1(@types/react@18.2.38)(react@18.2.0)
      '@types/react': 18.2.38
      react: 18.2.0
    dev: false

  /@radix-ui/react-use-layout-effect@1.0.0(react@18.2.0):
    resolution: {integrity: sha512-6Tpkq+R6LOlmQb1R5NNETLG0B4YP0wc+klfXafpUCj6JGyaUc8il7/kUZ7m59rGbXGczE9Bs+iz2qloqsZBduQ==}
    peerDependencies:
      react: ^16.8 || ^17.0 || ^18.0
    dependencies:
      '@babel/runtime': 7.23.2
      react: 18.2.0
    dev: false

  /@radix-ui/react-use-layout-effect@1.0.1(@types/react@18.2.38)(react@18.2.0):
    resolution: {integrity: sha512-v/5RegiJWYdoCvMnITBkNNx6bCj20fiaJnWtRkU18yITptraXjffz5Qbn05uOiQnOvi+dbkznkoaMltz1GnszQ==}
    peerDependencies:
      '@types/react': '*'
      react: ^16.8 || ^17.0 || ^18.0
    peerDependenciesMeta:
      '@types/react':
        optional: true
    dependencies:
      '@babel/runtime': 7.23.2
      '@types/react': 18.2.38
      react: 18.2.0
    dev: false

  /@radix-ui/react-use-previous@1.0.1(@types/react@18.2.38)(react@18.2.0):
    resolution: {integrity: sha512-cV5La9DPwiQ7S0gf/0qiD6YgNqM5Fk97Kdrlc5yBcrF3jyEZQwm7vYFqMo4IfeHgJXsRaMvLABFtd0OVEmZhDw==}
    peerDependencies:
      '@types/react': '*'
      react: ^16.8 || ^17.0 || ^18.0
    peerDependenciesMeta:
      '@types/react':
        optional: true
    dependencies:
      '@babel/runtime': 7.23.2
      '@types/react': 18.2.38
      react: 18.2.0
    dev: false

  /@radix-ui/react-use-rect@1.0.1(@types/react@18.2.38)(react@18.2.0):
    resolution: {integrity: sha512-Cq5DLuSiuYVKNU8orzJMbl15TXilTnJKUCltMVQg53BQOF1/C5toAaGrowkgksdBQ9H+SRL23g0HDmg9tvmxXw==}
    peerDependencies:
      '@types/react': '*'
      react: ^16.8 || ^17.0 || ^18.0
    peerDependenciesMeta:
      '@types/react':
        optional: true
    dependencies:
      '@babel/runtime': 7.23.2
      '@radix-ui/rect': 1.0.1
      '@types/react': 18.2.38
      react: 18.2.0
    dev: false

  /@radix-ui/react-use-size@1.0.1(@types/react@18.2.38)(react@18.2.0):
    resolution: {integrity: sha512-ibay+VqrgcaI6veAojjofPATwledXiSmX+C0KrBk/xgpX9rBzPV3OsfwlhQdUOFbh+LKQorLYT+xTXW9V8yd0g==}
    peerDependencies:
      '@types/react': '*'
      react: ^16.8 || ^17.0 || ^18.0
    peerDependenciesMeta:
      '@types/react':
        optional: true
    dependencies:
      '@babel/runtime': 7.23.2
      '@radix-ui/react-use-layout-effect': 1.0.1(@types/react@18.2.38)(react@18.2.0)
      '@types/react': 18.2.38
      react: 18.2.0
    dev: false

  /@radix-ui/react-visually-hidden@1.0.3(@types/react-dom@18.2.16)(@types/react@18.2.38)(react-dom@18.2.0)(react@18.2.0):
    resolution: {integrity: sha512-D4w41yN5YRKtu464TLnByKzMDG/JlMPHtfZgQAu9v6mNakUqGUI9vUrfQKz8NK41VMm/xbZbh76NUTVtIYqOMA==}
    peerDependencies:
      '@types/react': '*'
      '@types/react-dom': '*'
      react: ^16.8 || ^17.0 || ^18.0
      react-dom: ^16.8 || ^17.0 || ^18.0
    peerDependenciesMeta:
      '@types/react':
        optional: true
      '@types/react-dom':
        optional: true
    dependencies:
      '@babel/runtime': 7.23.2
      '@radix-ui/react-primitive': 1.0.3(@types/react-dom@18.2.16)(@types/react@18.2.38)(react-dom@18.2.0)(react@18.2.0)
      '@types/react': 18.2.38
      '@types/react-dom': 18.2.16
      react: 18.2.0
      react-dom: 18.2.0(react@18.2.0)
    dev: false

  /@radix-ui/rect@1.0.1:
    resolution: {integrity: sha512-fyrgCaedtvMg9NK3en0pnOYJdtfwxUcNolezkNPUsoX57X8oQk+NkqcvzHXD2uKNij6GXmWU9NDru2IWjrO4BQ==}
    dependencies:
      '@babel/runtime': 7.23.2
    dev: false

  /@react-email/body@0.0.4(react@18.2.0):
    resolution: {integrity: sha512-NmHOumdmyjWvOXomqhQt06KbgRxhHrVznxQp/oWiPWes8nAJo2Y4L27aPHR9nTcs7JF7NmcJe9YSN42pswK+GQ==}
    peerDependencies:
      react: 18.2.0
    dependencies:
      react: 18.2.0
    dev: false

  /@react-email/button@0.0.11(react@18.2.0):
    resolution: {integrity: sha512-mB5ySfZifwE5ybtIWwXGbmKk1uKkH4655gftL4+mMxZAZCkINVa2KXTi5pO+xZhMtJI9xtAsikOrOEU1gTDoww==}
    engines: {node: '>=18.0.0'}
    peerDependencies:
      react: 18.2.0
    dependencies:
      react: 18.2.0
    dev: false

  /@react-email/column@0.0.8(react@18.2.0):
    resolution: {integrity: sha512-blChqGU8e/L6KZiB5EPww8bkZfdyHDuS0vKIvU+iS14uK+xfAw+5P5CU9BYXccEuJh2Gftfngu1bWMFp2Sc6ag==}
    engines: {node: '>=18.0.0'}
    peerDependencies:
      react: 18.2.0
    dependencies:
      react: 18.2.0
    dev: false

  /@react-email/components@0.0.11(@types/react@18.2.38)(react@18.2.0):
    resolution: {integrity: sha512-wj9Sra/AGQvadb3ZABz44ll9Fb9FvXPEmODXRWbNRSc8pJTFGWorrsm4M/yj8dnewd4HtnbLkV1eDOvuiLAVLA==}
    engines: {node: '>=18.0.0'}
    peerDependencies:
      react: 18.2.0
    dependencies:
      '@react-email/body': 0.0.4(react@18.2.0)
      '@react-email/button': 0.0.11(react@18.2.0)
      '@react-email/column': 0.0.8(react@18.2.0)
      '@react-email/container': 0.0.10(react@18.2.0)
      '@react-email/font': 0.0.4(react@18.2.0)
      '@react-email/head': 0.0.6(react@18.2.0)
      '@react-email/heading': 0.0.9(@types/react@18.2.38)
      '@react-email/hr': 0.0.6(react@18.2.0)
      '@react-email/html': 0.0.6(react@18.2.0)
      '@react-email/img': 0.0.6(react@18.2.0)
      '@react-email/link': 0.0.6(react@18.2.0)
      '@react-email/preview': 0.0.7(react@18.2.0)
      '@react-email/render': 0.0.9
      '@react-email/row': 0.0.6(react@18.2.0)
      '@react-email/section': 0.0.10(react@18.2.0)
      '@react-email/tailwind': 0.0.12(react@18.2.0)
      '@react-email/text': 0.0.6(react@18.2.0)
      react: 18.2.0
    transitivePeerDependencies:
      - '@types/react'
      - ts-node
    dev: false

  /@react-email/container@0.0.10(react@18.2.0):
    resolution: {integrity: sha512-goishY7ocq+lord0043/LZK268bqvMFW/sxpUt/dSCPJyrrZZNCbpW2t8w8HztU38cYj0qGQLxO5Qvpn/RER3w==}
    engines: {node: '>=18.0.0'}
    peerDependencies:
      react: 18.2.0
    dependencies:
      react: 18.2.0
    dev: false

  /@react-email/font@0.0.4(react@18.2.0):
    resolution: {integrity: sha512-rN/pFlAcDNmfYFxpufT/rFRrM5KYBJM4nTA2uylTehlVOro6fb/q6n0zUwLF6OmQ4QIuRbqdEy7DI9mmJiNHxA==}
    peerDependencies:
      react: 18.2.0
    dependencies:
      react: 18.2.0
    dev: false

  /@react-email/head@0.0.6(react@18.2.0):
    resolution: {integrity: sha512-9BrBDalb34nBOmmQVQc7/pjJotcuAeC3rhBl4G88Ohiipuv15vPIKqwy8vPJcFNi4l7yGlitfG3EESIjkLkoIw==}
    engines: {node: '>=18.0.0'}
    peerDependencies:
      react: 18.2.0
    dependencies:
      react: 18.2.0
    dev: false

  /@react-email/heading@0.0.9(@types/react@18.2.38):
    resolution: {integrity: sha512-xzkcGlm+/aFrNlJZBKzxRKkRYJ2cRx92IqmSKAuGnwuKQ/uMKomXzPsHPu3Dclmnhn3wVKj4uprkgQOoxP6uXQ==}
    engines: {node: '>=16.0.0'}
    dependencies:
      '@radix-ui/react-slot': 1.0.2(@types/react@18.2.38)(react@18.2.0)
      react: 18.2.0
    transitivePeerDependencies:
      - '@types/react'
    dev: false

  /@react-email/hr@0.0.6(react@18.2.0):
    resolution: {integrity: sha512-W+wINBz7z7BRv3i9GS+QoJBae1PESNhv6ZY6eLnEpqtBI/2++suuRNJOU/KpZzE6pykeTp6I/Z7UcL0LEYKgyg==}
    engines: {node: '>=18.0.0'}
    peerDependencies:
      react: 18.2.0
    dependencies:
      react: 18.2.0
    dev: false

  /@react-email/html@0.0.6(react@18.2.0):
    resolution: {integrity: sha512-8Fo20VOqxqc087gGEPjT8uos06fTXIC8NSoiJxpiwAkwiKtQnQH/jOdoLv6XaWh5Zt2clj1uokaoklnaM5rY1w==}
    engines: {node: '>=18.0.0'}
    peerDependencies:
      react: 18.2.0
    dependencies:
      react: 18.2.0
    dev: false

  /@react-email/img@0.0.6(react@18.2.0):
    resolution: {integrity: sha512-Wd7xKI3b1Jvb2ZEHyVpJ9D98u0GHrRl+578b8LV24PavM/65V61Q5LN5Fr9sAhj+4VGqnHDIVeXIYEzVbWaa3Q==}
    engines: {node: '>=18.0.0'}
    peerDependencies:
      react: 18.2.0
    dependencies:
      react: 18.2.0
    dev: false

  /@react-email/link@0.0.6(react@18.2.0):
    resolution: {integrity: sha512-bYYHroWGS//nDl9yhh8V6K2BrNwAsyX7N/XClSCRku3x56NrZ6D0nBKWewYDPlJ9rW9TIaJm1jDYtO9XBzLlkQ==}
    engines: {node: '>=18.0.0'}
    peerDependencies:
      react: 18.2.0
    dependencies:
      react: 18.2.0
    dev: false

  /@react-email/preview@0.0.7(react@18.2.0):
    resolution: {integrity: sha512-YLfIwHdexPi8IgP1pSuVXdAmKzMQ8ctCCLEjkMttT2vkSFqT6m/e6UFWK2l30rKm2dDsLvQyEvo923mPXjnNzg==}
    engines: {node: '>=18.0.0'}
    peerDependencies:
      react: 18.2.0
    dependencies:
      react: 18.2.0
    dev: false

  /@react-email/render@0.0.6:
    resolution: {integrity: sha512-6zs7WZbd37TcPT1OmMPH/kcBpv0QSi+k3om7LyDnbdIcrbwOO/OstVwUaa/6zgvDvnq9Y2wOosbru7j5kUrW9A==}
    engines: {node: '>=16.0.0'}
    dependencies:
      html-to-text: 9.0.3
      pretty: 2.0.0
      react: 18.2.0
      react-dom: 18.2.0(react@18.2.0)
    dev: false

  /@react-email/render@0.0.9:
    resolution: {integrity: sha512-nrim7wiACnaXsGtL7GF6jp3Qmml8J6vAjAH88jkC8lIbfNZaCyuPQHANjyYIXlvQeAbsWADQJFZgOHUqFqjh/A==}
    engines: {node: '>=18.0.0'}
    dependencies:
      html-to-text: 9.0.5
      pretty: 2.0.0
      react: 18.2.0
      react-dom: 18.2.0(react@18.2.0)
    dev: false

  /@react-email/row@0.0.6(react@18.2.0):
    resolution: {integrity: sha512-msJ2TnDJNwpgDfDzUO63CvhusJHeaGLMM+8Zz86VPvxzwe/DkT7N48QKRWRCkt8urxVz5U+EgivORA9Dum9p3Q==}
    engines: {node: '>=18.0.0'}
    peerDependencies:
      react: 18.2.0
    dependencies:
      react: 18.2.0
    dev: false

  /@react-email/section@0.0.10(react@18.2.0):
    resolution: {integrity: sha512-x9B2KYFqj+d8I1fK9bgeVm/3mLE4Qgn4mm/GbDtcJeSzKU/G7bTb7/3+BMDk9SARPGkg5XAuZm1XgcqQQutt2A==}
    engines: {node: '>=18.0.0'}
    peerDependencies:
      react: 18.2.0
    dependencies:
      react: 18.2.0
    dev: false

  /@react-email/tailwind@0.0.12(react@18.2.0):
    resolution: {integrity: sha512-s8Ch7GL30qRKScn9NWwItMqxjtzbyUtCnXfC6sL2YTVtulbfvZZ06W+aA0S6f7fdrVlOOlQzZuK/sVaQCHhcSw==}
    engines: {node: '>=18.0.0'}
    peerDependencies:
      react: 18.2.0
    dependencies:
      react: 18.2.0
      react-dom: 18.2.0(react@18.2.0)
      tw-to-css: 0.0.12
    transitivePeerDependencies:
      - ts-node
    dev: false

  /@react-email/text@0.0.6(react@18.2.0):
    resolution: {integrity: sha512-PDUTAD1PjlzXFOIUrR1zuV2xxguL62yne5YLcn1k+u/dVUyzn6iU/5lFShxCfzuh3QDWCf4+JRNnXN9rmV6jzw==}
    engines: {node: '>=18.0.0'}
    peerDependencies:
      react: 18.2.0
    dependencies:
      react: 18.2.0
    dev: false

  /@rushstack/eslint-patch@1.5.1:
    resolution: {integrity: sha512-6i/8UoL0P5y4leBIGzvkZdS85RDMG9y1ihZzmTZQ5LdHUYmZ7pKFoj8X0236s3lusPs1Fa5HTQUpwI+UfTcmeA==}
    dev: false

  /@selderee/plugin-htmlparser2@0.10.0:
    resolution: {integrity: sha512-gW69MEamZ4wk1OsOq1nG1jcyhXIQcnrsX5JwixVw/9xaiav8TCyjESAruu1Rz9yyInhgBXxkNwMeygKnN2uxNA==}
    dependencies:
      domhandler: 5.0.3
      selderee: 0.10.0
    dev: false

  /@selderee/plugin-htmlparser2@0.11.0:
    resolution: {integrity: sha512-P33hHGdldxGabLFjPPpaTxVolMrzrcegejx+0GxjrIb9Zv48D8yAIA/QTDR2dFl7Uz7urX8aX6+5bCZslr+gWQ==}
    dependencies:
      domhandler: 5.0.3
      selderee: 0.11.0
    dev: false

  /@sinclair/typebox@0.27.8:
    resolution: {integrity: sha512-+Fj43pSMwJs4KRrH/938Uf+uAELIgVBmQzg/q1YG10djyfA3TnrU8N8XzqCh/okZdszqBQTZf96idMfE5lnwTA==}
    dev: true

  /@sinonjs/commons@3.0.0:
    resolution: {integrity: sha512-jXBtWAF4vmdNmZgD5FoKsVLv3rPgDnLgPbU84LIJ3otV44vJlDRokVng5v8NFJdCf/da9legHcKaRuZs4L7faA==}
    dependencies:
      type-detect: 4.0.8
    dev: true

  /@sinonjs/fake-timers@10.3.0:
    resolution: {integrity: sha512-V4BG07kuYSUkTCSBHG8G8TNhM+F19jXFWnQtzj+we8DrkpSBCee9Z3Ms8yiGer/dlmhe35/Xdgyo3/0rQKg7YA==}
    dependencies:
      '@sinonjs/commons': 3.0.0
    dev: true

  /@swc/helpers@0.5.2:
    resolution: {integrity: sha512-E4KcWTpoLHqwPHLxidpOqQbcrZVgi0rsmmZXUle1jXmJfuIf/UWpczUJ7MZZ5tlxytgJXyp0w4PGkkeLiuIdZw==}
    dependencies:
      tslib: 2.6.0
    dev: false

  /@t3-oss/env-core@0.7.1(typescript@5.3.2)(zod@3.22.4):
    resolution: {integrity: sha512-3+SQt39OlmSaRLqYVFv8uRm1BpFepM5TIiMytRqO9cjH+wB77o6BIJdeyM5h5U4qLBMEzOJWCY4MBaU/rLwbYw==}
    peerDependencies:
      typescript: '>=4.7.2'
      zod: ^3.0.0
    peerDependenciesMeta:
      typescript:
        optional: true
    dependencies:
      typescript: 5.3.2
      zod: 3.22.4
    dev: false

  /@t3-oss/env-nextjs@0.7.1(typescript@5.3.2)(zod@3.22.4):
    resolution: {integrity: sha512-tQDbNLGCOvKGi+JoGuJ/CJInJI7/kLWJqtgGppAKS7ZFLdVOqZYR/uRjxlXOWPnxmUKF8VswOAsq7fXUpNZDhA==}
    peerDependencies:
      typescript: '>=4.7.2'
      zod: ^3.0.0
    peerDependenciesMeta:
      typescript:
        optional: true
    dependencies:
      '@t3-oss/env-core': 0.7.1(typescript@5.3.2)(zod@3.22.4)
      typescript: 5.3.2
      zod: 3.22.4
    dev: false

  /@tailwindcss/forms@0.5.7(tailwindcss@3.3.5):
    resolution: {integrity: sha512-QE7X69iQI+ZXwldE+rzasvbJiyV/ju1FGHH0Qn2W3FKbuYtqp8LKcy6iSw79fVUT5/Vvf+0XgLCeYVG+UV6hOw==}
    peerDependencies:
      tailwindcss: '>=3.0.0 || >= 3.0.0-alpha.1'
    dependencies:
      mini-svg-data-uri: 1.4.4
      tailwindcss: 3.3.5
    dev: false

  /@tanstack/query-core@5.8.3:
    resolution: {integrity: sha512-SWFMFtcHfttLYif6pevnnMYnBvxKf3C+MHMH7bevyYfpXpTMsLB9O6nNGBdWSoPwnZRXFNyNeVZOw25Wmdasow==}
    dev: false

  /@tanstack/react-query@5.8.4(react-dom@18.2.0)(react@18.2.0):
    resolution: {integrity: sha512-CD+AkXzg8J72JrE6ocmuBEJfGzEzu/bzkD6sFXFDDB5yji9N20JofXZlN6n0+CaPJuIi+e4YLCbGsyPFKkfNQA==}
    peerDependencies:
      react: ^18.0.0
      react-dom: ^18.0.0
      react-native: '*'
    peerDependenciesMeta:
      react-dom:
        optional: true
      react-native:
        optional: true
    dependencies:
      '@tanstack/query-core': 5.8.3
      react: 18.2.0
      react-dom: 18.2.0(react@18.2.0)
    dev: false

  /@testing-library/dom@9.3.1:
    resolution: {integrity: sha512-0DGPd9AR3+iDTjGoMpxIkAsUihHZ3Ai6CneU6bRRrffXMgzCdlNk43jTrD2/5LT6CBb3MWTP8v510JzYtahD2w==}
    engines: {node: '>=14'}
    dependencies:
      '@babel/code-frame': 7.22.13
      '@babel/runtime': 7.23.2
      '@types/aria-query': 5.0.1
      aria-query: 5.1.3
      chalk: 4.1.2
      dom-accessibility-api: 0.5.16
      lz-string: 1.5.0
      pretty-format: 27.5.1
    dev: true

  /@testing-library/jest-dom@6.1.4(@types/jest@29.5.9)(jest@29.7.0):
    resolution: {integrity: sha512-wpoYrCYwSZ5/AxcrjLxJmCU6I5QAJXslEeSiMQqaWmP2Kzpd1LvF/qxmAIW2qposULGWq2gw30GgVNFLSc2Jnw==}
    engines: {node: '>=14', npm: '>=6', yarn: '>=1'}
    peerDependencies:
      '@jest/globals': '>= 28'
      '@types/jest': '>= 28'
      jest: '>= 28'
      vitest: '>= 0.32'
    peerDependenciesMeta:
      '@jest/globals':
        optional: true
      '@types/jest':
        optional: true
      jest:
        optional: true
      vitest:
        optional: true
    dependencies:
      '@adobe/css-tools': 4.3.1
      '@babel/runtime': 7.22.5
      '@types/jest': 29.5.9
      aria-query: 5.3.0
      chalk: 3.0.0
      css.escape: 1.5.1
      dom-accessibility-api: 0.5.16
      jest: 29.7.0(@types/node@20.9.3)
      lodash: 4.17.21
      redent: 3.0.0
    dev: true

  /@testing-library/react@14.1.2(react-dom@18.2.0)(react@18.2.0):
    resolution: {integrity: sha512-z4p7DVBTPjKM5qDZ0t5ZjzkpSNb+fZy1u6bzO7kk8oeGagpPCAtgh4cx1syrfp7a+QWkM021jGqjJaxJJnXAZg==}
    engines: {node: '>=14'}
    peerDependencies:
      react: ^18.0.0
      react-dom: ^18.0.0
    dependencies:
      '@babel/runtime': 7.23.2
      '@testing-library/dom': 9.3.1
      '@types/react-dom': 18.2.16
      react: 18.2.0
      react-dom: 18.2.0(react@18.2.0)
    dev: true

  /@tootallnate/once@2.0.0:
    resolution: {integrity: sha512-XCuKFP5PS55gnMVu3dty8KPatLqUoy/ZYzDzAGCQ8JNFCkLXzmI7vNHCR+XpbZaMWQK/vQubr7PkYq8g470J/A==}
    engines: {node: '>= 10'}
    dev: true

  /@tootallnate/quickjs-emscripten@0.23.0:
    resolution: {integrity: sha512-C5Mc6rdnsaJDjO3UpGW/CQTHtCKaYlScZTly4JIu97Jxo/odCiH0ITnDXSJPTOrEKk/ycSZ0AOgTmkDtkOsvIA==}
    dev: true

  /@tremor/react@3.11.1(prop-types@15.8.1)(react-dom@18.2.0)(react@18.2.0)(tailwindcss@3.3.5):
    resolution: {integrity: sha512-oiBm8vFe0+05RFIHlriSmfZX7BMwgAIFGdvz5kAEbN6G/cGOh2oPkTGG+NPbbk8eyo68f13IT6KfTiMVSEhRSA==}
    peerDependencies:
      react: ^18.0.0
      react-dom: '>=16.6.0'
    dependencies:
      '@floating-ui/react': 0.19.2(react-dom@18.2.0)(react@18.2.0)
      '@headlessui/react': 1.7.17(react-dom@18.2.0)(react@18.2.0)
      '@headlessui/tailwindcss': 0.1.3(tailwindcss@3.3.5)
      date-fns: 2.30.0
      react: 18.2.0
      react-day-picker: 8.9.1(date-fns@2.30.0)(react@18.2.0)
      react-dom: 18.2.0(react@18.2.0)
      react-transition-group: 4.4.5(react-dom@18.2.0)(react@18.2.0)
      recharts: 2.9.0(prop-types@15.8.1)(react-dom@18.2.0)(react@18.2.0)
      tailwind-merge: 1.14.0
    transitivePeerDependencies:
      - prop-types
      - tailwindcss
    dev: false

  /@trpc/server@10.41.0:
    resolution: {integrity: sha512-uC0xLelzOuoFwxbBQ3GzX4DaWNucO9lW2vlGPdKu8ycXu2ObSa739oQ/lNF6qWDNUKXS0tQvGnDCAxEd178EzQ==}
    dev: false

  /@tsconfig/node10@1.0.9:
    resolution: {integrity: sha512-jNsYVVxU8v5g43Erja32laIDHXeoNvFEpX33OK4d6hljo3jDhCBDhx5dhCCTMWUojscpAagGiRkBKxpdl9fxqA==}
    dev: true

  /@tsconfig/node12@1.0.11:
    resolution: {integrity: sha512-cqefuRsh12pWyGsIoBKJA9luFu3mRxCA+ORZvA4ktLSzIuCUtWVxGIuXigEwO5/ywWFMZ2QEGKWvkZG1zDMTag==}
    dev: true

  /@tsconfig/node14@1.0.3:
    resolution: {integrity: sha512-ysT8mhdixWK6Hw3i1V2AeRqZ5WfXg1G43mqoYlM2nc6388Fq5jcXyr5mRsqViLx/GJYdoL0bfXD8nmF+Zn/Iow==}
    dev: true

  /@tsconfig/node16@1.0.4:
    resolution: {integrity: sha512-vxhUy4J8lyeyinH7Azl1pdd43GJhZH/tP2weN8TntQblOY+A0XbT8DJk1/oCPuOOyg/Ja757rG0CgHcWC8OfMA==}
    dev: true

  /@turbo/gen@1.10.16(@types/node@20.9.3)(typescript@5.3.2):
    resolution: {integrity: sha512-PzyluADjVuy5OcIi+/aRcD70OElQpRVRDdfZ9fH8G5Fv75lQcNrjd1bBGKmhjSw+g+eTEkXMGnY7s6gsCYjYTQ==}
    hasBin: true
    dependencies:
      '@turbo/workspaces': 1.10.16
      chalk: 2.4.2
      commander: 10.0.1
      fs-extra: 10.1.0
      inquirer: 8.2.6
      minimatch: 9.0.3
      node-plop: 0.26.3
      proxy-agent: 6.3.1
      ts-node: 10.9.1(@types/node@20.9.3)(typescript@5.3.2)
      update-check: 1.5.4
      validate-npm-package-name: 5.0.0
    transitivePeerDependencies:
      - '@swc/core'
      - '@swc/wasm'
      - '@types/node'
      - supports-color
      - typescript
    dev: true

  /@turbo/workspaces@1.10.16:
    resolution: {integrity: sha512-WKpMyWC4fKCji9DFSaL6uUnTakOmL769LfiNOGk2v5jONMKpjvOB1o1nXkWNbU/PTPqxwV4Cf5qzNSWIgnanYg==}
    hasBin: true
    dependencies:
      chalk: 2.4.2
      commander: 10.0.1
      execa: 5.1.1
      fast-glob: 3.3.0
      fs-extra: 10.1.0
      gradient-string: 2.0.2
      inquirer: 8.2.6
      js-yaml: 4.1.0
      ora: 4.1.1
      rimraf: 3.0.2
      semver: 7.5.4
      update-check: 1.5.4
    dev: true

  /@types/acorn@4.0.6:
    resolution: {integrity: sha512-veQTnWP+1D/xbxVrPC3zHnCZRjSrKfhbMUlEA43iMZLu7EsnTtkJklIuwrCPbOi8YkvDQAiW05VQQFvvz9oieQ==}
    dependencies:
      '@types/estree': 1.0.1
    dev: false

  /@types/aria-query@5.0.1:
    resolution: {integrity: sha512-XTIieEY+gvJ39ChLcB4If5zHtPxt3Syj5rgZR+e1ctpmK8NjPf0zFqsz4JpLJT0xla9GFDKjy8Cpu331nrmE1Q==}
    dev: true

  /@types/babel__core@7.20.1:
    resolution: {integrity: sha512-aACu/U/omhdk15O4Nfb+fHgH/z3QsfQzpnvRZhYhThms83ZnAOZz7zZAWO7mn2yyNQaA4xTO8GLK3uqFU4bYYw==}
    dependencies:
      '@babel/parser': 7.22.15
      '@babel/types': 7.22.15
      '@types/babel__generator': 7.6.4
      '@types/babel__template': 7.4.1
      '@types/babel__traverse': 7.20.1
    dev: true

  /@types/babel__generator@7.6.4:
    resolution: {integrity: sha512-tFkciB9j2K755yrTALxD44McOrk+gfpIpvC3sxHjRawj6PfnQxrse4Clq5y/Rq+G3mrBurMax/lG8Qn2t9mSsg==}
    dependencies:
      '@babel/types': 7.22.15
    dev: true

  /@types/babel__template@7.4.1:
    resolution: {integrity: sha512-azBFKemX6kMg5Io+/rdGT0dkGreboUVR0Cdm3fz9QJWpaQGJRQXl7C+6hOTCZcMll7KFyEQpgbYI2lHdsS4U7g==}
    dependencies:
      '@babel/parser': 7.22.15
      '@babel/types': 7.22.15
    dev: true

  /@types/babel__traverse@7.20.1:
    resolution: {integrity: sha512-MitHFXnhtgwsGZWtT68URpOvLN4EREih1u3QtQiN4VdAxWKRVvGCSvw/Qth0M0Qq3pJpnGOu5JaM/ydK7OGbqg==}
    dependencies:
      '@babel/types': 7.22.15
    dev: true

  /@types/d3-array@3.0.5:
    resolution: {integrity: sha512-Qk7fpJ6qFp+26VeQ47WY0mkwXaiq8+76RJcncDEfMc2ocRzXLO67bLFRNI4OX1aGBoPzsM5Y2T+/m1pldOgD+A==}
    dev: false

  /@types/d3-color@3.1.0:
    resolution: {integrity: sha512-HKuicPHJuvPgCD+np6Se9MQvS6OCbJmOjGvylzMJRlDwUXjKTTXs6Pwgk79O09Vj/ho3u1ofXnhFOaEWWPrlwA==}
    dev: false

  /@types/d3-ease@3.0.0:
    resolution: {integrity: sha512-aMo4eaAOijJjA6uU+GIeW018dvy9+oH5Y2VPPzjjfxevvGQ/oRDs+tfYC9b50Q4BygRR8yE2QCLsrT0WtAVseA==}
    dev: false

  /@types/d3-interpolate@3.0.1:
    resolution: {integrity: sha512-jx5leotSeac3jr0RePOH1KdR9rISG91QIE4Q2PYTu4OymLTZfA3SrnURSLzKH48HmXVUru50b8nje4E79oQSQw==}
    dependencies:
      '@types/d3-color': 3.1.0
    dev: false

  /@types/d3-path@3.0.0:
    resolution: {integrity: sha512-0g/A+mZXgFkQxN3HniRDbXMN79K3CdTpLsevj+PXiTcb2hVyvkZUBg37StmgCQkaD84cUJ4uaDAWq7UJOQy2Tg==}
    dev: false

  /@types/d3-scale@4.0.3:
    resolution: {integrity: sha512-PATBiMCpvHJSMtZAMEhc2WyL+hnzarKzI6wAHYjhsonjWJYGq5BXTzQjv4l8m2jO183/4wZ90rKvSeT7o72xNQ==}
    dependencies:
      '@types/d3-time': 3.0.0
    dev: false

  /@types/d3-shape@3.1.1:
    resolution: {integrity: sha512-6Uh86YFF7LGg4PQkuO2oG6EMBRLuW9cbavUW46zkIO5kuS2PfTqo2o9SkgtQzguBHbLgNnU90UNsITpsX1My+A==}
    dependencies:
      '@types/d3-path': 3.0.0
    dev: false

  /@types/d3-time@3.0.0:
    resolution: {integrity: sha512-sZLCdHvBUcNby1cB6Fd3ZBrABbjz3v1Vm90nysCQ6Vt7vd6e/h9Lt7SiJUoEX0l4Dzc7P5llKyhqSi1ycSf1Hg==}
    dev: false

  /@types/d3-timer@3.0.0:
    resolution: {integrity: sha512-HNB/9GHqu7Fo8AQiugyJbv6ZxYz58wef0esl4Mv828w1ZKpAshw/uFWVDUcIB9KKFeFKoxS3cHY07FFgtTRZ1g==}
    dev: false

  /@types/debug@4.1.8:
    resolution: {integrity: sha512-/vPO1EPOs306Cvhwv7KfVfYvOJqA/S/AXjaHQiJboCZzcNDb+TIJFN9/2C9DZ//ijSKWioNyUxD792QmDJ+HKQ==}
    dependencies:
      '@types/ms': 0.7.31
    dev: false

  /@types/estree-jsx@1.0.0:
    resolution: {integrity: sha512-3qvGd0z8F2ENTGr/GG1yViqfiKmRfrXVx5sJyHGFu3z7m5g5utCQtGp/g29JnjflhtQJBv1WDQukHiT58xPcYQ==}
    dependencies:
      '@types/estree': 1.0.1
    dev: false

  /@types/estree@1.0.1:
    resolution: {integrity: sha512-LG4opVs2ANWZ1TJoKc937iMmNstM/d0ae1vNbnBvBhqCSezgVUOzcLCqbI5elV8Vy6WKwKjaqR+zO9VKirBBCA==}
    dev: false

  /@types/glob@7.2.0:
    resolution: {integrity: sha512-ZUxbzKl0IfJILTS6t7ip5fQQM/J3TJYubDm3nMbgubNNYS62eXeUpoLUC8/7fJNiFYHTrGPQn7hspDUzIHX3UA==}
    dependencies:
      '@types/minimatch': 3.0.5
      '@types/node': 20.9.3
    dev: true

  /@types/graceful-fs@4.1.6:
    resolution: {integrity: sha512-Sig0SNORX9fdW+bQuTEovKj3uHcUL6LQKbCrrqb1X7J6/ReAbhCXRAhc+SMejhLELFj2QcyuxmUooZ4bt5ReSw==}
    dependencies:
      '@types/node': 20.9.3
    dev: true

  /@types/hast@2.3.5:
    resolution: {integrity: sha512-SvQi0L/lNpThgPoleH53cdjB3y9zpLlVjRbqB3rH8hx1jiRSBGAhyjV3H+URFjNVRqt2EdYNrbZE5IsGlNfpRg==}
    dependencies:
      '@types/unist': 2.0.7
    dev: false

  /@types/he@1.2.3:
    resolution: {integrity: sha512-q67/qwlxblDzEDvzHhVkwc1gzVWxaNxeyHUBF4xElrvjL11O+Ytze+1fGpBHlr/H9myiBUaUXNnNPmBHxxfAcA==}
    dev: true

  /@types/html-to-text@9.0.4:
    resolution: {integrity: sha512-pUY3cKH/Nm2yYrEmDlPR1mR7yszjGx4DrwPjQ702C4/D5CwHuZTgZdIdwPkRbcuhs7BAh2L5rg3CL5cbRiGTCQ==}
    dev: true

  /@types/inquirer@6.5.0:
    resolution: {integrity: sha512-rjaYQ9b9y/VFGOpqBEXRavc3jh0a+e6evAbI31tMda8VlPaSy0AZJfXsvmIe3wklc7W6C3zCSfleuMXR7NOyXw==}
    dependencies:
      '@types/through': 0.0.30
      rxjs: 6.6.7
    dev: true

  /@types/istanbul-lib-coverage@2.0.4:
    resolution: {integrity: sha512-z/QT1XN4K4KYuslS23k62yDIDLwLFkzxOuMplDtObz0+y7VqJCaO2o+SPwHCvLFZh7xazvvoor2tA/hPz9ee7g==}
    dev: true

  /@types/istanbul-lib-report@3.0.0:
    resolution: {integrity: sha512-plGgXAPfVKFoYfa9NpYDAkseG+g6Jr294RqeqcqDixSbU34MZVJRi/P+7Y8GDpzkEwLaGZZOpKIEmeVZNtKsrg==}
    dependencies:
      '@types/istanbul-lib-coverage': 2.0.4
    dev: true

  /@types/istanbul-reports@3.0.1:
    resolution: {integrity: sha512-c3mAZEuK0lvBp8tmuL74XRKn1+y2dcwOUpH7x4WrF6gk1GIgiluDRgMYQtw2OFcBvAJWlt6ASU3tSqxp0Uu0Aw==}
    dependencies:
      '@types/istanbul-lib-report': 3.0.0
    dev: true

  /@types/jest@29.5.9:
    resolution: {integrity: sha512-zJeWhqBwVoPm83sP8h1/SVntwWTu5lZbKQGCvBjxQOyEWnKnsaomt2y7SlV4KfwlrHAHHAn00Sh4IAWaIsGOgQ==}
    dependencies:
      expect: 29.7.0
      pretty-format: 29.7.0
    dev: true

  /@types/jsdom@20.0.1:
    resolution: {integrity: sha512-d0r18sZPmMQr1eG35u12FZfhIXNrnsPU/g5wvRKCUf/tOGilKKwYMYGqh33BNR6ba+2gkHw1EUiHoN3mn7E5IQ==}
    dependencies:
      '@types/node': 20.9.3
      '@types/tough-cookie': 4.0.2
      parse5: 7.1.2
    dev: true

  /@types/json5@0.0.29:
    resolution: {integrity: sha512-dRLjCWHYg4oaA77cxO64oO+7JwCwnIzkZPdrrC71jQmQtlhM556pwKo5bUzqvZndkVbeFLIIi+9TC40JNF5hNQ==}
    dev: false

  /@types/lodash@4.14.202:
    resolution: {integrity: sha512-OvlIYQK9tNneDlS0VN54LLd5uiPCBOp7gS5Z0f1mjoJYBrtStzgmJBxONW3U6OZqdtNzZPmn9BS/7WI7BFFcFQ==}
    dev: true

  /@types/long@4.0.2:
    resolution: {integrity: sha512-MqTGEo5bj5t157U6fA/BiDynNkn0YknVdh48CMPkTSpFTVmvao5UQmm7uEF6xBEo7qIMAlY/JSleYaE6VOdpaA==}
    dev: false

  /@types/mdast@3.0.12:
    resolution: {integrity: sha512-DT+iNIRNX884cx0/Q1ja7NyUPpZuv0KPyL5rGNxm1WC1OtHstl7n4Jb7nk+xacNShQMbczJjt8uFzznpp6kYBg==}
    dependencies:
      '@types/unist': 2.0.7
    dev: false

  /@types/mdx@2.0.5:
    resolution: {integrity: sha512-76CqzuD6Q7LC+AtbPqrvD9AqsN0k8bsYo2bM2J8pmNldP1aIPAbzUQ7QbobyXL4eLr1wK5x8FZFe8eF/ubRuBg==}
    dev: false

  /@types/minimatch@3.0.5:
    resolution: {integrity: sha512-Klz949h02Gz2uZCMGwDUSDS1YBlTdDDgbWHi+81l29tQALUtvz4rAYi5uoVhE5Lagoq6DeqAUlbrHvW/mXDgdQ==}
    dev: true

  /@types/ms@0.7.31:
    resolution: {integrity: sha512-iiUgKzV9AuaEkZqkOLDIvlQiL6ltuZd9tGcW3gwpnX8JbuiuhFlEGmmFXEXkN50Cvq7Os88IY2v0dkDqXYWVgA==}
    dev: false

  /@types/node-fetch@2.6.5:
    resolution: {integrity: sha512-OZsUlr2nxvkqUFLSaY2ZbA+P1q22q+KrlxWOn/38RX+u5kTkYL2mTujEpzUhGkS+K/QCYp9oagfXG39XOzyySg==}
    dependencies:
      '@types/node': 20.9.3
      form-data: 4.0.0
    dev: false

  /@types/node@18.17.17:
    resolution: {integrity: sha512-cOxcXsQ2sxiwkykdJqvyFS+MLQPLvIdwh5l6gNg8qF6s+C7XSkEWOZjK+XhUZd+mYvHV/180g2cnCcIl4l06Pw==}
    dev: false

  /@types/node@20.9.0:
    resolution: {integrity: sha512-nekiGu2NDb1BcVofVcEKMIwzlx4NjHlcjhoxxKBNLtz15Y1z7MYf549DFvkHSId02Ax6kGwWntIBPC3l/JZcmw==}
    dependencies:
      undici-types: 5.26.5
    dev: true

  /@types/node@20.9.3:
    resolution: {integrity: sha512-nk5wXLAXGBKfrhLB0cyHGbSqopS+nz0BUgZkUQqSHSSgdee0kssp1IAqlQOu333bW+gMNs2QREx7iynm19Abxw==}
    dependencies:
      undici-types: 5.26.5

  /@types/nodemailer@6.4.14:
    resolution: {integrity: sha512-fUWthHO9k9DSdPCSPRqcu6TWhYyxTBg382vlNIttSe9M7XfsT06y0f24KHXtbnijPGGRIcVvdKHTNikOI6qiHA==}
    dependencies:
      '@types/node': 20.9.3
    dev: true

  /@types/normalize-package-data@2.4.4:
    resolution: {integrity: sha512-37i+OaWTh9qeK4LSHPsyRC7NahnGotNuZvjLSgcPzblpHB3rrCJxAOgI5gCdKm7coonsaX1Of0ILiTcnZjbfxA==}
    dev: false

  /@types/parse5@6.0.3:
    resolution: {integrity: sha512-SuT16Q1K51EAVPz1K29DJ/sXjhSQ0zjvsypYJ6tlwVsRV9jwW5Adq2ch8Dq8kDBCkYnELS7N7VNCSB5nC56t/g==}
    dev: false

  /@types/prop-types@15.7.5:
    resolution: {integrity: sha512-JCB8C6SnDoQf0cNycqd/35A7MjcnK+ZTqE7judS6o7utxUCg6imJg3QK2qzHKszlTjcj2cn+NwMB2i96ubpj7w==}

  /@types/react-dom@18.2.16:
    resolution: {integrity: sha512-766c37araZ9vxtYs25gvY2wNdFWsT2ZiUvOd0zMhTaoGj6B911N8CKQWgXXJoPMLF3J82thpRqQA7Rf3rBwyJw==}
    dependencies:
      '@types/react': 18.2.38

  /@types/react@18.2.38:
    resolution: {integrity: sha512-cBBXHzuPtQK6wNthuVMV6IjHAFkdl/FOPFIlkd81/Cd1+IqkHu/A+w4g43kaQQoYHik/ruaQBDL72HyCy1vuMw==}
    dependencies:
      '@types/prop-types': 15.7.5
      '@types/scheduler': 0.16.3
      csstype: 3.1.2

  /@types/resolve@1.20.2:
    resolution: {integrity: sha512-60BCwRFOZCQhDncwQdxxeOEEkbc5dIMccYLwbxsS4TUNeVECQ/pBJ0j09mrHOl/JJvpRPGwO9SvE4nR2Nb/a4Q==}
    dev: false

  /@types/scheduler@0.16.3:
    resolution: {integrity: sha512-5cJ8CB4yAx7BH1oMvdU0Jh9lrEXyPkar6F9G/ERswkCuvP4KQZfZkSjcMbAICCpQTN4OuZn8tz0HiKv9TGZgrQ==}

  /@types/shimmer@1.0.4:
    resolution: {integrity: sha512-hsughtxFsdJ9+Gxd/qH8zHE+KT6YEAxx9hJLoSXhxTBKHMQ2NMhN23fRJ75M9RRn2hDMNn13H3gS1EktA9VgDA==}
    dev: false

  /@types/stack-utils@2.0.1:
    resolution: {integrity: sha512-Hl219/BT5fLAaz6NDkSuhzasy49dwQS/DSdu4MdggFB8zcXv7vflBI3xp7FEmkmdDkBUI2bPUNeMttp2knYdxw==}
    dev: true

  /@types/through@0.0.30:
    resolution: {integrity: sha512-FvnCJljyxhPM3gkRgWmxmDZyAQSiBQQWLI0A0VFL0K7W1oRUrPJSqNO0NvTnLkBcotdlp3lKvaT0JrnyRDkzOg==}
    dependencies:
      '@types/node': 20.9.3
    dev: true

  /@types/tinycolor2@1.4.4:
    resolution: {integrity: sha512-FYK4mlLxUUajo/mblv7EUDHku20qT6ThYNsGZsTHilcHRvIkF8WXqtZO+DVTYkpHWCaAT97LueV59H/5Ve3bGA==}
    dev: true

  /@types/tough-cookie@4.0.2:
    resolution: {integrity: sha512-Q5vtl1W5ue16D+nIaW8JWebSSraJVlK+EthKn7e7UcD4KWsaSJ8BqGPXNaPghgtcn/fhvrN17Tv8ksUsQpiplw==}
    dev: true

  /@types/unist@2.0.7:
    resolution: {integrity: sha512-cputDpIbFgLUaGQn6Vqg3/YsJwxUwHLO13v3i5ouxT4lat0khip9AEWxtERujXV9wxIB1EyF97BSJFt6vpdI8g==}
    dev: false

  /@types/yargs-parser@21.0.0:
    resolution: {integrity: sha512-iO9ZQHkZxHn4mSakYV0vFHAVDyEOIJQrV2uZ06HxEPcx+mt8swXoZHIbaaJ2crJYFfErySgktuTZ3BeLz+XmFA==}
    dev: true

  /@types/yargs@17.0.24:
    resolution: {integrity: sha512-6i0aC7jV6QzQB8ne1joVZ0eSFIstHsCrobmOtghM11yGlH0j43FKL2UhWdELkyps0zuf7qVTUVCCR+tgSlyLLw==}
    dependencies:
      '@types/yargs-parser': 21.0.0
    dev: true

  /@typescript-eslint/parser@5.60.1(eslint@8.54.0)(typescript@5.3.2):
    resolution: {integrity: sha512-pHWlc3alg2oSMGwsU/Is8hbm3XFbcrb6P5wIxcQW9NsYBfnrubl/GhVVD/Jm/t8HXhA2WncoIRfBtnCgRGV96Q==}
    engines: {node: ^12.22.0 || ^14.17.0 || >=16.0.0}
    peerDependencies:
      eslint: ^6.0.0 || ^7.0.0 || ^8.0.0
      typescript: '*'
    peerDependenciesMeta:
      typescript:
        optional: true
    dependencies:
      '@typescript-eslint/scope-manager': 5.60.1
      '@typescript-eslint/types': 5.60.1
      '@typescript-eslint/typescript-estree': 5.60.1(typescript@5.3.2)
      debug: 4.3.4
      eslint: 8.54.0
      typescript: 5.3.2
    transitivePeerDependencies:
      - supports-color
    dev: false

  /@typescript-eslint/scope-manager@5.60.1:
    resolution: {integrity: sha512-Dn/LnN7fEoRD+KspEOV0xDMynEmR3iSHdgNsarlXNLGGtcUok8L4N71dxUgt3YvlO8si7E+BJ5Fe3wb5yUw7DQ==}
    engines: {node: ^12.22.0 || ^14.17.0 || >=16.0.0}
    dependencies:
      '@typescript-eslint/types': 5.60.1
      '@typescript-eslint/visitor-keys': 5.60.1
    dev: false

  /@typescript-eslint/types@5.60.1:
    resolution: {integrity: sha512-zDcDx5fccU8BA0IDZc71bAtYIcG9PowaOwaD8rjYbqwK7dpe/UMQl3inJ4UtUK42nOCT41jTSCwg76E62JpMcg==}
    engines: {node: ^12.22.0 || ^14.17.0 || >=16.0.0}
    dev: false

  /@typescript-eslint/typescript-estree@5.60.1(typescript@5.3.2):
    resolution: {integrity: sha512-hkX70J9+2M2ZT6fhti5Q2FoU9zb+GeZK2SLP1WZlvUDqdMbEKhexZODD1WodNRyO8eS+4nScvT0dts8IdaBzfw==}
    engines: {node: ^12.22.0 || ^14.17.0 || >=16.0.0}
    peerDependencies:
      typescript: '*'
    peerDependenciesMeta:
      typescript:
        optional: true
    dependencies:
      '@typescript-eslint/types': 5.60.1
      '@typescript-eslint/visitor-keys': 5.60.1
      debug: 4.3.4
      globby: 11.1.0
      is-glob: 4.0.3
      semver: 7.5.4
      tsutils: 3.21.0(typescript@5.3.2)
      typescript: 5.3.2
    transitivePeerDependencies:
      - supports-color
    dev: false

  /@typescript-eslint/visitor-keys@5.60.1:
    resolution: {integrity: sha512-xEYIxKcultP6E/RMKqube11pGjXH1DCo60mQoWhVYyKfLkwbIVVjYxmOenNMxILx0TjCujPTjjnTIVzm09TXIw==}
    engines: {node: ^12.22.0 || ^14.17.0 || >=16.0.0}
    dependencies:
      '@typescript-eslint/types': 5.60.1
      eslint-visitor-keys: 3.4.3
    dev: false

  /@ungap/structured-clone@1.2.0:
    resolution: {integrity: sha512-zuVdFrMJiuCDQUMCzQaD6KL28MjnqqN8XnAqiEq9PNm/hCPTSGfrXCOfwj1ow4LFb/tNymJPwsNbVePc1xFqrQ==}

  /@upstash/redis@1.25.1:
    resolution: {integrity: sha512-ACj0GhJ4qrQyBshwFgPod6XufVEfKX2wcaihsEvSdLYnY+m+pa13kGt1RXm/yTHKf4TQi/Dy2A8z/y6WUEOmlg==}
    dependencies:
      crypto-js: 4.2.0
    dev: false

  /@vue/compiler-core@3.3.4:
    resolution: {integrity: sha512-cquyDNvZ6jTbf/+x+AgM2Arrp6G4Dzbb0R64jiG804HRMfRiFXWI6kqUVqZ6ZR0bQhIoQjB4+2bhNtVwndW15g==}
    dependencies:
      '@babel/parser': 7.22.15
      '@vue/shared': 3.3.4
      estree-walker: 2.0.2
      source-map-js: 1.0.2
    dev: false

  /@vue/compiler-dom@3.3.4:
    resolution: {integrity: sha512-wyM+OjOVpuUukIq6p5+nwHYtj9cFroz9cwkfmP9O1nzH68BenTTv0u7/ndggT8cIQlnBeOo6sUT/gvHcIkLA5w==}
    dependencies:
      '@vue/compiler-core': 3.3.4
      '@vue/shared': 3.3.4
    dev: false

  /@vue/compiler-sfc@3.3.4:
    resolution: {integrity: sha512-6y/d8uw+5TkCuzBkgLS0v3lSM3hJDntFEiUORM11pQ/hKvkhSKZrXW6i69UyXlJQisJxuUEJKAWEqWbWsLeNKQ==}
    dependencies:
      '@babel/parser': 7.22.15
      '@vue/compiler-core': 3.3.4
      '@vue/compiler-dom': 3.3.4
      '@vue/compiler-ssr': 3.3.4
      '@vue/reactivity-transform': 3.3.4
      '@vue/shared': 3.3.4
      estree-walker: 2.0.2
      magic-string: 0.30.0
      postcss: 8.4.31
      source-map-js: 1.0.2
    dev: false

  /@vue/compiler-ssr@3.3.4:
    resolution: {integrity: sha512-m0v6oKpup2nMSehwA6Uuu+j+wEwcy7QmwMkVNVfrV9P2qE5KshC6RwOCq8fjGS/Eak/uNb8AaWekfiXxbBB6gQ==}
    dependencies:
      '@vue/compiler-dom': 3.3.4
      '@vue/shared': 3.3.4
    dev: false

  /@vue/reactivity-transform@3.3.4:
    resolution: {integrity: sha512-MXgwjako4nu5WFLAjpBnCj/ieqcjE2aJBINUNQzkZQfzIZA4xn+0fV1tIYBJvvva3N3OvKGofRLvQIwEQPpaXw==}
    dependencies:
      '@babel/parser': 7.22.15
      '@vue/compiler-core': 3.3.4
      '@vue/shared': 3.3.4
      estree-walker: 2.0.2
      magic-string: 0.30.0
    dev: false

  /@vue/reactivity@3.3.4:
    resolution: {integrity: sha512-kLTDLwd0B1jG08NBF3R5rqULtv/f8x3rOFByTDz4J53ttIQEDmALqKqXY0J+XQeN0aV2FBxY8nJDf88yvOPAqQ==}
    dependencies:
      '@vue/shared': 3.3.4
    dev: false

  /@vue/runtime-core@3.3.4:
    resolution: {integrity: sha512-R+bqxMN6pWO7zGI4OMlmvePOdP2c93GsHFM/siJI7O2nxFRzj55pLwkpCedEY+bTMgp5miZ8CxfIZo3S+gFqvA==}
    dependencies:
      '@vue/reactivity': 3.3.4
      '@vue/shared': 3.3.4
    dev: false

  /@vue/runtime-dom@3.3.4:
    resolution: {integrity: sha512-Aj5bTJ3u5sFsUckRghsNjVTtxZQ1OyMWCr5dZRAPijF/0Vy4xEoRCwLyHXcj4D0UFbJ4lbx3gPTgg06K/GnPnQ==}
    dependencies:
      '@vue/runtime-core': 3.3.4
      '@vue/shared': 3.3.4
      csstype: 3.1.2
    dev: false

  /@vue/server-renderer@3.3.4(vue@3.3.4):
    resolution: {integrity: sha512-Q6jDDzR23ViIb67v+vM1Dqntu+HUexQcsWKhhQa4ARVzxOY2HbC7QRW/ggkDBd5BU+uM1sV6XOAP0b216o34JQ==}
    peerDependencies:
      vue: 3.3.4
    dependencies:
      '@vue/compiler-ssr': 3.3.4
      '@vue/shared': 3.3.4
      vue: 3.3.4
    dev: false

  /@vue/shared@3.3.4:
    resolution: {integrity: sha512-7OjdcV8vQ74eiz1TZLzZP4JwqM5fA94K6yntPS5Z25r9HDuGNzaGdgvwKYq6S+MxwF0TFRwe50fIR/MYnakdkQ==}
    dev: false

  /abab@2.0.6:
    resolution: {integrity: sha512-j2afSsaIENvHZN2B8GOpF566vZ5WVk5opAiMTvWgaQT8DkbOqsTfvNAvHoRGU2zzP8cPoqys+xHTRDWW8L+/BA==}
    dev: true

  /abbrev@1.1.1:
    resolution: {integrity: sha512-nne9/IiQ/hzIhY6pdDnbBtz7DjPTKrY00P/zvPSm5pOFkl6xuGrGnXn/VtTNNfNtAfZ9/1RtehkszU9qcTii0Q==}
    dev: true

  /abbrev@2.0.0:
    resolution: {integrity: sha512-6/mh1E2u2YgEsCHdY0Yx5oW+61gZU+1vXaoiHHrpKeuRNNgFvS+/jrwHiQhB5apAf5oB7UB7E19ol2R2LKH8hQ==}
    engines: {node: ^14.17.0 || ^16.13.0 || >=18.0.0}
    dev: false

  /abort-controller@3.0.0:
    resolution: {integrity: sha512-h8lQ8tacZYnR3vNQTgibj+tODHI5/+l06Au2Pcriv/Gmet0eaj4TwWH41sO9wnHDiQsEj19q0drzdWdeAHtweg==}
    engines: {node: '>=6.5'}
    dependencies:
      event-target-shim: 5.0.1
    dev: false

  /acorn-globals@7.0.1:
    resolution: {integrity: sha512-umOSDSDrfHbTNPuNpC2NSnnA3LUrqpevPb4T9jRx4MagXNS0rs+gwiTcAvqCRmsD6utzsrzNt+ebm00SNWiC3Q==}
    dependencies:
      acorn: 8.9.0
      acorn-walk: 8.2.0
    dev: true

  /acorn-import-assertions@1.9.0(acorn@8.9.0):
    resolution: {integrity: sha512-cmMwop9x+8KFhxvKrKfPYmN6/pKTYYHBqLa0DfvVZcKMJWNyWLnaqND7dx/qn66R7ewM1UX5XMaDVP5wlVTaVA==}
    peerDependencies:
      acorn: ^8
    dependencies:
      acorn: 8.9.0
    dev: false

  /acorn-jsx@5.3.2(acorn@8.9.0):
    resolution: {integrity: sha512-rq9s+JNhf0IChjtDXxllJ7g41oZk5SlXtp0LHwyA5cejwn7vKmKp4pPri6YEePv2PU65sAsegbXtIinmDFDXgQ==}
    peerDependencies:
      acorn: ^6.0.0 || ^7.0.0 || ^8.0.0
    dependencies:
      acorn: 8.9.0

  /acorn-walk@8.2.0:
    resolution: {integrity: sha512-k+iyHEuPgSw6SbuDpGQM+06HQUa04DZ3o+F6CSzXMvvI5KMvnaEqXe+YVe555R9nn6GPt404fos4wcgpw12SDA==}
    engines: {node: '>=0.4.0'}
    dev: true

  /acorn@8.9.0:
    resolution: {integrity: sha512-jaVNAFBHNLXspO543WnNNPZFRtavh3skAkITqD0/2aeMkKZTN+254PyhwxFYrk3vQ1xfY+2wbesJMs/JC8/PwQ==}
    engines: {node: '>=0.4.0'}
    hasBin: true

  /agent-base@6.0.2:
    resolution: {integrity: sha512-RZNwNclF7+MS/8bDg70amg32dyeZGZxiDuQmZxKLAlQjr3jGyLx+4Kkk58UO7D2QdgFIQCovuSuZESne6RG6XQ==}
    engines: {node: '>= 6.0.0'}
    dependencies:
      debug: 4.3.4
    transitivePeerDependencies:
      - supports-color
    dev: true

  /agent-base@7.1.0:
    resolution: {integrity: sha512-o/zjMZRhJxny7OyEF+Op8X+efiELC7k7yOjMzgfzVqOzXqkBkWI79YoTdOtsuWd5BWhAGAuOY/Xa6xpiaWXiNg==}
    engines: {node: '>= 14'}
    dependencies:
      debug: 4.3.4
    transitivePeerDependencies:
      - supports-color

  /agentkeepalive@4.5.0:
    resolution: {integrity: sha512-5GG/5IbQQpC9FpkRGsSvZI5QYeSCzlJHdpBQntCsuTOxhKD8lqKhrleg2Yi7yvMIf82Ycmmqln9U8V9qwEiJew==}
    engines: {node: '>= 8.0.0'}
    dependencies:
      humanize-ms: 1.2.1
    dev: false

  /aggregate-error@3.1.0:
    resolution: {integrity: sha512-4I7Td01quW/RpocfNayFdFVk1qSuoh0E7JrbRJ16nH01HhKFQ88INq9Sd+nd72zqRySlr9BmDA8xlEJ6vJMrYA==}
    engines: {node: '>=8'}
    dependencies:
      clean-stack: 2.2.0
      indent-string: 4.0.0
    dev: true

  /ai@2.2.25(react@18.2.0)(solid-js@1.7.8)(svelte@4.1.1)(vue@3.3.4):
    resolution: {integrity: sha512-iXu3pzPpDPBGDir8hz86FAJmJTynMfBH4V/DXyR3GGeaHOfjdrErlcMm862CSalR6PDMwDOSCQVwJqtdnvIncQ==}
    engines: {node: '>=14.6'}
    peerDependencies:
      react: ^18.2.0
      solid-js: ^1.7.7
      svelte: ^3.0.0 || ^4.0.0
      vue: ^3.3.4
    peerDependenciesMeta:
      react:
        optional: true
      solid-js:
        optional: true
      svelte:
        optional: true
      vue:
        optional: true
    dependencies:
      eventsource-parser: 1.0.0
      nanoid: 3.3.6
      react: 18.2.0
      solid-js: 1.7.8
      solid-swr-store: 0.10.7(solid-js@1.7.8)(swr-store@0.10.6)
      sswr: 2.0.0(svelte@4.1.1)
      svelte: 4.1.1
      swr: 2.2.0(react@18.2.0)
      swr-store: 0.10.6
      swrv: 1.0.4(vue@3.3.4)
      vue: 3.3.4
    dev: false

  /ajv@6.12.6:
    resolution: {integrity: sha512-j3fVLgvTo527anyYyJOGTYJbG+vnnQYvE0m5mmkc1TK+nxAppkCLMIL0aZ4dblVCNoGShhm+kzE4ZUykBoMg4g==}
    dependencies:
      fast-deep-equal: 3.1.3
      fast-json-stable-stringify: 2.1.0
      json-schema-traverse: 0.4.1
      uri-js: 4.4.1

  /ansi-escapes@4.3.2:
    resolution: {integrity: sha512-gKXj5ALrKWQLsYG9jlTRmR/xKluxHV+Z9QEwNIgCfM1/uwPMCuzVVnh5mwTd+OuBZcwSIMbqssNWRm1lE51QaQ==}
    engines: {node: '>=8'}
    dependencies:
      type-fest: 0.21.3
    dev: true

  /ansi-escapes@5.0.0:
    resolution: {integrity: sha512-5GFMVX8HqE/TB+FuBJGuO5XG0WrsA6ptUqoODaT/n9mmUaZFkqnBueB4leqGBCmrUHnCnC4PCZTCd0E7QQ83bA==}
    engines: {node: '>=12'}
    dependencies:
      type-fest: 1.4.0
    dev: true

  /ansi-regex@5.0.1:
    resolution: {integrity: sha512-quJQXlTSUGL2LH9SUXo8VwsY4soanhgo6LNSm84E1LBcE8s3O0wpdiRzyR9z/ZZJMlMWv37qOOb9pdJlMUEKFQ==}
    engines: {node: '>=8'}

  /ansi-regex@6.0.1:
    resolution: {integrity: sha512-n5M855fKb2SsfMIiFFoVrABHJC8QtHwVx+mHWP3QcEqBHYienj5dHSgjbxtC0WEZXYt4wcD6zrQElDPhFuZgfA==}
    engines: {node: '>=12'}

  /ansi-styles@3.2.1:
    resolution: {integrity: sha512-VT0ZI6kZRdTh8YyJw3SMbYm/u+NqfsAxEpWO0Pf9sq8/e94WxxOpPKx9FR1FlyCtOVDNOQ+8ntlqFxiRc+r5qA==}
    engines: {node: '>=4'}
    dependencies:
      color-convert: 1.9.3

  /ansi-styles@4.3.0:
    resolution: {integrity: sha512-zbB9rCJAT1rbjiVDb2hqKFHNYLxgtk8NURxZ3IZwD3F6NtxbXZQCnnSi1Lkx+IDohdPlFp222wVALIheZJQSEg==}
    engines: {node: '>=8'}
    dependencies:
      color-convert: 2.0.1

  /ansi-styles@5.2.0:
    resolution: {integrity: sha512-Cxwpt2SfTzTtXcfOlzGEee8O+c+MmUgGrNiBcXnuWxuFJHe6a5Hz7qwhwe5OgaSYI0IJvkLqWX1ASG+cJOkEiA==}
    engines: {node: '>=10'}
    dev: true

  /ansi-styles@6.2.1:
    resolution: {integrity: sha512-bN798gFfQX+viw3R7yrGWRqnrN2oRkEkUjjl4JNn4E8GxxbjtG3FbrEIIY3l8/hrwUwIeCZvi4QuOTP4MErVug==}
    engines: {node: '>=12'}

  /any-promise@1.3.0:
    resolution: {integrity: sha512-7UvmKalWRt1wgjL1RrGxoSJW/0QZFIegpeGvZG9kjp8vrRu55XTHbwnqq2GpXm9uLbcuhxm3IqX9OB4MZR1b2A==}

  /anymatch@3.1.3:
    resolution: {integrity: sha512-KMReFUr0B4t+D+OBkjR3KYqvocp2XaSzO55UcB6mgQMd3KbcE+mWTyvVV7D/zsdEbNnV6acZUutkiHQXvTr1Rw==}
    engines: {node: '>= 8'}
    dependencies:
      normalize-path: 3.0.0
      picomatch: 2.3.1

  /arg@4.1.3:
    resolution: {integrity: sha512-58S9QDqG0Xx27YwPSt9fJxivjYl432YCwfDMfZ+71RAqUrZef7LrKQZ3LHLOwCS4FLNBplP533Zx895SeOCHvA==}
    dev: true

  /arg@5.0.2:
    resolution: {integrity: sha512-PYjyFOLKQ9y57JvQ6QLo8dAgNqswh8M1RMJYdQduT6xbWSgK36P/Z/v+p888pM69jMMfS8Xd8F6I1kQ/I9HUGg==}

  /argparse@1.0.10:
    resolution: {integrity: sha512-o5Roy6tNG4SL/FOkCAN6RzjiakZS25RLYFrcMttJqbdd8BWrnA+fGz57iN5Pb06pvBGvl5gQ0B48dJlslXvoTg==}
    dependencies:
      sprintf-js: 1.0.3

  /argparse@2.0.1:
    resolution: {integrity: sha512-8+9WqebbFzpX9OR+Wa6O29asIogeRMzcGtAINdpMHHyAg10f05aSFVBbcEqGf/PXw1EjAZ+q2/bEBg3DvurK3Q==}

  /aria-hidden@1.2.3:
    resolution: {integrity: sha512-xcLxITLe2HYa1cnYnwCjkOO1PqUHQpozB8x9AR0OgWN2woOBi5kSDVxKfd0b7sb1hw5qFeJhXm9H1nu3xSfLeQ==}
    engines: {node: '>=10'}
    dependencies:
      tslib: 2.6.0
    dev: false

  /aria-query@5.1.3:
    resolution: {integrity: sha512-R5iJ5lkuHybztUfuOAznmboyjWq8O6sqNqtK7CLOqdydi54VNbORp49mb14KbWgG1QD3JFO9hJdZ+y4KutfdOQ==}
    dependencies:
      deep-equal: 2.2.2
    dev: true

  /aria-query@5.3.0:
    resolution: {integrity: sha512-b0P0sZPKtyu8HkeRAfCq0IfURZK+SuwMjY1UXGBU27wpAiTwQAIlq56IbIO+ytk/JjS1fMR14ee5WBBfKi5J6A==}
    dependencies:
      dequal: 2.0.3

  /array-buffer-byte-length@1.0.0:
    resolution: {integrity: sha512-LPuwb2P+NrQw3XhxGc36+XSvuBPopovXYTR9Ew++Du9Yb/bx5AzBfrIsBoj0EZUifjQU+sHL21sseZ3jerWO/A==}
    dependencies:
      call-bind: 1.0.2
      is-array-buffer: 3.0.2

  /array-includes@3.1.6:
    resolution: {integrity: sha512-sgTbLvL6cNnw24FnbaDyjmvddQ2ML8arZsgaJhoABMoplz/4QRhtrYS+alr1BUM1Bwp6dhx8vVCBSLG+StwOFw==}
    engines: {node: '>= 0.4'}
    dependencies:
      call-bind: 1.0.2
      define-properties: 1.2.1
      es-abstract: 1.22.2
      get-intrinsic: 1.2.1
      is-string: 1.0.7
    dev: false

  /array-timsort@1.0.3:
    resolution: {integrity: sha512-/+3GRL7dDAGEfM6TseQk/U+mi18TU2Ms9I3UlLdUMhz2hbvGNTKdj9xniwXfUqgYhHxRx0+8UnKkvlNwVU+cWQ==}
    dev: false

  /array-union@2.1.0:
    resolution: {integrity: sha512-HGyxoOTYUyCM6stUe6EJgnd4EoewAI7zMdfqO+kGjnlZmBDz/cR5pf8r/cR4Wq60sL/p0IkcjUEEPwS3GFrIyw==}
    engines: {node: '>=8'}

  /array.prototype.findlastindex@1.2.3:
    resolution: {integrity: sha512-LzLoiOMAxvy+Gd3BAq3B7VeIgPdo+Q8hthvKtXybMvRV0jrXfJM/t8mw7nNlpEcVlVUnCnM2KSX4XU5HmpodOA==}
    engines: {node: '>= 0.4'}
    dependencies:
      call-bind: 1.0.2
      define-properties: 1.2.1
      es-abstract: 1.22.2
      es-shim-unscopables: 1.0.0
      get-intrinsic: 1.2.1
    dev: false

  /array.prototype.flat@1.3.1:
    resolution: {integrity: sha512-roTU0KWIOmJ4DRLmwKd19Otg0/mT3qPNt0Qb3GWW8iObuZXxrjB/pzn0R3hqpRSWg4HCwqx+0vwOnWnvlOyeIA==}
    engines: {node: '>= 0.4'}
    dependencies:
      call-bind: 1.0.2
      define-properties: 1.2.0
      es-abstract: 1.21.2
      es-shim-unscopables: 1.0.0
    dev: false

  /array.prototype.flatmap@1.3.1:
    resolution: {integrity: sha512-8UGn9O1FDVvMNB0UlLv4voxRMze7+FpHyF5mSMRjWHUMlpoDViniy05870VlxhfgTnLbpuwTzvD76MTtWxB/mQ==}
    engines: {node: '>= 0.4'}
    dependencies:
      call-bind: 1.0.2
      define-properties: 1.2.1
      es-abstract: 1.22.2
      es-shim-unscopables: 1.0.0
    dev: false

  /array.prototype.tosorted@1.1.1:
    resolution: {integrity: sha512-pZYPXPRl2PqWcsUs6LOMn+1f1532nEoPTYowBtqLwAW+W8vSVhkIGnmOX1t/UQjD6YGI0vcD2B1U7ZFGQH9jnQ==}
    dependencies:
      call-bind: 1.0.2
      define-properties: 1.2.1
      es-abstract: 1.22.2
      es-shim-unscopables: 1.0.0
      get-intrinsic: 1.2.1
    dev: false

  /arraybuffer.prototype.slice@1.0.2:
    resolution: {integrity: sha512-yMBKppFur/fbHu9/6USUe03bZ4knMYiwFBcyiaXB8Go0qNehwX6inYPzK9U0NeQvGxKthcmHcaR8P5MStSRBAw==}
    engines: {node: '>= 0.4'}
    dependencies:
      array-buffer-byte-length: 1.0.0
      call-bind: 1.0.2
      define-properties: 1.2.1
      es-abstract: 1.22.2
      get-intrinsic: 1.2.1
      is-array-buffer: 3.0.2
      is-shared-array-buffer: 1.0.2
    dev: false

  /ast-types-flow@0.0.7:
    resolution: {integrity: sha512-eBvWn1lvIApYMhzQMsu9ciLfkBY499mFZlNqG+/9WR7PVlroQw0vG30cOQQbaKz3sCEc44TAOu2ykzqXSNnwag==}
    dev: false

  /ast-types@0.13.4:
    resolution: {integrity: sha512-x1FCFnFifvYDDzTaLII71vG5uvDwgtmDTEVWAxrgeiR8VjMONcCXJx7E+USjDtHlwFmt9MysbqgF9b9Vjr6w+w==}
    engines: {node: '>=4'}
    dependencies:
      tslib: 2.6.0
    dev: true

  /astring@1.8.6:
    resolution: {integrity: sha512-ISvCdHdlTDlH5IpxQJIex7BWBywFWgjJSVdwst+/iQCoEYnyOaQ95+X1JGshuBjGp6nxKUy1jMgE3zPqN7fQdg==}
    hasBin: true
    dev: false

  /asynciterator.prototype@1.0.0:
    resolution: {integrity: sha512-wwHYEIS0Q80f5mosx3L/dfG5t5rjEa9Ft51GTaNt862EnpyGHpgz2RkZvLPp1oF5TnAiTohkEKVEu8pQPJI7Vg==}
    dependencies:
      has-symbols: 1.0.3
    dev: false

  /asynckit@0.4.0:
    resolution: {integrity: sha512-Oei9OH4tRh0YqU3GxhX79dM/mwVgvbZJaSNaRk+bshkj0S5cfHcgYakreBjrHwatXKbz+IoIdYLxrKim2MjW0Q==}

  /autoprefixer@10.4.16(postcss@8.4.31):
    resolution: {integrity: sha512-7vd3UC6xKp0HLfua5IjZlcXvGAGy7cBAXTg2lyQ/8WpNhd6SiZ8Be+xm3FyBSYJx5GKcpRCzBh7RH4/0dnY+uQ==}
    engines: {node: ^10 || ^12 || >=14}
    hasBin: true
    peerDependencies:
      postcss: ^8.1.0
    dependencies:
      browserslist: 4.21.10
      caniuse-lite: 1.0.30001549
      fraction.js: 4.3.7
      normalize-range: 0.1.2
      picocolors: 1.0.0
      postcss: 8.4.31
      postcss-value-parser: 4.2.0
    dev: true

  /available-typed-arrays@1.0.5:
    resolution: {integrity: sha512-DMD0KiN46eipeziST1LPP/STfDU0sufISXmjSgvVsoU2tqxctQeASejWcfNtxYKqETM1UxQ8sp2OrSBWpHY6sw==}
    engines: {node: '>= 0.4'}

  /axe-core@4.7.2:
    resolution: {integrity: sha512-zIURGIS1E1Q4pcrMjp+nnEh+16G56eG/MUllJH8yEvw7asDo7Ac9uhC9KIH5jzpITueEZolfYglnCGIuSBz39g==}
    engines: {node: '>=4'}
    dev: false

  /axios@1.6.1:
    resolution: {integrity: sha512-vfBmhDpKafglh0EldBEbVuoe7DyAavGSLWhuSm5ZSEKQnHhBf0xAAwybbNH1IkrJNGnS/VG4I5yxig1pCEXE4g==}
    dependencies:
      follow-redirects: 1.15.3
      form-data: 4.0.0
      proxy-from-env: 1.1.0
    transitivePeerDependencies:
      - debug
    dev: false

  /axobject-query@3.2.1:
    resolution: {integrity: sha512-jsyHu61e6N4Vbz/v18DHwWYKK0bSWLqn47eeDSKPB7m8tqMHF9YJ+mhIk2lVteyZrY8tnSj/jHOv4YiTCuCJgg==}
    dependencies:
      dequal: 2.0.3
    dev: false

  /babel-jest@29.7.0(@babel/core@7.22.15):
    resolution: {integrity: sha512-BrvGY3xZSwEcCzKvKsCi2GgHqDqsYkOP4/by5xCgIwGXQxIEh+8ew3gmrE1y7XRR6LHZIj6yLYnUi/mm2KXKBg==}
    engines: {node: ^14.15.0 || ^16.10.0 || >=18.0.0}
    peerDependencies:
      '@babel/core': ^7.8.0
    dependencies:
      '@babel/core': 7.22.15
      '@jest/transform': 29.7.0
      '@types/babel__core': 7.20.1
      babel-plugin-istanbul: 6.1.1
      babel-preset-jest: 29.6.3(@babel/core@7.22.15)
      chalk: 4.1.2
      graceful-fs: 4.2.11
      slash: 3.0.0
    transitivePeerDependencies:
      - supports-color
    dev: true

  /babel-plugin-istanbul@6.1.1:
    resolution: {integrity: sha512-Y1IQok9821cC9onCx5otgFfRm7Lm+I+wwxOx738M/WLPZ9Q42m4IG5W0FNX8WLL2gYMZo3JkuXIH2DOpWM+qwA==}
    engines: {node: '>=8'}
    dependencies:
      '@babel/helper-plugin-utils': 7.22.5
      '@istanbuljs/load-nyc-config': 1.1.0
      '@istanbuljs/schema': 0.1.3
      istanbul-lib-instrument: 5.2.1
      test-exclude: 6.0.0
    transitivePeerDependencies:
      - supports-color
    dev: true

  /babel-plugin-jest-hoist@29.6.3:
    resolution: {integrity: sha512-ESAc/RJvGTFEzRwOTT4+lNDk/GNHMkKbNzsvT0qKRfDyyYTskxB5rnU2njIDYVxXCBHHEI1c0YwHob3WaYujOg==}
    engines: {node: ^14.15.0 || ^16.10.0 || >=18.0.0}
    dependencies:
      '@babel/template': 7.22.15
      '@babel/types': 7.22.15
      '@types/babel__core': 7.20.1
      '@types/babel__traverse': 7.20.1
    dev: true

  /babel-preset-current-node-syntax@1.0.1(@babel/core@7.22.15):
    resolution: {integrity: sha512-M7LQ0bxarkxQoN+vz5aJPsLBn77n8QgTFmo8WK0/44auK2xlCXrYcUxHFxgU7qW5Yzw/CjmLRK2uJzaCd7LvqQ==}
    peerDependencies:
      '@babel/core': ^7.0.0
    dependencies:
      '@babel/core': 7.22.15
      '@babel/plugin-syntax-async-generators': 7.8.4(@babel/core@7.22.15)
      '@babel/plugin-syntax-bigint': 7.8.3(@babel/core@7.22.15)
      '@babel/plugin-syntax-class-properties': 7.12.13(@babel/core@7.22.15)
      '@babel/plugin-syntax-import-meta': 7.10.4(@babel/core@7.22.15)
      '@babel/plugin-syntax-json-strings': 7.8.3(@babel/core@7.22.15)
      '@babel/plugin-syntax-logical-assignment-operators': 7.10.4(@babel/core@7.22.15)
      '@babel/plugin-syntax-nullish-coalescing-operator': 7.8.3(@babel/core@7.22.15)
      '@babel/plugin-syntax-numeric-separator': 7.10.4(@babel/core@7.22.15)
      '@babel/plugin-syntax-object-rest-spread': 7.8.3(@babel/core@7.22.15)
      '@babel/plugin-syntax-optional-catch-binding': 7.8.3(@babel/core@7.22.15)
      '@babel/plugin-syntax-optional-chaining': 7.8.3(@babel/core@7.22.15)
      '@babel/plugin-syntax-top-level-await': 7.14.5(@babel/core@7.22.15)
    dev: true

  /babel-preset-jest@29.6.3(@babel/core@7.22.15):
    resolution: {integrity: sha512-0B3bhxR6snWXJZtR/RliHTDPRgn1sNHOR0yVtq/IiQFyuOVjFS+wuio/R4gSNkyYmKmJB4wGZv2NZanmKmTnNA==}
    engines: {node: ^14.15.0 || ^16.10.0 || >=18.0.0}
    peerDependencies:
      '@babel/core': ^7.0.0
    dependencies:
      '@babel/core': 7.22.15
      babel-plugin-jest-hoist: 29.6.3
      babel-preset-current-node-syntax: 1.0.1(@babel/core@7.22.15)
    dev: true

  /bail@2.0.2:
    resolution: {integrity: sha512-0xO6mYd7JB2YesxDKplafRpsiOzPt9V02ddPCLbY1xYGPOX24NTyN50qnUxgCPcSoYMhKpAuBTjQoRZCAkUDRw==}
    dev: false

  /balanced-match@1.0.2:
    resolution: {integrity: sha512-3oSeUO0TMV67hN1AmbXsK4yaqU7tjiHlbxRDZOpH0KW9+CeX4bRAaX0Anxt0tx2MrpRpWwQaPwIlISEJhYU5Pw==}

  /base-64@0.1.0:
    resolution: {integrity: sha512-Y5gU45svrR5tI2Vt/X9GPd3L0HNIKzGu202EjxrXMpuc2V2CiKgemAbUUsqYmZJvPtCXoUKjNZwBJzsNScUbXA==}
    dev: false

  /base64-js@1.5.1:
    resolution: {integrity: sha512-AKpaYlHn8t4SVbOHCy+b5+KKgvR4vrsD8vbvrbiQJps7fKDTkjkDry6ji0rUJjC0kzbNePLwzxq8iypo41qeWA==}

  /basic-ftp@5.0.3:
    resolution: {integrity: sha512-QHX8HLlncOLpy54mh+k/sWIFd0ThmRqwe9ZjELybGZK+tZ8rUb9VO0saKJUROTbE+KhzDUT7xziGpGrW8Kmd+g==}
    engines: {node: '>=10.0.0'}
    dev: true

  /before-after-hook@2.2.3:
    resolution: {integrity: sha512-NzUnlZexiaH/46WDhANlyR2bXRopNg4F/zuSA3OpZnllCUgRaOF2znDioDWrmbNVsuZk6l9pMquQB38cfBZwkQ==}
    dev: false

  /big-integer@1.6.51:
    resolution: {integrity: sha512-GPEid2Y9QU1Exl1rpO9B2IPJGHPSupF5GnVIP0blYvNOMer2bTvSWs1jGOUg04hTmu67nmLsQ9TBo1puaotBHg==}
    engines: {node: '>=0.6'}
    dev: false

  /bignumber.js@9.1.1:
    resolution: {integrity: sha512-pHm4LsMJ6lzgNGVfZHjMoO8sdoRhOzOH4MLmY65Jg70bpxCKu5iOHNJyfF6OyvYw7t8Fpf35RuzUyqnQsj8Vig==}
    dev: false

  /binary-extensions@2.2.0:
    resolution: {integrity: sha512-jDctJ/IVQbZoJykoeHbhXpOlNBqGNcwXJKJog42E5HDPUwQTSdjCHdihjj0DlnheQ7blbT6dHOafNAiS8ooQKA==}
    engines: {node: '>=8'}

  /binary@0.3.0:
    resolution: {integrity: sha512-D4H1y5KYwpJgK8wk1Cue5LLPgmwHKYSChkbspQg5JtVuR5ulGckxfR62H3AE9UDkdMC8yyXlqYihuz3Aqg2XZg==}
    dependencies:
      buffers: 0.1.1
      chainsaw: 0.1.0
    dev: false

  /bl@4.1.0:
    resolution: {integrity: sha512-1W07cM9gS6DcLperZfFSj+bWLtaPGSOHWhPiGzXmvVJbRLdG82sH/Kn8EtW1VqWVA54AKf2h5k5BbnIbwF3h6w==}
    dependencies:
      buffer: 5.7.1
      inherits: 2.0.4
      readable-stream: 3.6.2

  /bluebird@3.4.7:
    resolution: {integrity: sha512-iD3898SR7sWVRHbiQv+sHUtHnMvC1o3nW5rAcqnq3uOn07DSAppZYUkIGslDz6gXC7HfunPe7YVBgoEJASPcHA==}
    dev: false

  /boolbase@1.0.0:
    resolution: {integrity: sha512-JZOSA7Mo9sNGB8+UjSgzdLtokWAky1zbztM3WRLCbZ70/3cTANmQmOdR7y2g+J0e2WXywy1yS468tY+IruqEww==}
    dev: false

  /bplist-parser@0.2.0:
    resolution: {integrity: sha512-z0M+byMThzQmD9NILRniCUXYsYpjwnlO8N5uCFaCqIOpqRsJCrQL9NK3JsD67CN5a08nF5oIL2bD6loTdHOuKw==}
    engines: {node: '>= 5.10.0'}
    dependencies:
      big-integer: 1.6.51
    dev: false

  /brace-expansion@1.1.11:
    resolution: {integrity: sha512-iCuPHDFgrHX7H2vEI/5xpz07zSHB00TpugqhmYtVmMO6518mCuRMoOYFldEBl0g187ufozdaHgWKcYFb61qGiA==}
    dependencies:
      balanced-match: 1.0.2
      concat-map: 0.0.1

  /brace-expansion@2.0.1:
    resolution: {integrity: sha512-XnAIvQ8eM+kC6aULx6wuQiwVsnzsi9d3WxzV3FpWTGA19F621kwdbsAcFKXgKUHZWsy+mY6iL1sHTxWEFCytDA==}
    dependencies:
      balanced-match: 1.0.2

  /braces@3.0.2:
    resolution: {integrity: sha512-b8um+L1RzM3WDSzvhm6gIz1yfTbBt6YTlcEKAvsmqCZZFw46z626lVj9j1yEPW33H5H+lBQpZMP1k8l+78Ha0A==}
    engines: {node: '>=8'}
    dependencies:
      fill-range: 7.0.1

  /browserslist@4.21.10:
    resolution: {integrity: sha512-bipEBdZfVH5/pwrvqc+Ub0kUPVfGUhlKxbvfD+z1BDnPEO/X98ruXGA1WP5ASpAFKan7Qr6j736IacbZQuAlKQ==}
    engines: {node: ^6 || ^7 || ^8 || ^9 || ^10 || ^11 || ^12 || >=13.7}
    hasBin: true
    dependencies:
      caniuse-lite: 1.0.30001549
      electron-to-chromium: 1.4.523
      node-releases: 2.0.13
      update-browserslist-db: 1.0.11(browserslist@4.21.10)

  /bser@2.1.1:
    resolution: {integrity: sha512-gQxTNE/GAfIIrmHLUE3oJyp5FO6HRBfhjnw4/wMmA63ZGDJnWBmgY/lyQBpnDUkGmAhbSe39tx2d/iTOAfglwQ==}
    dependencies:
      node-int64: 0.4.0
    dev: true

  /buffer-equal-constant-time@1.0.1:
    resolution: {integrity: sha512-zRpUiDwd/xk6ADqPMATG8vc9VPrkck7T07OIx0gnjmJAnHnTVXNQG3vfvWNuiZIkwu9KrKdA1iJKfsfTVxE6NA==}
    dev: false

  /buffer-from@1.1.2:
    resolution: {integrity: sha512-E+XQCRwSbaaiChtv6k6Dwgc+bx+Bs6vuKJHHl5kox/BaKbhiXzqQOwK4cO22yElGp2OCmjwVhT3HmxgyPGnJfQ==}

  /buffer-indexof-polyfill@1.0.2:
    resolution: {integrity: sha512-I7wzHwA3t1/lwXQh+A5PbNvJxgfo5r3xulgpYDB5zckTu/Z9oUK9biouBKQUjEqzaz3HnAT6TYoovmE+GqSf7A==}
    engines: {node: '>=0.10'}
    dev: false

  /buffer@5.7.1:
    resolution: {integrity: sha512-EHcyIPBQ4BSGlvjB16k5KgAJ27CIsHY/2JBmCRReo48y9rQ3MaUzWX3KVlBa4U7MyX02HdVj0K7C3WaB3ju7FQ==}
    dependencies:
      base64-js: 1.5.1
      ieee754: 1.2.1

  /buffers@0.1.1:
    resolution: {integrity: sha512-9q/rDEGSb/Qsvv2qvzIzdluL5k7AaJOTrw23z9reQthrbF7is4CtlT0DXyO1oei2DCp4uojjzQ7igaSHp1kAEQ==}
    engines: {node: '>=0.2.0'}
    dev: false

  /builtins@5.0.1:
    resolution: {integrity: sha512-qwVpFEHNfhYJIzNRBvd2C1kyo6jz3ZSMPyyuR47OPdiKWlbYnZNyDWuyR175qDnAJLiCo5fBBqPb3RiXgWlkOQ==}
    dependencies:
      semver: 7.5.4
    dev: true

  /bull@4.11.5:
    resolution: {integrity: sha512-9jazyvBBYr55IRDkfJh/mJjWiq8NJUMoCC5zTuBX4JhkZvVXegnwsaIa1jr3x9xwSxGvWEhwQ9lt1jlCT5j6pQ==}
    engines: {node: '>=12'}
    dependencies:
      cron-parser: 4.8.1
      get-port: 5.1.1
      ioredis: 5.3.2
      lodash: 4.17.21
      msgpackr: 1.9.7
      semver: 7.5.4
      uuid: 8.3.2
    transitivePeerDependencies:
      - supports-color
    dev: false

  /bundle-name@3.0.0:
    resolution: {integrity: sha512-PKA4BeSvBpQKQ8iPOGCSiell+N8P+Tf1DlwqmYhpe2gAhKPHn8EYOxVT+ShuGmhg8lN8XiSlS80yiExKXrURlw==}
    engines: {node: '>=12'}
    dependencies:
      run-applescript: 5.0.0
    dev: false

  /busboy@1.6.0:
    resolution: {integrity: sha512-8SFQbg/0hQ9xy3UNTB0YEnsNBbWfhf7RtnzpL7TkBiTBRfrQ9Fxcnz7VJsleJpyp6rVLvXiuORqjlHi5q+PYuA==}
    engines: {node: '>=10.16.0'}
    dependencies:
      streamsearch: 1.1.0
    dev: false

  /call-bind@1.0.2:
    resolution: {integrity: sha512-7O+FbCihrB5WGbFYesctwmTKae6rOiIzmz1icreWJ+0aA7LJfuqhEso2T9ncpcFtzMQtzXf2QGGueWJGTYsqrA==}
    dependencies:
      function-bind: 1.1.1
      get-intrinsic: 1.2.1

  /callsites@3.1.0:
    resolution: {integrity: sha512-P8BjAsXvZS+VIDUI11hHCQEv74YT67YUi5JJFNWIqL235sBmjX4+qx9Muvls5ivyNENctx46xQLQ3aTuE7ssaQ==}
    engines: {node: '>=6'}

  /camel-case@3.0.0:
    resolution: {integrity: sha512-+MbKztAYHXPr1jNTSKQF52VpcFjwY5RkR7fxksV8Doo4KAYc5Fl4UJRgthBbTmEx8C54DqahhbLJkDwjI3PI/w==}
    dependencies:
      no-case: 2.3.2
      upper-case: 1.1.3
    dev: true

  /camel-case@4.1.2:
    resolution: {integrity: sha512-gxGWBrTT1JuMx6R+o5PTXMmUnhnVzLQ9SNutD4YqKtI6ap897t3tKECYla6gCWEkplXnlNybEkZg9GEGxKFCgw==}
    dependencies:
      pascal-case: 3.1.2
      tslib: 2.6.0
    dev: false

  /camelcase-css@2.0.1:
    resolution: {integrity: sha512-QOSvevhslijgYwRx6Rv7zKdMF8lbRmx+uQGx2+vDc+KI/eBnsy9kit5aj23AgGu3pa4t9AgwbnXWqS+iOY+2aA==}
    engines: {node: '>= 6'}

  /camelcase@5.3.1:
    resolution: {integrity: sha512-L28STB170nwWS63UjtlEOE3dldQApaJXZkOI1uMFfzf3rRuPegHaHesyee+YxQ+W6SvRDQV6UrdOdRiR153wJg==}
    engines: {node: '>=6'}
    dev: true

  /camelcase@6.3.0:
    resolution: {integrity: sha512-Gmy6FhYlCY7uOElZUSbxo2UCDH8owEk996gkbrpsgGtrJLM3J7jGxl9Ic7Qwwj4ivOE5AWZWRMecDdF7hqGjFA==}
    engines: {node: '>=10'}
    dev: true

  /caniuse-lite@1.0.30001549:
    resolution: {integrity: sha512-qRp48dPYSCYaP+KurZLhDYdVE+yEyht/3NlmcJgVQ2VMGt6JL36ndQ/7rgspdZsJuxDPFIo/OzBT2+GmIJ53BA==}

  /capital-case@1.0.4:
    resolution: {integrity: sha512-ds37W8CytHgwnhGGTi88pcPyR15qoNkOpYwmMMfnWqqWgESapLqvDx6huFjQ5vqWSn2Z06173XNA7LtMOeUh1A==}
    dependencies:
      no-case: 3.0.4
      tslib: 2.6.0
      upper-case-first: 2.0.2
    dev: false

  /ccount@2.0.1:
    resolution: {integrity: sha512-eyrF0jiFpY+3drT6383f1qhkbGsLSifNAjA61IUjZjmLCWjItY6LB9ft9YhoDgwfmclB2zhu51Lc7+95b8NRAg==}
    dev: false

  /chainsaw@0.1.0:
    resolution: {integrity: sha512-75kWfWt6MEKNC8xYXIdRpDehRYY/tNSgwKaJq+dbbDcxORuVrrQ+SEHoWsniVn9XPYfP4gmdWIeDk/4YNp1rNQ==}
    dependencies:
      traverse: 0.3.9
    dev: false

  /chalk@2.4.2:
    resolution: {integrity: sha512-Mti+f9lpJNcwF4tWV8/OrTTtF1gZi+f8FqlyAdouralcFWFQWF2+NgCHShjkCb+IFBLq9buZwE1xckQU4peSuQ==}
    engines: {node: '>=4'}
    dependencies:
      ansi-styles: 3.2.1
      escape-string-regexp: 1.0.5
      supports-color: 5.5.0

  /chalk@3.0.0:
    resolution: {integrity: sha512-4D3B6Wf41KOYRFdszmDqMCGq5VV/uMAB273JILmO+3jAlh8X4qDtdtgCR3fxtbLEMzSx22QdhnDcJvu2u1fVwg==}
    engines: {node: '>=8'}
    dependencies:
      ansi-styles: 4.3.0
      supports-color: 7.2.0
    dev: true

  /chalk@4.1.2:
    resolution: {integrity: sha512-oKnbhFyRIXpUuez8iBMmyEa4nbj4IOQyuhc/wy9kY7/WVPcwIO9VA668Pu8RkO7+0G76SLROeyw9CpQ061i4mA==}
    engines: {node: '>=10'}
    dependencies:
      ansi-styles: 4.3.0
      supports-color: 7.2.0

  /chalk@5.3.0:
    resolution: {integrity: sha512-dLitG79d+GV1Nb/VYcCDFivJeK1hiukt9QjRNVOsUtTy1rR1YJsmpGGTZ3qJos+uw7WmWF4wUwBd9jxjocFC2w==}
    engines: {node: ^12.17.0 || ^14.13 || >=16.0.0}
    dev: true

  /change-case@3.1.0:
    resolution: {integrity: sha512-2AZp7uJZbYEzRPsFoa+ijKdvp9zsrnnt6+yFokfwEpeJm0xuJDVoxiRCAaTzyJND8GJkofo2IcKWaUZ/OECVzw==}
    dependencies:
      camel-case: 3.0.0
      constant-case: 2.0.0
      dot-case: 2.1.1
      header-case: 1.0.1
      is-lower-case: 1.1.3
      is-upper-case: 1.1.2
      lower-case: 1.1.4
      lower-case-first: 1.0.2
      no-case: 2.3.2
      param-case: 2.1.1
      pascal-case: 2.0.1
      path-case: 2.1.1
      sentence-case: 2.1.1
      snake-case: 2.1.0
      swap-case: 1.1.2
      title-case: 2.1.1
      upper-case: 1.1.3
      upper-case-first: 1.1.2
    dev: true

  /char-regex@1.0.2:
    resolution: {integrity: sha512-kWWXztvZ5SBQV+eRgKFeh8q5sLuZY2+8WUIzlxWVTg+oGwY14qylx1KbKzHd8P6ZYkAg0xyIDU9JMHhyJMZ1jw==}
    engines: {node: '>=10'}
    dev: true

  /character-entities-html4@2.1.0:
    resolution: {integrity: sha512-1v7fgQRj6hnSwFpq1Eu0ynr/CDEw0rXo2B61qXrLNdHZmPKgb7fqS1a2JwF0rISo9q77jDI8VMEHoApn8qDoZA==}
    dev: false

  /character-entities-legacy@3.0.0:
    resolution: {integrity: sha512-RpPp0asT/6ufRm//AJVwpViZbGM/MkjQFxJccQRHmISF/22NBtsHqAWmL+/pmkPWoIUJdWyeVleTl1wydHATVQ==}
    dev: false

  /character-entities@2.0.2:
    resolution: {integrity: sha512-shx7oQ0Awen/BRIdkjkvz54PnEEI/EjwXDSIZp86/KKdbafHh1Df/RYGBhn4hbe2+uKC9FnT5UCEdyPz3ai9hQ==}
    dev: false

  /character-reference-invalid@2.0.1:
    resolution: {integrity: sha512-iBZ4F4wRbyORVsu0jPV7gXkOsGYjGHPmAyv+HiHG8gi5PtC9KI2j1+v8/tlibRvjoWX027ypmG/n0HtO5t7unw==}
    dev: false

  /chardet@0.7.0:
    resolution: {integrity: sha512-mT8iDcrh03qDGRRmoA2hmBJnxpllMR+0/0qlzjqZES6NdiWDcZkCNAk4rPFZ9Q85r27unkiNNg8ZOiwZXBHwcA==}
    dev: true

  /charenc@0.0.2:
    resolution: {integrity: sha512-yrLQ/yVUFXkzg7EDQsPieE/53+0RlaWTs+wBrvW36cyilJ2SaDWfl4Yj7MtLTXleV9uEKefbAGUPv2/iWSooRA==}
    dev: false

  /cheerio-select@2.1.0:
    resolution: {integrity: sha512-9v9kG0LvzrlcungtnJtpGNxY+fzECQKhK4EGJX2vByejiMX84MFNQw4UxPJl3bFbTMw+Dfs37XaIkCwTZfLh4g==}
    dependencies:
      boolbase: 1.0.0
      css-select: 5.1.0
      css-what: 6.1.0
      domelementtype: 2.3.0
      domhandler: 5.0.3
      domutils: 3.1.0
    dev: false

  /cheerio@1.0.0-rc.12:
    resolution: {integrity: sha512-VqR8m68vM46BNnuZ5NtnGBKIE/DfN0cRIzg9n40EIq9NOv90ayxLBXA8fXC5gquFRGJSTRqBq25Jt2ECLR431Q==}
    engines: {node: '>= 6'}
    dependencies:
      cheerio-select: 2.1.0
      dom-serializer: 2.0.0
      domhandler: 5.0.3
      domutils: 3.1.0
      htmlparser2: 8.0.2
      parse5: 7.1.2
      parse5-htmlparser2-tree-adapter: 7.0.0
    dev: false

  /chokidar@3.5.3:
    resolution: {integrity: sha512-Dr3sfKRP6oTcjf2JmUmFJfeVMvXBdegxB0iVQ5eb2V10uFJUCAS8OByZdVAyVb8xXNz3GjjTgj9kLWsZTqE6kw==}
    engines: {node: '>= 8.10.0'}
    dependencies:
      anymatch: 3.1.3
      braces: 3.0.2
      glob-parent: 5.1.2
      is-binary-path: 2.1.0
      is-glob: 4.0.3
      normalize-path: 3.0.0
      readdirp: 3.6.0
    optionalDependencies:
      fsevents: 2.3.2

  /ci-info@3.8.0:
    resolution: {integrity: sha512-eXTggHWSooYhq49F2opQhuHWgzucfF2YgODK4e1566GQs5BIfP30B0oenwBJHfWxAs2fyPB1s7Mg949zLf61Yw==}
    engines: {node: '>=8'}
    dev: true

  /cjs-module-lexer@1.2.3:
    resolution: {integrity: sha512-0TNiGstbQmCFwt4akjjBg5pLRTSyj/PkWQ1ZoO2zntmg9yLqSRxwEa4iCfQLGjqhiqBfOJa7W/E8wfGrTDmlZQ==}

  /class-variance-authority@0.7.0:
    resolution: {integrity: sha512-jFI8IQw4hczaL4ALINxqLEXQbWcNjoSkloa4IaufXCJr6QawJyw7tuRysRsrE8w2p/4gGaxKIt/hX3qz/IbD1A==}
    dependencies:
      clsx: 2.0.0
    dev: false

  /classnames@2.3.2:
    resolution: {integrity: sha512-CSbhY4cFEJRe6/GQzIk5qXZ4Jeg5pcsP7b5peFSDpffpe1cqjASH/n9UTjBwOp6XpMSTwQ8Za2K5V02ueA7Tmw==}
    dev: false

  /clean-stack@2.2.0:
    resolution: {integrity: sha512-4diC9HaTE+KRAMWhDhrGOECgWZxoevMc5TlkObMqNSsVU62PYzXZ/SMTjzyGAFF1YusgxGcSWTEXBhp0CPwQ1A==}
    engines: {node: '>=6'}
    dev: true

  /cli-cursor@3.1.0:
    resolution: {integrity: sha512-I/zHAwsKf9FqGoXM4WWRACob9+SNukZTd94DWF57E4toouRulbCxcUh6RKUEOQlYTHJnzkPMySvPNaaSLNfLZw==}
    engines: {node: '>=8'}
    dependencies:
      restore-cursor: 3.1.0

  /cli-cursor@4.0.0:
    resolution: {integrity: sha512-VGtlMu3x/4DOtIUwEkRezxUZ2lBacNJCHash0N0WeZDBS+7Ux1dm3XWAgWYxLJFMMdOeXMHXorshEFhbMSGelg==}
    engines: {node: ^12.20.0 || ^14.13.1 || >=16.0.0}
    dependencies:
      restore-cursor: 4.0.0
    dev: true

  /cli-spinners@2.9.0:
    resolution: {integrity: sha512-4/aL9X3Wh0yiMQlE+eeRhWP6vclO3QRtw1JHKIT0FFUs5FjpFmESqtMvYZ0+lbzBw900b95mS0hohy+qn2VK/g==}
    engines: {node: '>=6'}

  /cli-truncate@3.1.0:
    resolution: {integrity: sha512-wfOBkjXteqSnI59oPcJkcPl/ZmwvMMOj340qUIY1SKZCv0B9Cf4D4fAucRkIKQmsIuYK3x1rrgU7MeGRruiuiA==}
    engines: {node: ^12.20.0 || ^14.13.1 || >=16.0.0}
    dependencies:
      slice-ansi: 5.0.0
      string-width: 5.1.2
    dev: true

  /cli-width@3.0.0:
    resolution: {integrity: sha512-FxqpkPPwu1HjuN93Omfm4h8uIanXofW0RxVEW3k5RKx+mJJYSthzNhp32Kzxxy3YAEZ/Dc/EWN1vZRY0+kOhbw==}
    engines: {node: '>= 10'}
    dev: true

  /client-only@0.0.1:
    resolution: {integrity: sha512-IV3Ou0jSMzZrd3pZ48nLkT9DA7Ag1pnPzaiQhpW7c3RbcqqzvzzVu+L8gfqMp/8IM2MQtSiqaCxrrcfu8I8rMA==}
    dev: false

  /clipanion@3.2.1(typanion@3.13.0):
    resolution: {integrity: sha512-dYFdjLb7y1ajfxQopN05mylEpK9ZX0sO1/RfMXdfmwjlIsPkbh4p7A682x++zFPLDCo1x3p82dtljHf5cW2LKA==}
    peerDependencies:
      typanion: '*'
    dependencies:
      typanion: 3.13.0
    dev: false

  /cliui@8.0.1:
    resolution: {integrity: sha512-BSeNnyus75C4//NQ9gQt1/csTXyo/8Sb+afLAkzAptFuMsod9HFokGNudZpi/oQV73hnVK+sR+5PVRMd+Dr7YQ==}
    engines: {node: '>=12'}
    dependencies:
      string-width: 4.2.3
      strip-ansi: 6.0.1
      wrap-ansi: 7.0.0

  /clone@1.0.4:
    resolution: {integrity: sha512-JQHZ2QMW6l3aH/j6xCqQThY/9OH4D/9ls34cgkUBiEeocRTU04tHfKPBsUK1PqZCUQM7GiA0IIXJSuXHI64Kbg==}
    engines: {node: '>=0.8'}

  /clsx@2.0.0:
    resolution: {integrity: sha512-rQ1+kcj+ttHG0MKVGBUXwayCCF1oh39BF5COIpRzuCEv8Mwjv0XucrI2ExNTOn9IlLifGClWQcU9BrZORvtw6Q==}
    engines: {node: '>=6'}
    dev: false

  /cluster-key-slot@1.1.2:
    resolution: {integrity: sha512-RMr0FhtfXemyinomL4hrWcYJxmX6deFdCxpJzhDttxgO1+bcCnkk+9drydLVDmAMG7NE6aN/fl4F7ucU/90gAA==}
    engines: {node: '>=0.10.0'}
    dev: false

  /cmdk@0.2.0(@types/react@18.2.38)(react-dom@18.2.0)(react@18.2.0):
    resolution: {integrity: sha512-JQpKvEOb86SnvMZbYaFKYhvzFntWBeSZdyii0rZPhKJj9uwJBxu4DaVYDrRN7r3mPop56oPhRw+JYWTKs66TYw==}
    peerDependencies:
      react: ^18.0.0
      react-dom: ^18.0.0
    dependencies:
      '@radix-ui/react-dialog': 1.0.0(@types/react@18.2.38)(react-dom@18.2.0)(react@18.2.0)
      command-score: 0.1.2
      react: 18.2.0
      react-dom: 18.2.0(react@18.2.0)
    transitivePeerDependencies:
      - '@types/react'
    dev: false

  /co@4.6.0:
    resolution: {integrity: sha512-QVb0dM5HvG+uaxitm8wONl7jltx8dqhfU33DcqtOZcLSVIKSDDLDi7+0LbAKiyI8hD9u42m2YxXSkMGWThaecQ==}
    engines: {iojs: '>= 1.0.0', node: '>= 0.12.0'}
    dev: true

  /code-red@1.0.3:
    resolution: {integrity: sha512-kVwJELqiILQyG5aeuyKFbdsI1fmQy1Cmf7dQ8eGmVuJoaRVdwey7WaMknr2ZFeVSYSKT0rExsa8EGw0aoI/1QQ==}
    dependencies:
      '@jridgewell/sourcemap-codec': 1.4.15
      '@types/estree': 1.0.1
      acorn: 8.9.0
      estree-walker: 3.0.3
      periscopic: 3.1.0
    dev: false

  /collect-v8-coverage@1.0.2:
    resolution: {integrity: sha512-lHl4d5/ONEbLlJvaJNtsF/Lz+WvB07u2ycqTYbdrq7UypDXailES4valYb2eWiJFxZlVmpGekfqoxQhzyFdT4Q==}
    dev: true

  /color-convert@1.9.3:
    resolution: {integrity: sha512-QfAUtd+vFdAtFQcC8CCyYt1fYWxSqAiK2cSD6zDB8N3cpsEBAvRxp9zOGg6G/SHHJYAT88/az/IuDGALsNVbGg==}
    dependencies:
      color-name: 1.1.3

  /color-convert@2.0.1:
    resolution: {integrity: sha512-RRECPsj7iu/xb5oKYcsFHSppFNnsj/52OVTRKb4zP5onXwVF3zVmmToNcOfGC+CRDpfK/U584fMg38ZHCaElKQ==}
    engines: {node: '>=7.0.0'}
    dependencies:
      color-name: 1.1.4

  /color-name@1.1.3:
    resolution: {integrity: sha512-72fSenhMw2HZMTVHeCA9KCmpEIbzWiQsjN+BHcBbS9vr1mtt+vJjPdksIBNUmKAW8TFUDPJK5SUU3QhE9NEXDw==}

  /color-name@1.1.4:
    resolution: {integrity: sha512-dOy+3AuW3a2wNbZHIuMZpTcgjGuLU/uBL/ubcZF9OXbDo8ff4O8yVp5Bf0efS8uEoYo5q4Fx7dY9OgQGXgAsQA==}

  /colorette@2.0.20:
    resolution: {integrity: sha512-IfEDxwoWIjkeXL1eXcDiow4UbKjhLdq6/EuSVR9GMN7KVH3r9gQ83e73hsz1Nd1T3ijd5xv1wcWRYO+D6kCI2w==}
    dev: true

  /combined-stream@1.0.8:
    resolution: {integrity: sha512-FQN4MRfuJeHf7cBbBMJFXhKSDq+2kAArBlmRBvcvFE5BB1HZKXtSFASDhdlz9zOYwxh8lDdnvmMOe/+5cdoEdg==}
    engines: {node: '>= 0.8'}
    dependencies:
      delayed-stream: 1.0.0

  /comma-separated-tokens@2.0.3:
    resolution: {integrity: sha512-Fu4hJdvzeylCfQPp9SGWidpzrMs7tTrlu6Vb8XGaRGck8QSNZJJp538Wrb60Lax4fPwR64ViY468OIUTbRlGZg==}
    dev: false

  /command-score@0.1.2:
    resolution: {integrity: sha512-VtDvQpIJBvBatnONUsPzXYFVKQQAhuf3XTNOAsdBxCNO/QCtUUd8LSgjn0GVarBkCad6aJCZfXgrjYbl/KRr7w==}
    dev: false

  /commander@10.0.1:
    resolution: {integrity: sha512-y4Mg2tXshplEbSGzx7amzPwKKOCGuoSRP/CjEdwwk0FOGlUbq6lKuoyDZTNZkmxHdJtp54hdfY/JUrdL7Xfdug==}
    engines: {node: '>=14'}

  /commander@11.1.0:
    resolution: {integrity: sha512-yPVavfyCcRhmorC7rWlkHn15b4wDVgVmBA7kV4QVBsF7kv/9TKJAbAXVTxvTnwP8HHKjRCJDClKbciiYS7p0DQ==}
    engines: {node: '>=16'}
    dev: true

  /commander@4.1.1:
    resolution: {integrity: sha512-NOKm8xhkzAjzFx8B2v5OAHT+u5pRQc2UCa2Vq9jYL/31o2wi9mxBA7LIFs3sV5VSC49z6pEhfbMULvShKj26WA==}
    engines: {node: '>= 6'}

  /commander@5.1.0:
    resolution: {integrity: sha512-P0CysNDQ7rtVw4QIQtm+MRxV66vKFSvlsQvGYXZWR3qFU0jlMKHZZZgw8e+8DSah4UDKMqnknRDQz+xuQXQ/Zg==}
    engines: {node: '>= 6'}
    dev: false

  /commander@9.4.1:
    resolution: {integrity: sha512-5EEkTNyHNGFPD2H+c/dXXfQZYa/scCKasxWcXJaWnNJ99pnQN9Vnmqow+p+PlFPE63Q6mThaZws1T+HxfpgtPw==}
    engines: {node: ^12.20.0 || >=14}
    dev: false

  /comment-json@4.2.3:
    resolution: {integrity: sha512-SsxdiOf064DWoZLH799Ata6u7iV658A11PlWtZATDlXPpKGJnbJZ5Z24ybixAi+LUUqJ/GKowAejtC5GFUG7Tw==}
    engines: {node: '>= 6'}
    dependencies:
      array-timsort: 1.0.3
      core-util-is: 1.0.3
      esprima: 4.0.1
      has-own-prop: 2.0.0
      repeat-string: 1.6.1
    dev: false

  /concat-map@0.0.1:
    resolution: {integrity: sha512-/Srv4dswyQNBfohGpz9o6Yb3Gz3SrUDqBH5rTuhGR7ahtlbYKnVxw2bCFMRljaA7EXHaXZ8wsHdodFvbkhKmqg==}

  /condense-newlines@0.2.1:
    resolution: {integrity: sha512-P7X+QL9Hb9B/c8HI5BFFKmjgBu2XpQuF98WZ9XkO+dBGgk5XgwiQz7o1SmpglNWId3581UcS0SFAWfoIhMHPfg==}
    engines: {node: '>=0.10.0'}
    dependencies:
      extend-shallow: 2.0.1
      is-whitespace: 0.3.0
      kind-of: 3.2.2
    dev: false

  /config-chain@1.1.13:
    resolution: {integrity: sha512-qj+f8APARXHrM0hraqXYb2/bOVSV4PvJQlNZ/DVj0QrmNM2q2euizkeuVckQ57J+W0mRH6Hvi+k50M4Jul2VRQ==}
    dependencies:
      ini: 1.3.8
      proto-list: 1.2.4
    dev: false

  /constant-case@2.0.0:
    resolution: {integrity: sha512-eS0N9WwmjTqrOmR3o83F5vW8Z+9R1HnVz3xmzT2PMFug9ly+Au/fxRWlEBSb6LcZwspSsEn9Xs1uw9YgzAg1EQ==}
    dependencies:
      snake-case: 2.1.0
      upper-case: 1.1.3
    dev: true

  /contentlayer@0.3.4(esbuild@0.18.13):
    resolution: {integrity: sha512-FYDdTUFaN4yqep0waswrhcXjmMJnPD5iXDTtxcUCGdklfuIrXM2xLx51xl748cHmGA6IsC+27YZFxU6Ym13QIA==}
    engines: {node: '>=14.18'}
    hasBin: true
    requiresBuild: true
    dependencies:
      '@contentlayer/cli': 0.3.4(esbuild@0.18.13)
      '@contentlayer/client': 0.3.4(esbuild@0.18.13)
      '@contentlayer/core': 0.3.4(esbuild@0.18.13)
      '@contentlayer/source-files': 0.3.4(esbuild@0.18.13)
      '@contentlayer/source-remote-files': 0.3.4(esbuild@0.18.13)
      '@contentlayer/utils': 0.3.4
    transitivePeerDependencies:
      - '@effect-ts/otel-node'
      - esbuild
      - markdown-wasm
      - supports-color
    dev: false

  /convert-source-map@1.9.0:
    resolution: {integrity: sha512-ASFBup0Mz1uyiIjANan1jzLQami9z1PoYSZCiiYW2FczPbenXc45FZdBZLzOT+r6+iciuEModtmCti+hjaAk0A==}

  /convert-source-map@2.0.0:
    resolution: {integrity: sha512-Kvp459HrV2FEJ1CAsi1Ku+MY3kasH19TFykTz2xWmMeq6bk2NU3XXvfJ+Q61m0xktWwt+1HSYf3JZsTms3aRJg==}
    dev: true

  /cookie@0.5.0:
    resolution: {integrity: sha512-YZ3GUyn/o8gfKJlnlX7g7xq4gyO6OSuhGPKaaGssGB2qgDUS0gPgtTvoyZLTt9Ab6dC4hfc9dV5arkvc/OCmrw==}
    engines: {node: '>= 0.6'}
    dev: false

  /core-js-pure@3.32.0:
    resolution: {integrity: sha512-qsev1H+dTNYpDUEURRuOXMvpdtAnNEvQWS/FMJ2Vb5AY8ZP4rAPQldkE27joykZPJTe0+IVgHZYh1P5Xu1/i1g==}
    requiresBuild: true
    dev: true

  /core-util-is@1.0.3:
    resolution: {integrity: sha512-ZQBvi1DcpJ4GDqanjucZ2Hj3wEO5pZDS89BWbkcrvdxksJorwUDDZamX9ldFkp9aw2lmBDLgkObEA4DWNJ9FYQ==}
    dev: false

  /create-jest@29.7.0(@types/node@20.9.3):
    resolution: {integrity: sha512-Adz2bdH0Vq3F53KEMJOoftQFutWCukm6J24wbPWRO4k1kMY7gS7ds/uoJkNuV8wDCtWWnuwGcJwpWcih+zEW1Q==}
    engines: {node: ^14.15.0 || ^16.10.0 || >=18.0.0}
    hasBin: true
    dependencies:
      '@jest/types': 29.6.3
      chalk: 4.1.2
      exit: 0.1.2
      graceful-fs: 4.2.11
      jest-config: 29.7.0(@types/node@20.9.3)
      jest-util: 29.7.0
      prompts: 2.4.2
    transitivePeerDependencies:
      - '@types/node'
      - babel-plugin-macros
      - supports-color
      - ts-node
    dev: true

  /create-require@1.1.1:
    resolution: {integrity: sha512-dcKFX3jn0MpIaXjisoRvexIJVEKzaq7z2rZKxf+MSr9TkdmHmsU4m2lcLojrj/FHl8mk5VxMmYA+ftRkP/3oKQ==}
    dev: true

  /cron-parser@4.8.1:
    resolution: {integrity: sha512-jbokKWGcyU4gl6jAfX97E1gDpY12DJ1cLJZmoDzaAln/shZ+S3KBFBuA2Q6WeUN4gJf/8klnV1EfvhA2lK5IRQ==}
    engines: {node: '>=12.0.0'}
    dependencies:
      luxon: 3.4.0
    dev: false

  /cross-spawn@7.0.3:
    resolution: {integrity: sha512-iRDPJKUPVEND7dHPO8rkbOnPpyDygcDFtWjpeWNCgy8WP2rXcxXL8TskReQl6OrB2G7+UJrags1q15Fudc7G6w==}
    engines: {node: '>= 8'}
    dependencies:
      path-key: 3.1.1
      shebang-command: 2.0.0
      which: 2.0.2

  /crypt@0.0.2:
    resolution: {integrity: sha512-mCxBlsHFYh9C+HVpiEacem8FEBnMXgU9gy4zmNC+SXAZNB/1idgp/aulFJ4FgCi7GPEVbfyng092GqL2k2rmow==}
    dev: false

  /crypto-js@4.2.0:
    resolution: {integrity: sha512-KALDyEYgpY+Rlob/iriUtjV6d5Eq+Y191A5g4UqLAi8CyGP9N1+FdVbkc1SxKc2r4YAYqG8JzO2KGL+AizD70Q==}
    dev: false

  /css-select@5.1.0:
    resolution: {integrity: sha512-nwoRF1rvRRnnCqqY7updORDsuqKzqYJ28+oSMaJMMgOauh3fvwHqMS7EZpIPqK8GL+g9mKxF1vP/ZjSeNjEVHg==}
    dependencies:
      boolbase: 1.0.0
      css-what: 6.1.0
      domhandler: 5.0.3
      domutils: 3.1.0
      nth-check: 2.1.1
    dev: false

  /css-tree@2.3.1:
    resolution: {integrity: sha512-6Fv1DV/TYw//QF5IzQdqsNDjx/wc8TrMBZsqjL9eW01tWb7R7k/mq+/VXfJCl7SoD5emsJop9cOByJZfs8hYIw==}
    engines: {node: ^10 || ^12.20.0 || ^14.13.0 || >=15.0.0}
    dependencies:
      mdn-data: 2.0.30
      source-map-js: 1.0.2
    dev: false

  /css-what@6.1.0:
    resolution: {integrity: sha512-HTUrgRJ7r4dsZKU6GjmpfRK1O76h97Z8MfS1G0FozR+oF2kG6Vfe8JE6zwrkbxigziPHinCJ+gCPjA9EaBDtRw==}
    engines: {node: '>= 6'}
    dev: false

  /css.escape@1.5.1:
    resolution: {integrity: sha512-YUifsXXuknHlUsmlgyY0PKzgPOr7/FjCePfHNt0jxm83wHZi44VDMQ7/fGNkjY3/jV1MC+1CmZbaHzugyeRtpg==}
    dev: true

  /cssesc@3.0.0:
    resolution: {integrity: sha512-/Tb/JcjK111nNScGob5MNtsntNM1aCNUDipB/TkwZFhyDrrE47SOx/18wF2bbjgc3ZzCSKW1T5nt5EbFoAz/Vg==}
    engines: {node: '>=4'}
    hasBin: true

  /cssom@0.3.8:
    resolution: {integrity: sha512-b0tGHbfegbhPJpxpiBPU2sCkigAqtM9O121le6bbOlgyV+NyGyCmVfJ6QW9eRjz8CpNfWEOYBIMIGRYkLwsIYg==}
    dev: true

  /cssom@0.5.0:
    resolution: {integrity: sha512-iKuQcq+NdHqlAcwUY0o/HL69XQrUaQdMjmStJ8JFmUaiiQErlhrmuigkg/CU4E2J0IyUKUrMAgl36TvN67MqTw==}
    dev: true

  /cssstyle@2.3.0:
    resolution: {integrity: sha512-AZL67abkUzIuvcHqk7c09cezpGNcxUxU4Ioi/05xHk4DQeTkWmGYftIE6ctU6AEt+Gn4n1lDStOtj7FKycP71A==}
    engines: {node: '>=8'}
    dependencies:
      cssom: 0.3.8
    dev: true

  /csstype@3.1.2:
    resolution: {integrity: sha512-I7K1Uu0MBPzaFKg4nI5Q7Vs2t+3gWWW648spaF+Rg7pI9ds18Ugn+lvg4SHczUdKlHI5LWBXyqfS8+DufyBsgQ==}

  /d3-array@3.2.4:
    resolution: {integrity: sha512-tdQAmyA18i4J7wprpYq8ClcxZy3SC31QMeByyCFyRt7BVHdREQZ5lpzoe5mFEYZUWe+oq8HBvk9JjpibyEV4Jg==}
    engines: {node: '>=12'}
    dependencies:
      internmap: 2.0.3
    dev: false

  /d3-color@3.1.0:
    resolution: {integrity: sha512-zg/chbXyeBtMQ1LbD/WSoW2DpC3I0mpmPdW+ynRTj/x2DAWYrIY7qeZIHidozwV24m4iavr15lNwIwLxRmOxhA==}
    engines: {node: '>=12'}
    dev: false

  /d3-ease@3.0.1:
    resolution: {integrity: sha512-wR/XK3D3XcLIZwpbvQwQ5fK+8Ykds1ip7A2Txe0yxncXSdq1L9skcG7blcedkOX+ZcgxGAmLX1FrRGbADwzi0w==}
    engines: {node: '>=12'}
    dev: false

  /d3-format@3.1.0:
    resolution: {integrity: sha512-YyUI6AEuY/Wpt8KWLgZHsIU86atmikuoOmCfommt0LYHiQSPjvX2AcFc38PX0CBpr2RCyZhjex+NS/LPOv6YqA==}
    engines: {node: '>=12'}
    dev: false

  /d3-interpolate@3.0.1:
    resolution: {integrity: sha512-3bYs1rOD33uo8aqJfKP3JWPAibgw8Zm2+L9vBKEHJ2Rg+viTR7o5Mmv5mZcieN+FRYaAOWX5SJATX6k1PWz72g==}
    engines: {node: '>=12'}
    dependencies:
      d3-color: 3.1.0
    dev: false

  /d3-path@3.1.0:
    resolution: {integrity: sha512-p3KP5HCf/bvjBSSKuXid6Zqijx7wIfNW+J/maPs+iwR35at5JCbLUT0LzF1cnjbCHWhqzQTIN2Jpe8pRebIEFQ==}
    engines: {node: '>=12'}
    dev: false

  /d3-scale@4.0.2:
    resolution: {integrity: sha512-GZW464g1SH7ag3Y7hXjf8RoUuAFIqklOAq3MRl4OaWabTFJY9PN/E1YklhXLh+OQ3fM9yS2nOkCoS+WLZ6kvxQ==}
    engines: {node: '>=12'}
    dependencies:
      d3-array: 3.2.4
      d3-format: 3.1.0
      d3-interpolate: 3.0.1
      d3-time: 3.1.0
      d3-time-format: 4.1.0
    dev: false

  /d3-shape@3.2.0:
    resolution: {integrity: sha512-SaLBuwGm3MOViRq2ABk3eLoxwZELpH6zhl3FbAoJ7Vm1gofKx6El1Ib5z23NUEhF9AsGl7y+dzLe5Cw2AArGTA==}
    engines: {node: '>=12'}
    dependencies:
      d3-path: 3.1.0
    dev: false

  /d3-time-format@4.1.0:
    resolution: {integrity: sha512-dJxPBlzC7NugB2PDLwo9Q8JiTR3M3e4/XANkreKSUxF8vvXKqm1Yfq4Q5dl8budlunRVlUUaDUgFt7eA8D6NLg==}
    engines: {node: '>=12'}
    dependencies:
      d3-time: 3.1.0
    dev: false

  /d3-time@3.1.0:
    resolution: {integrity: sha512-VqKjzBLejbSMT4IgbmVgDjpkYrNWUYJnbCGo874u7MMKIWsILRX+OpX/gTk8MqjpT1A/c6HY2dCA77ZN0lkQ2Q==}
    engines: {node: '>=12'}
    dependencies:
      d3-array: 3.2.4
    dev: false

  /d3-timer@3.0.1:
    resolution: {integrity: sha512-ndfJ/JxxMd3nw31uyKoY2naivF+r29V+Lc0svZxe1JvvIRmi8hUsrMvdOwgS1o6uBHmiz91geQ0ylPP0aj1VUA==}
    engines: {node: '>=12'}
    dev: false

  /damerau-levenshtein@1.0.8:
    resolution: {integrity: sha512-sdQSFB7+llfUcQHUQO3+B8ERRj0Oa4w9POWMI/puGtuf7gFywGmkaLCElnudfTiKZV+NvHqL0ifzdrI8Ro7ESA==}
    dev: false

  /data-uri-to-buffer@4.0.1:
    resolution: {integrity: sha512-0R9ikRb668HB7QDxT1vkpuUBtqc53YyAwMwGeUFKRojY/NWKvdZ+9UYtRfGmhqNbRkTSVpMbmyhXipFFv2cb/A==}
    engines: {node: '>= 12'}
    dev: false

  /data-uri-to-buffer@5.0.1:
    resolution: {integrity: sha512-a9l6T1qqDogvvnw0nKlfZzqsyikEBZBClF39V3TFoKhDtGBqHu2HkuomJc02j5zft8zrUaXEuoicLeW54RkzPg==}
    engines: {node: '>= 14'}
    dev: true

  /data-urls@3.0.2:
    resolution: {integrity: sha512-Jy/tj3ldjZJo63sVAvg6LHt2mHvl4V6AgRAmNDtLdm7faqtsx+aJG42rsyCo9JCoRVKwPFzKlIPx3DIibwSIaQ==}
    engines: {node: '>=12'}
    dependencies:
      abab: 2.0.6
      whatwg-mimetype: 3.0.0
      whatwg-url: 11.0.0
    dev: true

  /date-fns@2.30.0:
    resolution: {integrity: sha512-fnULvOpxnC5/Vg3NCiWelDsLiUc9bRwAPs/+LfTLNvetFCtCTN+yQz15C/fs4AwX1R9K5GLtLfn8QW+dWisaAw==}
    engines: {node: '>=0.11'}
    dependencies:
      '@babel/runtime': 7.22.5
    dev: false

  /debug@2.6.9:
    resolution: {integrity: sha512-bC7ElrdJaJnPbAP+1EotYvqZsb3ecl5wi6Bfi6BJTUcNowp6cvspg0jXznRTKDjm/E7AdgFBVeAPVMNcKGsHMA==}
    peerDependencies:
      supports-color: '*'
    peerDependenciesMeta:
      supports-color:
        optional: true
    dependencies:
      ms: 2.0.0
    dev: false

  /debug@3.2.7(supports-color@5.5.0):
    resolution: {integrity: sha512-CFjzYYAi4ThfiQvizrFQevTTXHtnCqWfe7x1AhgEscTz6ZbLbfoLRLPugTQyBth6f8ZERVUSyWHFD/7Wu4t1XQ==}
    peerDependencies:
      supports-color: '*'
    peerDependenciesMeta:
      supports-color:
        optional: true
    dependencies:
      ms: 2.1.3
      supports-color: 5.5.0

  /debug@4.3.4:
    resolution: {integrity: sha512-PRWFHuSU3eDtQJPvnNY7Jcket1j0t5OuOsFzPPzsekD52Zl8qUfFIPEiswXqIvHWGVHOgX+7G/vCNNhehwxfkQ==}
    engines: {node: '>=6.0'}
    peerDependencies:
      supports-color: '*'
    peerDependenciesMeta:
      supports-color:
        optional: true
    dependencies:
      ms: 2.1.2

  /decimal.js-light@2.5.1:
    resolution: {integrity: sha512-qIMFpTMZmny+MMIitAB6D7iVPEorVw6YQRWkvarTkT4tBeSLLiHzcwj6q0MmYSFCiVpiqPJTJEYIrpcPzVEIvg==}
    dev: false

  /decimal.js@10.4.3:
    resolution: {integrity: sha512-VBBaLc1MgL5XpzgIP7ny5Z6Nx3UrRkIViUkPUdtl9aya5amy3De1gsUUSB1g3+3sExYNjCAsAznmukyxCb1GRA==}
    dev: true

  /decode-named-character-reference@1.0.2:
    resolution: {integrity: sha512-O8x12RzrUF8xyVcY0KJowWsmaJxQbmy0/EtnNtHRpsOcT7dFk5W598coHqBVpmWo1oQQfsCqfCmkZN5DJrZVdg==}
    dependencies:
      character-entities: 2.0.2
    dev: false

  /dedent@1.5.1:
    resolution: {integrity: sha512-+LxW+KLWxu3HW3M2w2ympwtqPrqYRzU8fqi6Fhd18fBALe15blJPI/I4+UHveMVG6lJqB4JNd4UG0S5cnVHwIg==}
    peerDependencies:
      babel-plugin-macros: ^3.1.0
    peerDependenciesMeta:
      babel-plugin-macros:
        optional: true
    dev: true

  /deep-equal@2.2.2:
    resolution: {integrity: sha512-xjVyBf0w5vH0I42jdAZzOKVldmPgSulmiyPRywoyq7HXC9qdgo17kxJE+rdnif5Tz6+pIrpJI8dCpMNLIGkUiA==}
    dependencies:
      array-buffer-byte-length: 1.0.0
      call-bind: 1.0.2
      es-get-iterator: 1.1.3
      get-intrinsic: 1.2.1
      is-arguments: 1.1.1
      is-array-buffer: 3.0.2
      is-date-object: 1.0.5
      is-regex: 1.1.4
      is-shared-array-buffer: 1.0.2
      isarray: 2.0.5
      object-is: 1.1.5
      object-keys: 1.1.1
      object.assign: 4.1.4
      regexp.prototype.flags: 1.5.1
      side-channel: 1.0.4
      which-boxed-primitive: 1.0.2
      which-collection: 1.0.1
      which-typed-array: 1.1.11
    dev: true

  /deep-extend@0.6.0:
    resolution: {integrity: sha512-LOHxIOaPYdHlJRtCQfDIVZtfw/ufM8+rVj649RIHzcm/vGwQRXFt6OPqIFWsm2XEMrNIEtWR64sY1LEKD2vAOA==}
    engines: {node: '>=4.0.0'}
    dev: true

  /deep-is@0.1.4:
    resolution: {integrity: sha512-oIPzksmTg4/MriiaYGO+okXDT7ztn/w3Eptv/+gSIdMdKsJo0u4CfYNFJPy+4SKMuCqGw2wxnA+URMg3t8a/bQ==}

  /deepmerge@4.3.1:
    resolution: {integrity: sha512-3sUqbMEc77XqpdNO7FRyRog+eW3ph+GYCbj+rK+uYyRMuwsVy0rMiVtPn+QJlKFvWP/1PYpapqYn0Me2knFn+A==}
    engines: {node: '>=0.10.0'}

  /default-browser-id@3.0.0:
    resolution: {integrity: sha512-OZ1y3y0SqSICtE8DE4S8YOE9UZOJ8wO16fKWVP5J1Qz42kV9jcnMVFrEE/noXb/ss3Q4pZIH79kxofzyNNtUNA==}
    engines: {node: '>=12'}
    dependencies:
      bplist-parser: 0.2.0
      untildify: 4.0.0
    dev: false

  /default-browser@4.0.0:
    resolution: {integrity: sha512-wX5pXO1+BrhMkSbROFsyxUm0i/cJEScyNhA4PPxc41ICuv05ZZB/MX28s8aZx6xjmatvebIapF6hLEKEcpneUA==}
    engines: {node: '>=14.16'}
    dependencies:
      bundle-name: 3.0.0
      default-browser-id: 3.0.0
      execa: 7.1.1
      titleize: 3.0.0
    dev: false

  /defaults@1.0.4:
    resolution: {integrity: sha512-eFuaLoy/Rxalv2kr+lqMlUnrDWV+3j4pljOIJgLIhI058IQfWJ7vXhyEIHu+HtC738klGALYxOKDO0bQP3tg8A==}
    dependencies:
      clone: 1.0.4

  /define-data-property@1.1.1:
    resolution: {integrity: sha512-E7uGkTzkk1d0ByLeSc6ZsFS79Axg+m1P/VsgYsxHgiuc3tFSj+MjMIwe90FC4lOAZzNBdY7kkO2P2wKdsQ1vgQ==}
    engines: {node: '>= 0.4'}
    dependencies:
      get-intrinsic: 1.2.1
      gopd: 1.0.1
      has-property-descriptors: 1.0.0

  /define-lazy-prop@3.0.0:
    resolution: {integrity: sha512-N+MeXYoqr3pOgn8xfyRPREN7gHakLYjhsHhWGT3fWAiL4IkAt0iDw14QiiEm2bE30c5XX5q0FtAA3CK5f9/BUg==}
    engines: {node: '>=12'}
    dev: false

  /define-properties@1.2.0:
    resolution: {integrity: sha512-xvqAVKGfT1+UAvPwKTVw/njhdQ8ZhXK4lI0bCIuCMrp2up9nPnaDftrLtmpTazqd1o+UY4zgzU+avtMbDP+ldA==}
    engines: {node: '>= 0.4'}
    dependencies:
      has-property-descriptors: 1.0.0
      object-keys: 1.1.1

  /define-properties@1.2.1:
    resolution: {integrity: sha512-8QmQKqEASLd5nx0U1B1okLElbUuuttJ/AnYmRXbbbGDWh6uS208EjD4Xqq/I9wK7u0v6O08XhTWnt5XtEbR6Dg==}
    engines: {node: '>= 0.4'}
    dependencies:
      define-data-property: 1.1.1
      has-property-descriptors: 1.0.0
      object-keys: 1.1.1

  /degenerator@5.0.1:
    resolution: {integrity: sha512-TllpMR/t0M5sqCXfj85i4XaAzxmS5tVA16dqvdkMwGmzI+dXLXnw3J+3Vdv7VKw+ThlTMboK6i9rnZ6Nntj5CQ==}
    engines: {node: '>= 14'}
    dependencies:
      ast-types: 0.13.4
      escodegen: 2.1.0
      esprima: 4.0.1
    dev: true

  /del@5.1.0:
    resolution: {integrity: sha512-wH9xOVHnczo9jN2IW68BabcecVPxacIA3g/7z6vhSU/4stOKQzeCRK0yD0A24WiAAUJmmVpWqrERcTxnLo3AnA==}
    engines: {node: '>=8'}
    dependencies:
      globby: 10.0.2
      graceful-fs: 4.2.11
      is-glob: 4.0.3
      is-path-cwd: 2.2.0
      is-path-inside: 3.0.3
      p-map: 3.0.0
      rimraf: 3.0.2
      slash: 3.0.0
    dev: true

  /delayed-stream@1.0.0:
    resolution: {integrity: sha512-ZySD7Nf91aLB0RxL4KGrKHBXl7Eds1DAmEdcoVawXnLD7SDhpNgtuII2aAkg7a7QS41jxPSZ17p4VdGnMHk3MQ==}
    engines: {node: '>=0.4.0'}

  /denque@2.1.0:
    resolution: {integrity: sha512-HVQE3AAb/pxF8fQAoiqpvg9i3evqug3hoiwakOyZAwJm+6vZehbkYXZ0l4JxS+I3QxM97v5aaRNhj8v5oBhekw==}
    engines: {node: '>=0.10'}
    dev: false

  /deprecation@2.3.1:
    resolution: {integrity: sha512-xmHIy4F3scKVwMsQ4WnVaS8bHOx0DmVwRywosKhaILI0ywMDWPtBSku2HNxRvF7jtwDRsoEwYQSfbxj8b7RlJQ==}
    dev: false

  /dequal@2.0.3:
    resolution: {integrity: sha512-0je+qPKHEMohvfRTCEo3CrPG6cAzAYgmzKyxRiYSSDkS6eGJdyVJm7WaYA5ECaAD9wLB2T4EEeymA5aFVcYXCA==}
    engines: {node: '>=6'}

  /detect-newline@3.1.0:
    resolution: {integrity: sha512-TLz+x/vEXm/Y7P7wn1EJFNLxYpUD4TgMosxY6fAVJUnJMbupHBOncxyWUG9OpTaH9EBD7uFI5LfEgmMOc54DsA==}
    engines: {node: '>=8'}
    dev: true

  /detect-node-es@1.1.0:
    resolution: {integrity: sha512-ypdmJU/TbBby2Dxibuv7ZLW3Bs1QEmM7nHjEANfohJLvE0XVujisn1qPJcZxg+qDucsr+bP6fLD1rPS3AhJ7EQ==}
    dev: false

  /detect-package-manager@2.0.1:
    resolution: {integrity: sha512-j/lJHyoLlWi6G1LDdLgvUtz60Zo5GEj+sVYtTVXnYLDPuzgC3llMxonXym9zIwhhUII8vjdw0LXxavpLqTbl1A==}
    engines: {node: '>=12'}
    dependencies:
      execa: 5.1.1
    dev: false

  /didyoumean@1.2.2:
    resolution: {integrity: sha512-gxtyfqMg7GKyhQmb056K7M3xszy/myH8w+B4RT+QXBQsvAOdc3XymqDDPHx1BgPgsdAA5SIifona89YtRATDzw==}

  /diff-sequences@29.6.3:
    resolution: {integrity: sha512-EjePK1srD3P08o2j4f0ExnylqRs5B9tJjcp9t1krH2qRi8CCdsYfwe9JgSLurFBWwq4uOlipzfk5fHNvwFKr8Q==}
    engines: {node: ^14.15.0 || ^16.10.0 || >=18.0.0}
    dev: true

  /diff@4.0.2:
    resolution: {integrity: sha512-58lmxKSA4BNyLz+HHMUzlOEpg09FV+ev6ZMe3vJihgdxzgcwZ8VoEEPmALCZG9LmqfVoNMMKpttIYTVG6uDY7A==}
    engines: {node: '>=0.3.1'}
    dev: true

  /diff@5.1.0:
    resolution: {integrity: sha512-D+mk+qE8VC/PAUrlAU34N+VfXev0ghe5ywmpqrawphmVZc1bEfn56uo9qpyGp1p4xpzOHkSW4ztBd6L7Xx4ACw==}
    engines: {node: '>=0.3.1'}
    dev: false

  /digest-fetch@1.3.0:
    resolution: {integrity: sha512-CGJuv6iKNM7QyZlM2T3sPAdZWd/p9zQiRNS9G+9COUCwzWFTs0Xp8NF5iePx7wtvhDykReiRRrSeNb4oMmB8lA==}
    dependencies:
      base-64: 0.1.0
      md5: 2.3.0
    dev: false

  /dir-glob@3.0.1:
    resolution: {integrity: sha512-WkrWp9GR4KXfKGYzOLmTuGVi1UWFfws377n9cc55/tb6DuqyF6pcQ5AbiHEshaDpY9v6oaSr2XCDidGmMwdzIA==}
    engines: {node: '>=8'}
    dependencies:
      path-type: 4.0.0

  /dlv@1.1.3:
    resolution: {integrity: sha512-+HlytyjlPKnIG8XuRG8WvmBP8xs8P71y+SKKS6ZXWoEgLuePxtDoUEiH7WkdePWrQ5JBpE6aoVqfZfJUQkjXwA==}

  /doctrine@2.1.0:
    resolution: {integrity: sha512-35mSku4ZXK0vfCuHEDAwt55dg2jNajHZ1odvF+8SSr82EsZY4QmXfuWso8oEd8zRhVObSN18aM0CjSdoBX7zIw==}
    engines: {node: '>=0.10.0'}
    dependencies:
      esutils: 2.0.3
    dev: false

  /doctrine@3.0.0:
    resolution: {integrity: sha512-yS+Q5i3hBf7GBkd4KG8a7eBNNWNGLTaEwwYWUijIYM7zrlYDM0BFXHjjPWlWZ1Rg7UaddZeIDmi9jF3HmqiQ2w==}
    engines: {node: '>=6.0.0'}
    dependencies:
      esutils: 2.0.3

  /dom-accessibility-api@0.5.16:
    resolution: {integrity: sha512-X7BJ2yElsnOJ30pZF4uIIDfBEVgF4XEBxL9Bxhy6dnrm5hkzqmsWHGTiHqRiITNhMyFLyAiWndIJP7Z1NTteDg==}
    dev: true

  /dom-confetti@0.2.2:
    resolution: {integrity: sha512-+UVH9Y85qmpTnbmFURwLWjqLIykyIrsNSRkPX/eFlBuOURz9RDX8JoZHnajZHyFuCV0w/K3+tZK0ztfoTw6ejg==}
    dev: false

  /dom-helpers@3.4.0:
    resolution: {integrity: sha512-LnuPJ+dwqKDIyotW1VzmOZ5TONUN7CwkCR5hrgawTUbkBGYdeoNLZo6nNfGkCrjtE1nXXaj7iMMpDa8/d9WoIA==}
    dependencies:
      '@babel/runtime': 7.23.2
    dev: false

  /dom-helpers@5.2.1:
    resolution: {integrity: sha512-nRCa7CK3VTrM2NmGkIy4cbK7IZlgBE/PYMn55rrXefr5xXDP0LdtfPnblFDoVdcAfslJ7or6iqAUnx0CCGIWQA==}
    dependencies:
      '@babel/runtime': 7.23.2
      csstype: 3.1.2
    dev: false

  /dom-serializer@2.0.0:
    resolution: {integrity: sha512-wIkAryiqt/nV5EQKqQpo3SToSOV9J0DnbJqwK7Wv/Trc92zIAYZ4FlMu+JPFW1DfGFt81ZTCGgDEabffXeLyJg==}
    dependencies:
      domelementtype: 2.3.0
      domhandler: 5.0.3
      entities: 4.5.0
    dev: false

  /domelementtype@2.3.0:
    resolution: {integrity: sha512-OLETBj6w0OsagBwdXnPdN0cnMfF9opN69co+7ZrbfPGrdpPVNBUj02spi6B1N7wChLQiPn4CSH/zJvXw56gmHw==}
    dev: false

  /domexception@4.0.0:
    resolution: {integrity: sha512-A2is4PLG+eeSfoTMA95/s4pvAoSo2mKtiM5jlHkAVewmiO8ISFTFKZjH7UAM1Atli/OT/7JHOrJRJiMKUZKYBw==}
    engines: {node: '>=12'}
    dependencies:
      webidl-conversions: 7.0.0
    dev: true

  /domhandler@5.0.3:
    resolution: {integrity: sha512-cgwlv/1iFQiFnU96XXgROh8xTeetsnJiDsTc7TYCLFd9+/WNkIqPTxiM/8pSd8VIrhXGTf1Ny1q1hquVqDJB5w==}
    engines: {node: '>= 4'}
    dependencies:
      domelementtype: 2.3.0
    dev: false

  /domutils@3.1.0:
    resolution: {integrity: sha512-H78uMmQtI2AhgDJjWeQmHwJJ2bLPD3GMmO7Zja/ZZh84wkm+4ut+IUnUdRa8uCGX88DiVx1j6FRe1XfxEgjEZA==}
    dependencies:
      dom-serializer: 2.0.0
      domelementtype: 2.3.0
      domhandler: 5.0.3
    dev: false

  /dot-case@2.1.1:
    resolution: {integrity: sha512-HnM6ZlFqcajLsyudHq7LeeLDr2rFAVYtDv/hV5qchQEidSck8j9OPUsXY9KwJv/lHMtYlX4DjRQqwFYa+0r8Ug==}
    dependencies:
      no-case: 2.3.2
    dev: true

  /dotenv@16.0.3:
    resolution: {integrity: sha512-7GO6HghkA5fYG9TYnNxi14/7K9f5occMlp3zXAuSxn7CKCxt9xbNWG7yF8hTCSUchlfWSe3uLmlPfigevRItzQ==}
    engines: {node: '>=12'}
    dev: false

  /duplexer2@0.1.4:
    resolution: {integrity: sha512-asLFVfWWtJ90ZyOUHMqk7/S2w2guQKxUI2itj3d92ADHhxUSbCMGi1f1cBcJ7xM1To+pE/Khbwo1yuNbMEPKeA==}
    dependencies:
      readable-stream: 2.3.8
    dev: false

  /eastasianwidth@0.2.0:
    resolution: {integrity: sha512-I88TYZWc9XiYHRQ4/3c5rjjfgkjhLyW2luGIheGERbNQ6OY7yTybanSpDXZa8y7VUP9YmDcYa+eyq4ca7iLqWA==}

  /ecdsa-sig-formatter@1.0.11:
    resolution: {integrity: sha512-nagl3RYrbNv6kQkeJIpt6NJZy8twLB/2vtz6yN9Z4vRKHN4/QZJIEbqohALSgwKdnksuY3k5Addp5lg8sVoVcQ==}
    dependencies:
      safe-buffer: 5.2.1
    dev: false

  /editorconfig@1.0.4:
    resolution: {integrity: sha512-L9Qe08KWTlqYMVvMcTIvMAdl1cDUubzRNYL+WfA4bLDMHe4nemKkpmYzkznE1FwLKu0EEmy6obgQKzMJrg4x9Q==}
    engines: {node: '>=14'}
    hasBin: true
    dependencies:
      '@one-ini/wasm': 0.1.1
      commander: 10.0.1
      minimatch: 9.0.1
      semver: 7.5.4
    dev: false

  /electron-to-chromium@1.4.523:
    resolution: {integrity: sha512-9AreocSUWnzNtvLcbpng6N+GkXnCcBR80IQkxRC9Dfdyg4gaWNUPBujAHUpKkiUkoSoR9UlhA4zD/IgBklmhzg==}

  /emittery@0.13.1:
    resolution: {integrity: sha512-DeWwawk6r5yR9jFgnDKYt4sLS0LmHJJi3ZOnb5/JdbYwj3nW+FxQnHIjhBKz8YLC7oRNPVM9NQ47I3CVx34eqQ==}
    engines: {node: '>=12'}
    dev: true

  /emoji-regex@8.0.0:
    resolution: {integrity: sha512-MSjYzcWNOA0ewAHpz0MxpYFvwg6yjy1NG3xteoqz644VCo/RPgnr1/GGt+ic3iJTzQ8Eu3TdM14SawnVUmGE6A==}

  /emoji-regex@9.2.2:
    resolution: {integrity: sha512-L18DaJsXSUk2+42pv8mLs5jJT2hqFkFE4j21wOmgbUqsZ2hL72NsUU785g9RXgo3s0ZNgVl42TiHp3ZtOv/Vyg==}

  /encoding@0.1.13:
    resolution: {integrity: sha512-ETBauow1T35Y/WZMkio9jiM0Z5xjHHmJ4XmjZOq1l/dXz3lr2sRn87nJy20RupqSh1F2m3HHPSp8ShIPQJrJ3A==}
    dependencies:
      iconv-lite: 0.6.3
    dev: false

  /enhanced-resolve@5.15.0:
    resolution: {integrity: sha512-LXYT42KJ7lpIKECr2mAXIaMldcNCh/7E0KBKOu4KSfkHmP+mZmSs+8V5gBAqisWBy0OO4W5Oyys0GO1Y8KtdKg==}
    engines: {node: '>=10.13.0'}
    dependencies:
      graceful-fs: 4.2.11
      tapable: 2.2.1
    dev: false

  /entities@4.5.0:
    resolution: {integrity: sha512-V0hjH4dGPh9Ao5p0MoRY6BVqtwCjhz6vI5LT8AJ55H+4g9/4vbHx1I54fS0XuclLhDHArPQCiMjDxjaL8fPxhw==}
    engines: {node: '>=0.12'}

  /error-ex@1.3.2:
    resolution: {integrity: sha512-7dFHNmqeFSEt2ZBsCriorKnn3Z2pj+fd9kmI6QoWw4//DL+icEBfc0U7qJCisqrTsKTjw4fNFy2pW9OqStD84g==}
    dependencies:
      is-arrayish: 0.2.1

  /es-abstract@1.21.2:
    resolution: {integrity: sha512-y/B5POM2iBnIxCiernH1G7rC9qQoM77lLIMQLuob0zhp8C56Po81+2Nj0WFKnd0pNReDTnkYryc+zhOzpEIROg==}
    engines: {node: '>= 0.4'}
    dependencies:
      array-buffer-byte-length: 1.0.0
      available-typed-arrays: 1.0.5
      call-bind: 1.0.2
      es-set-tostringtag: 2.0.1
      es-to-primitive: 1.2.1
      function.prototype.name: 1.1.5
      get-intrinsic: 1.2.1
      get-symbol-description: 1.0.0
      globalthis: 1.0.3
      gopd: 1.0.1
      has: 1.0.3
      has-property-descriptors: 1.0.0
      has-proto: 1.0.1
      has-symbols: 1.0.3
      internal-slot: 1.0.5
      is-array-buffer: 3.0.2
      is-callable: 1.2.7
      is-negative-zero: 2.0.2
      is-regex: 1.1.4
      is-shared-array-buffer: 1.0.2
      is-string: 1.0.7
      is-typed-array: 1.1.10
      is-weakref: 1.0.2
      object-inspect: 1.12.3
      object-keys: 1.1.1
      object.assign: 4.1.4
      regexp.prototype.flags: 1.5.0
      safe-regex-test: 1.0.0
      string.prototype.trim: 1.2.7
      string.prototype.trimend: 1.0.6
      string.prototype.trimstart: 1.0.6
      typed-array-length: 1.0.4
      unbox-primitive: 1.0.2
      which-typed-array: 1.1.9
    dev: false

  /es-abstract@1.22.2:
    resolution: {integrity: sha512-YoxfFcDmhjOgWPWsV13+2RNjq1F6UQnfs+8TftwNqtzlmFzEXvlUwdrNrYeaizfjQzRMxkZ6ElWMOJIFKdVqwA==}
    engines: {node: '>= 0.4'}
    dependencies:
      array-buffer-byte-length: 1.0.0
      arraybuffer.prototype.slice: 1.0.2
      available-typed-arrays: 1.0.5
      call-bind: 1.0.2
      es-set-tostringtag: 2.0.1
      es-to-primitive: 1.2.1
      function.prototype.name: 1.1.6
      get-intrinsic: 1.2.1
      get-symbol-description: 1.0.0
      globalthis: 1.0.3
      gopd: 1.0.1
      has: 1.0.3
      has-property-descriptors: 1.0.0
      has-proto: 1.0.1
      has-symbols: 1.0.3
      internal-slot: 1.0.5
      is-array-buffer: 3.0.2
      is-callable: 1.2.7
      is-negative-zero: 2.0.2
      is-regex: 1.1.4
      is-shared-array-buffer: 1.0.2
      is-string: 1.0.7
      is-typed-array: 1.1.12
      is-weakref: 1.0.2
      object-inspect: 1.12.3
      object-keys: 1.1.1
      object.assign: 4.1.4
      regexp.prototype.flags: 1.5.1
      safe-array-concat: 1.0.1
      safe-regex-test: 1.0.0
      string.prototype.trim: 1.2.8
      string.prototype.trimend: 1.0.7
      string.prototype.trimstart: 1.0.7
      typed-array-buffer: 1.0.0
      typed-array-byte-length: 1.0.0
      typed-array-byte-offset: 1.0.0
      typed-array-length: 1.0.4
      unbox-primitive: 1.0.2
      which-typed-array: 1.1.11
    dev: false

  /es-get-iterator@1.1.3:
    resolution: {integrity: sha512-sPZmqHBe6JIiTfN5q2pEi//TwxmAFHwj/XEuYjTuse78i8KxaqMTTzxPoFKuzRpDpTJ+0NAbpfenkmH2rePtuw==}
    dependencies:
      call-bind: 1.0.2
      get-intrinsic: 1.2.1
      has-symbols: 1.0.3
      is-arguments: 1.1.1
      is-map: 2.0.2
      is-set: 2.0.2
      is-string: 1.0.7
      isarray: 2.0.5
      stop-iteration-iterator: 1.0.0
    dev: true

  /es-iterator-helpers@1.0.15:
    resolution: {integrity: sha512-GhoY8uYqd6iwUl2kgjTm4CZAf6oo5mHK7BPqx3rKgx893YSsy0LGHV6gfqqQvZt/8xM8xeOnfXBCfqclMKkJ5g==}
    dependencies:
      asynciterator.prototype: 1.0.0
      call-bind: 1.0.2
      define-properties: 1.2.1
      es-abstract: 1.22.2
      es-set-tostringtag: 2.0.1
      function-bind: 1.1.1
      get-intrinsic: 1.2.1
      globalthis: 1.0.3
      has-property-descriptors: 1.0.0
      has-proto: 1.0.1
      has-symbols: 1.0.3
      internal-slot: 1.0.5
      iterator.prototype: 1.1.2
      safe-array-concat: 1.0.1
    dev: false

  /es-set-tostringtag@2.0.1:
    resolution: {integrity: sha512-g3OMbtlwY3QewlqAiMLI47KywjWZoEytKr8pf6iTC8uJq5bIAH52Z9pnQ8pVL6whrCto53JZDuUIsifGeLorTg==}
    engines: {node: '>= 0.4'}
    dependencies:
      get-intrinsic: 1.2.1
      has: 1.0.3
      has-tostringtag: 1.0.0
    dev: false

  /es-shim-unscopables@1.0.0:
    resolution: {integrity: sha512-Jm6GPcCdC30eMLbZ2x8z2WuRwAws3zTBBKuusffYVUrNj/GVSUAZ+xKMaUpfNDR5IbyNA5LJbaecoUVbmUcB1w==}
    dependencies:
      has: 1.0.3
    dev: false

  /es-to-primitive@1.2.1:
    resolution: {integrity: sha512-QCOllgZJtaUo9miYBcLChTUaHNjJF3PYs1VidD7AwiEj1kYxKeQTctLAezAOH5ZKRH0g2IgPn6KwB4IT8iRpvA==}
    engines: {node: '>= 0.4'}
    dependencies:
      is-callable: 1.2.7
      is-date-object: 1.0.5
      is-symbol: 1.0.4
    dev: false

  /esbuild@0.16.4:
    resolution: {integrity: sha512-qQrPMQpPTWf8jHugLWHoGqZjApyx3OEm76dlTXobHwh/EBbavbRdjXdYi/GWr43GyN0sfpap14GPkb05NH3ROA==}
    engines: {node: '>=12'}
    hasBin: true
    requiresBuild: true
    optionalDependencies:
      '@esbuild/android-arm': 0.16.4
      '@esbuild/android-arm64': 0.16.4
      '@esbuild/android-x64': 0.16.4
      '@esbuild/darwin-arm64': 0.16.4
      '@esbuild/darwin-x64': 0.16.4
      '@esbuild/freebsd-arm64': 0.16.4
      '@esbuild/freebsd-x64': 0.16.4
      '@esbuild/linux-arm': 0.16.4
      '@esbuild/linux-arm64': 0.16.4
      '@esbuild/linux-ia32': 0.16.4
      '@esbuild/linux-loong64': 0.16.4
      '@esbuild/linux-mips64el': 0.16.4
      '@esbuild/linux-ppc64': 0.16.4
      '@esbuild/linux-riscv64': 0.16.4
      '@esbuild/linux-s390x': 0.16.4
      '@esbuild/linux-x64': 0.16.4
      '@esbuild/netbsd-x64': 0.16.4
      '@esbuild/openbsd-x64': 0.16.4
      '@esbuild/sunos-x64': 0.16.4
      '@esbuild/win32-arm64': 0.16.4
      '@esbuild/win32-ia32': 0.16.4
      '@esbuild/win32-x64': 0.16.4
    dev: false

  /esbuild@0.18.13:
    resolution: {integrity: sha512-vhg/WR/Oiu4oUIkVhmfcc23G6/zWuEQKFS+yiosSHe4aN6+DQRXIfeloYGibIfVhkr4wyfuVsGNLr+sQU1rWWw==}
    engines: {node: '>=12'}
    hasBin: true
    requiresBuild: true
    optionalDependencies:
      '@esbuild/android-arm': 0.18.13
      '@esbuild/android-arm64': 0.18.13
      '@esbuild/android-x64': 0.18.13
      '@esbuild/darwin-arm64': 0.18.13
      '@esbuild/darwin-x64': 0.18.13
      '@esbuild/freebsd-arm64': 0.18.13
      '@esbuild/freebsd-x64': 0.18.13
      '@esbuild/linux-arm': 0.18.13
      '@esbuild/linux-arm64': 0.18.13
      '@esbuild/linux-ia32': 0.18.13
      '@esbuild/linux-loong64': 0.18.13
      '@esbuild/linux-mips64el': 0.18.13
      '@esbuild/linux-ppc64': 0.18.13
      '@esbuild/linux-riscv64': 0.18.13
      '@esbuild/linux-s390x': 0.18.13
      '@esbuild/linux-x64': 0.18.13
      '@esbuild/netbsd-x64': 0.18.13
      '@esbuild/openbsd-x64': 0.18.13
      '@esbuild/sunos-x64': 0.18.13
      '@esbuild/win32-arm64': 0.18.13
      '@esbuild/win32-ia32': 0.18.13
      '@esbuild/win32-x64': 0.18.13
    dev: false

  /escalade@3.1.1:
    resolution: {integrity: sha512-k0er2gUkLf8O0zKJiAhmkTnJlTvINGv7ygDNPbeIsX/TJjGJZHuh9B2UxbsaEkmlEo9MfhrSzmhIlhRlI2GXnw==}
    engines: {node: '>=6'}

  /escape-string-regexp@1.0.5:
    resolution: {integrity: sha512-vbRorB5FUQWvla16U8R/qgaFIya2qGzwDrNmCZuYKrbdSUMG6I1ZCGQRefkRVhuOkIGVne7BQ35DSfo1qvJqFg==}
    engines: {node: '>=0.8.0'}

  /escape-string-regexp@2.0.0:
    resolution: {integrity: sha512-UpzcLCXolUWcNu5HtVMHYdXJjArjsF9C0aNnquZYY4uW/Vu0miy5YoWvbV345HauVvcAUnpRuhMMcqTcGOY2+w==}
    engines: {node: '>=8'}
    dev: true

  /escape-string-regexp@4.0.0:
    resolution: {integrity: sha512-TtpcNJ3XAzx3Gq8sWRzJaVajRs0uVxA2YAkdb1jm2YkPz4G6egUFAyA3n5vtEIZefPk5Wa4UXbKuS5fKkJWdgA==}
    engines: {node: '>=10'}

  /escodegen@2.1.0:
    resolution: {integrity: sha512-2NlIDTwUWJN0mRPQOdtQBzbUHvdGY2P1VXSyU83Q3xKxM7WHX2Ql8dKq782Q9TgQUNOLEzEYu9bzLNj1q88I5w==}
    engines: {node: '>=6.0'}
    hasBin: true
    dependencies:
      esprima: 4.0.1
      estraverse: 5.3.0
      esutils: 2.0.3
    optionalDependencies:
      source-map: 0.6.1
    dev: true

  /eslint-config-next@14.0.3(eslint@8.54.0)(typescript@5.3.2):
    resolution: {integrity: sha512-IKPhpLdpSUyKofmsXUfrvBC49JMUTdeaD8ZIH4v9Vk0sC1X6URTuTJCLtA0Vwuj7V/CQh0oISuSTvNn5//Buew==}
    peerDependencies:
      eslint: ^7.23.0 || ^8.0.0
      typescript: '>=3.3.1'
    peerDependenciesMeta:
      typescript:
        optional: true
    dependencies:
      '@next/eslint-plugin-next': 14.0.3
      '@rushstack/eslint-patch': 1.5.1
      '@typescript-eslint/parser': 5.60.1(eslint@8.54.0)(typescript@5.3.2)
      eslint: 8.54.0
      eslint-import-resolver-node: 0.3.7
      eslint-import-resolver-typescript: 3.5.5(@typescript-eslint/parser@5.60.1)(eslint-import-resolver-node@0.3.7)(eslint-plugin-import@2.28.1)(eslint@8.54.0)
      eslint-plugin-import: 2.28.1(@typescript-eslint/parser@5.60.1)(eslint-import-resolver-typescript@3.5.5)(eslint@8.54.0)
      eslint-plugin-jsx-a11y: 6.7.1(eslint@8.54.0)
      eslint-plugin-react: 7.33.2(eslint@8.54.0)
      eslint-plugin-react-hooks: 5.0.0-canary-7118f5dd7-20230705(eslint@8.54.0)
      typescript: 5.3.2
    transitivePeerDependencies:
      - eslint-import-resolver-webpack
      - supports-color
    dev: false

  /eslint-config-prettier@9.0.0(eslint@8.54.0):
    resolution: {integrity: sha512-IcJsTkJae2S35pRsRAwoCE+925rJJStOdkKnLVgtE+tEpqU0EVVM7OqrwxqgptKdX29NUwC82I5pXsGFIgSevw==}
    hasBin: true
    peerDependencies:
      eslint: '>=7.0.0'
    dependencies:
      eslint: 8.54.0
    dev: false

  /eslint-config-turbo@1.10.16(eslint@8.54.0):
    resolution: {integrity: sha512-O3NQI72bQHV7FvSC6lWj66EGx8drJJjuT1kuInn6nbMLOHdMBhSUX/8uhTAlHRQdlxZk2j9HtgFCIzSc93w42g==}
    peerDependencies:
      eslint: '>6.6.0'
    dependencies:
      eslint: 8.54.0
      eslint-plugin-turbo: 1.10.16(eslint@8.54.0)
    dev: false

  /eslint-import-resolver-node@0.3.7:
    resolution: {integrity: sha512-gozW2blMLJCeFpBwugLTGyvVjNoeo1knonXAcatC6bjPBZitotxdWf7Gimr25N4c0AAOo4eOUfaG82IJPDpqCA==}
    dependencies:
      debug: 3.2.7(supports-color@5.5.0)
      is-core-module: 2.13.0
      resolve: 1.22.2
    transitivePeerDependencies:
      - supports-color
    dev: false

  /eslint-import-resolver-typescript@3.5.5(@typescript-eslint/parser@5.60.1)(eslint-import-resolver-node@0.3.7)(eslint-plugin-import@2.28.1)(eslint@8.54.0):
    resolution: {integrity: sha512-TdJqPHs2lW5J9Zpe17DZNQuDnox4xo2o+0tE7Pggain9Rbc19ik8kFtXdxZ250FVx2kF4vlt2RSf4qlUpG7bhw==}
    engines: {node: ^14.18.0 || >=16.0.0}
    peerDependencies:
      eslint: '*'
      eslint-plugin-import: '*'
    dependencies:
      debug: 4.3.4
      enhanced-resolve: 5.15.0
      eslint: 8.54.0
      eslint-module-utils: 2.8.0(@typescript-eslint/parser@5.60.1)(eslint-import-resolver-node@0.3.7)(eslint-import-resolver-typescript@3.5.5)(eslint@8.54.0)
      eslint-plugin-import: 2.28.1(@typescript-eslint/parser@5.60.1)(eslint-import-resolver-typescript@3.5.5)(eslint@8.54.0)
      get-tsconfig: 4.6.2
      globby: 13.2.1
      is-core-module: 2.13.0
      is-glob: 4.0.3
      synckit: 0.8.5
    transitivePeerDependencies:
      - '@typescript-eslint/parser'
      - eslint-import-resolver-node
      - eslint-import-resolver-webpack
      - supports-color
    dev: false

  /eslint-module-utils@2.8.0(@typescript-eslint/parser@5.60.1)(eslint-import-resolver-node@0.3.7)(eslint-import-resolver-typescript@3.5.5)(eslint@8.54.0):
    resolution: {integrity: sha512-aWajIYfsqCKRDgUfjEXNN/JlrzauMuSEy5sbd7WXbtW3EH6A6MpwEh42c7qD+MqQo9QMJ6fWLAeIJynx0g6OAw==}
    engines: {node: '>=4'}
    peerDependencies:
      '@typescript-eslint/parser': '*'
      eslint: '*'
      eslint-import-resolver-node: '*'
      eslint-import-resolver-typescript: '*'
      eslint-import-resolver-webpack: '*'
    peerDependenciesMeta:
      '@typescript-eslint/parser':
        optional: true
      eslint:
        optional: true
      eslint-import-resolver-node:
        optional: true
      eslint-import-resolver-typescript:
        optional: true
      eslint-import-resolver-webpack:
        optional: true
    dependencies:
      '@typescript-eslint/parser': 5.60.1(eslint@8.54.0)(typescript@5.3.2)
      debug: 3.2.7(supports-color@5.5.0)
      eslint: 8.54.0
      eslint-import-resolver-node: 0.3.7
      eslint-import-resolver-typescript: 3.5.5(@typescript-eslint/parser@5.60.1)(eslint-import-resolver-node@0.3.7)(eslint-plugin-import@2.28.1)(eslint@8.54.0)
    transitivePeerDependencies:
      - supports-color
    dev: false

  /eslint-plugin-import@2.28.1(@typescript-eslint/parser@5.60.1)(eslint-import-resolver-typescript@3.5.5)(eslint@8.54.0):
    resolution: {integrity: sha512-9I9hFlITvOV55alzoKBI+K9q74kv0iKMeY6av5+umsNwayt59fz692daGyjR+oStBQgx6nwR9rXldDev3Clw+A==}
    engines: {node: '>=4'}
    peerDependencies:
      '@typescript-eslint/parser': '*'
      eslint: ^2 || ^3 || ^4 || ^5 || ^6 || ^7.2.0 || ^8
    peerDependenciesMeta:
      '@typescript-eslint/parser':
        optional: true
    dependencies:
      '@typescript-eslint/parser': 5.60.1(eslint@8.54.0)(typescript@5.3.2)
      array-includes: 3.1.6
      array.prototype.findlastindex: 1.2.3
      array.prototype.flat: 1.3.1
      array.prototype.flatmap: 1.3.1
      debug: 3.2.7(supports-color@5.5.0)
      doctrine: 2.1.0
      eslint: 8.54.0
      eslint-import-resolver-node: 0.3.7
      eslint-module-utils: 2.8.0(@typescript-eslint/parser@5.60.1)(eslint-import-resolver-node@0.3.7)(eslint-import-resolver-typescript@3.5.5)(eslint@8.54.0)
      has: 1.0.3
      is-core-module: 2.13.0
      is-glob: 4.0.3
      minimatch: 3.1.2
      object.fromentries: 2.0.6
      object.groupby: 1.0.1
      object.values: 1.1.6
      semver: 6.3.1
      tsconfig-paths: 3.14.2
    transitivePeerDependencies:
      - eslint-import-resolver-typescript
      - eslint-import-resolver-webpack
      - supports-color
    dev: false

  /eslint-plugin-jsx-a11y@6.7.1(eslint@8.54.0):
    resolution: {integrity: sha512-63Bog4iIethyo8smBklORknVjB0T2dwB8Mr/hIC+fBS0uyHdYYpzM/Ed+YC8VxTjlXHEWFOdmgwcDn1U2L9VCA==}
    engines: {node: '>=4.0'}
    peerDependencies:
      eslint: ^3 || ^4 || ^5 || ^6 || ^7 || ^8
    dependencies:
      '@babel/runtime': 7.23.2
      aria-query: 5.3.0
      array-includes: 3.1.6
      array.prototype.flatmap: 1.3.1
      ast-types-flow: 0.0.7
      axe-core: 4.7.2
      axobject-query: 3.2.1
      damerau-levenshtein: 1.0.8
      emoji-regex: 9.2.2
      eslint: 8.54.0
      has: 1.0.3
      jsx-ast-utils: 3.3.4
      language-tags: 1.0.5
      minimatch: 3.1.2
      object.entries: 1.1.6
      object.fromentries: 2.0.6
      semver: 6.3.1
    dev: false

  /eslint-plugin-react-hooks@5.0.0-canary-7118f5dd7-20230705(eslint@8.54.0):
    resolution: {integrity: sha512-AZYbMo/NW9chdL7vk6HQzQhT+PvTAEVqWk9ziruUoW2kAOcN5qNyelv70e0F1VNQAbvutOC9oc+xfWycI9FxDw==}
    engines: {node: '>=10'}
    peerDependencies:
      eslint: ^3.0.0 || ^4.0.0 || ^5.0.0 || ^6.0.0 || ^7.0.0 || ^8.0.0-0
    dependencies:
      eslint: 8.54.0
    dev: false

  /eslint-plugin-react@7.33.2(eslint@8.54.0):
    resolution: {integrity: sha512-73QQMKALArI8/7xGLNI/3LylrEYrlKZSb5C9+q3OtOewTnMQi5cT+aE9E41sLCmli3I9PGGmD1yiZydyo4FEPw==}
    engines: {node: '>=4'}
    peerDependencies:
      eslint: ^3 || ^4 || ^5 || ^6 || ^7 || ^8
    dependencies:
      array-includes: 3.1.6
      array.prototype.flatmap: 1.3.1
      array.prototype.tosorted: 1.1.1
      doctrine: 2.1.0
      es-iterator-helpers: 1.0.15
      eslint: 8.54.0
      estraverse: 5.3.0
      jsx-ast-utils: 3.3.4
      minimatch: 3.1.2
      object.entries: 1.1.6
      object.fromentries: 2.0.6
      object.hasown: 1.1.2
      object.values: 1.1.6
      prop-types: 15.8.1
      resolve: 2.0.0-next.4
      semver: 6.3.1
      string.prototype.matchall: 4.0.8
    dev: false

  /eslint-plugin-turbo@1.10.16(eslint@8.54.0):
    resolution: {integrity: sha512-ZjrR88MTN64PNGufSEcM0tf+V1xFYVbeiMeuIqr0aiABGomxFLo4DBkQ7WI4WzkZtWQSIA2sP+yxqSboEfL9MQ==}
    peerDependencies:
      eslint: '>6.6.0'
    dependencies:
      dotenv: 16.0.3
      eslint: 8.54.0
    dev: false

  /eslint-scope@7.2.2:
    resolution: {integrity: sha512-dOt21O7lTMhDM+X9mB4GX+DZrZtCUJPL/wlcTqxyrx5IvO0IYtILdtrQGQp+8n5S0gwSVmOf9NQrjMOgfQZlIg==}
    engines: {node: ^12.22.0 || ^14.17.0 || >=16.0.0}
    dependencies:
      esrecurse: 4.3.0
      estraverse: 5.3.0

  /eslint-visitor-keys@3.4.2:
    resolution: {integrity: sha512-8drBzUEyZ2llkpCA67iYrgEssKDUu68V8ChqqOfFupIaG/LCVPUT+CoGJpT77zJprs4T/W7p07LP7zAIMuweVw==}
    engines: {node: ^12.22.0 || ^14.17.0 || >=16.0.0}

  /eslint-visitor-keys@3.4.3:
    resolution: {integrity: sha512-wpc+LXeiyiisxPlEkUzU6svyS1frIO3Mgxj1fdy7Pm8Ygzguax2N3Fa/D/ag1WqbOprdI+uY6wMUl8/a2G+iag==}
    engines: {node: ^12.22.0 || ^14.17.0 || >=16.0.0}

  /eslint@8.54.0:
    resolution: {integrity: sha512-NY0DfAkM8BIZDVl6PgSa1ttZbx3xHgJzSNJKYcQglem6CppHyMhRIQkBVSSMaSRnLhig3jsDbEzOjwCVt4AmmA==}
    engines: {node: ^12.22.0 || ^14.17.0 || >=16.0.0}
    hasBin: true
    dependencies:
      '@eslint-community/eslint-utils': 4.4.0(eslint@8.54.0)
      '@eslint-community/regexpp': 4.6.2
      '@eslint/eslintrc': 2.1.3
      '@eslint/js': 8.54.0
      '@humanwhocodes/config-array': 0.11.13
      '@humanwhocodes/module-importer': 1.0.1
      '@nodelib/fs.walk': 1.2.8
      '@ungap/structured-clone': 1.2.0
      ajv: 6.12.6
      chalk: 4.1.2
      cross-spawn: 7.0.3
      debug: 4.3.4
      doctrine: 3.0.0
      escape-string-regexp: 4.0.0
      eslint-scope: 7.2.2
      eslint-visitor-keys: 3.4.3
      espree: 9.6.1
      esquery: 1.5.0
      esutils: 2.0.3
      fast-deep-equal: 3.1.3
      file-entry-cache: 6.0.1
      find-up: 5.0.0
      glob-parent: 6.0.2
      globals: 13.20.0
      graphemer: 1.4.0
      ignore: 5.2.4
      imurmurhash: 0.1.4
      is-glob: 4.0.3
      is-path-inside: 3.0.3
      js-yaml: 4.1.0
      json-stable-stringify-without-jsonify: 1.0.1
      levn: 0.4.1
      lodash.merge: 4.6.2
      minimatch: 3.1.2
      natural-compare: 1.4.0
      optionator: 0.9.3
      strip-ansi: 6.0.1
      text-table: 0.2.0
    transitivePeerDependencies:
      - supports-color

  /espree@9.6.1:
    resolution: {integrity: sha512-oruZaFkjorTpF32kDSI5/75ViwGeZginGGy2NoOSg3Q9bnwlnmDm4HLnkl0RE3n+njDXR037aY1+x58Z/zFdwQ==}
    engines: {node: ^12.22.0 || ^14.17.0 || >=16.0.0}
    dependencies:
      acorn: 8.9.0
      acorn-jsx: 5.3.2(acorn@8.9.0)
      eslint-visitor-keys: 3.4.2

  /esprima@4.0.1:
    resolution: {integrity: sha512-eGuFFw7Upda+g4p+QHvnW0RyTX/SVeJBDM/gCtMARO0cLuT2HcEKnTPvhjV6aGeqrCB/sbNop0Kszm0jsaWU4A==}
    engines: {node: '>=4'}
    hasBin: true

  /esquery@1.5.0:
    resolution: {integrity: sha512-YQLXUplAwJgCydQ78IMJywZCceoqk1oH01OERdSAJc/7U2AylwjhSCLDEtqwg811idIS/9fIU5GjG73IgjKMVg==}
    engines: {node: '>=0.10'}
    dependencies:
      estraverse: 5.3.0

  /esrecurse@4.3.0:
    resolution: {integrity: sha512-KmfKL3b6G+RXvP8N1vr3Tq1kL/oCFgn2NYXEtqP8/L3pKapUA4G8cFVaoF3SU323CD4XypR/ffioHmkti6/Tag==}
    engines: {node: '>=4.0'}
    dependencies:
      estraverse: 5.3.0

  /esrever@0.2.0:
    resolution: {integrity: sha512-1e9YJt6yQkyekt2BUjTky7LZWWVyC2cIpgdnsTAvMcnzXIZvlW/fTMPkxBcZoYhgih4d+EC+iw+yv9GIkz7vrw==}
    hasBin: true
    dev: false

  /estraverse@5.3.0:
    resolution: {integrity: sha512-MMdARuVEQziNTeJD8DgMqmhwR11BRQ/cBP+pLtYdSTnf3MIO8fFeiINEbX36ZdNlfU/7A9f3gUw49B3oQsvwBA==}
    engines: {node: '>=4.0'}

  /estree-util-attach-comments@2.1.1:
    resolution: {integrity: sha512-+5Ba/xGGS6mnwFbXIuQiDPTbuTxuMCooq3arVv7gPZtYpjp+VXH/NkHAP35OOefPhNG/UGqU3vt/LTABwcHX0w==}
    dependencies:
      '@types/estree': 1.0.1
    dev: false

  /estree-util-build-jsx@2.2.2:
    resolution: {integrity: sha512-m56vOXcOBuaF+Igpb9OPAy7f9w9OIkb5yhjsZuaPm7HoGi4oTOQi0h2+yZ+AtKklYFZ+rPC4n0wYCJCEU1ONqg==}
    dependencies:
      '@types/estree-jsx': 1.0.0
      estree-util-is-identifier-name: 2.1.0
      estree-walker: 3.0.3
    dev: false

  /estree-util-is-identifier-name@1.1.0:
    resolution: {integrity: sha512-OVJZ3fGGt9By77Ix9NhaRbzfbDV/2rx9EP7YIDJTmsZSEc5kYn2vWcNccYyahJL2uAQZK2a5Or2i0wtIKTPoRQ==}
    dev: false

  /estree-util-is-identifier-name@2.1.0:
    resolution: {integrity: sha512-bEN9VHRyXAUOjkKVQVvArFym08BTWB0aJPppZZr0UNyAqWsLaVfAqP7hbaTJjzHifmB5ebnR8Wm7r7yGN/HonQ==}
    dev: false

  /estree-util-to-js@1.2.0:
    resolution: {integrity: sha512-IzU74r1PK5IMMGZXUVZbmiu4A1uhiPgW5hm1GjcOfr4ZzHaMPpLNJjR7HjXiIOzi25nZDrgFTobHTkV5Q6ITjA==}
    dependencies:
      '@types/estree-jsx': 1.0.0
      astring: 1.8.6
      source-map: 0.7.4
    dev: false

  /estree-util-value-to-estree@1.3.0:
    resolution: {integrity: sha512-Y+ughcF9jSUJvncXwqRageavjrNPAI+1M/L3BI3PyLp1nmgYTGUXU6t5z1Y7OWuThoDdhPME07bQU+d5LxdJqw==}
    engines: {node: '>=12.0.0'}
    dependencies:
      is-plain-obj: 3.0.0
    dev: false

  /estree-util-visit@1.2.1:
    resolution: {integrity: sha512-xbgqcrkIVbIG+lI/gzbvd9SGTJL4zqJKBFttUl5pP27KhAjtMKbX/mQXJ7qgyXpMgVy/zvpm0xoQQaGL8OloOw==}
    dependencies:
      '@types/estree-jsx': 1.0.0
      '@types/unist': 2.0.7
    dev: false

  /estree-walker@2.0.2:
    resolution: {integrity: sha512-Rfkk/Mp/DL7JVje3u18FxFujQlTNR2q6QfMSMB7AvCBx91NGj/ba3kCfza0f6dVDbw7YlRf/nDrn7pQrCCyQ/w==}
    dev: false

  /estree-walker@3.0.3:
    resolution: {integrity: sha512-7RUKfXgSMMkzt6ZuXmqapOurLGPPfgj6l9uRZ7lRGolvk0y2yocc35LdcxKC5PQZdn2DMqioAQ2NoWcrTKmm6g==}
    dependencies:
      '@types/estree': 1.0.1
    dev: false

  /esutils@2.0.3:
    resolution: {integrity: sha512-kVscqXk4OCp68SZ0dkgEKVi6/8ij300KBWTJq32P/dYeWTSwK41WyTxalN1eRmA5Z9UU/LX9D7FWSmV9SAYx6g==}
    engines: {node: '>=0.10.0'}

  /event-target-shim@5.0.1:
    resolution: {integrity: sha512-i/2XbnSz/uxRCU6+NdVJgKWDTM427+MqYbkQzD321DuCQJUqOuJKIA0IM2+W2xtYHdKOmZ4dR6fExsd4SXL+WQ==}
    engines: {node: '>=6'}
    dev: false

  /eventemitter3@4.0.7:
    resolution: {integrity: sha512-8guHBZCwKnFhYdHr2ysuRWErTwhoN2X8XELRlrRwpmfeY2jjuUN4taQMsULKUVo1K4DvZl+0pgfyoysHxvmvEw==}
    dev: false

  /eventemitter3@5.0.1:
    resolution: {integrity: sha512-GWkBvjiSZK87ELrYOSESUYeVIc9mvLLf/nXalMOS5dYrgZq9o5OVkbZAVM06CVxYsCwH9BDZFPlQTlPA1j4ahA==}
    dev: true

  /eventsource-parser@1.0.0:
    resolution: {integrity: sha512-9jgfSCa3dmEme2ES3mPByGXfgZ87VbP97tng1G2nWwWx6bV2nYxm2AWCrbQjXToSe+yYlqaZNtxffR9IeQr95g==}
    engines: {node: '>=14.18'}
    dev: false

  /execa@5.1.1:
    resolution: {integrity: sha512-8uSpZZocAZRBAPIEINJj3Lo9HyGitllczc27Eh5YYojjMFMn8yHMDMaUHE2Jqfq05D/wucwI4JGURyXt1vchyg==}
    engines: {node: '>=10'}
    dependencies:
      cross-spawn: 7.0.3
      get-stream: 6.0.1
      human-signals: 2.1.0
      is-stream: 2.0.1
      merge-stream: 2.0.0
      npm-run-path: 4.0.1
      onetime: 5.1.2
      signal-exit: 3.0.7
      strip-final-newline: 2.0.0

  /execa@7.1.1:
    resolution: {integrity: sha512-wH0eMf/UXckdUYnO21+HDztteVv05rq2GXksxT4fCGeHkBhw1DROXh40wcjMcRqDOWE7iPJ4n3M7e2+YFP+76Q==}
    engines: {node: ^14.18.0 || ^16.14.0 || >=18.0.0}
    dependencies:
      cross-spawn: 7.0.3
      get-stream: 6.0.1
      human-signals: 4.3.1
      is-stream: 3.0.0
      merge-stream: 2.0.0
      npm-run-path: 5.1.0
      onetime: 6.0.0
      signal-exit: 3.0.7
      strip-final-newline: 3.0.0
    dev: false

  /execa@8.0.1:
    resolution: {integrity: sha512-VyhnebXciFV2DESc+p6B+y0LjSm0krU4OgJN44qFAhBY0TJ+1V61tYD2+wHusZ6F9n5K+vl8k0sTy7PEfV4qpg==}
    engines: {node: '>=16.17'}
    dependencies:
      cross-spawn: 7.0.3
      get-stream: 8.0.1
      human-signals: 5.0.0
      is-stream: 3.0.0
      merge-stream: 2.0.0
      npm-run-path: 5.1.0
      onetime: 6.0.0
      signal-exit: 4.1.0
      strip-final-newline: 3.0.0
    dev: true

  /exit@0.1.2:
    resolution: {integrity: sha512-Zk/eNKV2zbjpKzrsQ+n1G6poVbErQxJ0LBOJXaKZ1EViLzH+hrLu9cdXI4zw9dBQJslwBEpbQ2P1oS7nDxs6jQ==}
    engines: {node: '>= 0.8.0'}
    dev: true

  /expect@29.7.0:
    resolution: {integrity: sha512-2Zks0hf1VLFYI1kbh0I5jP3KHHyCHpkfyHBzsSXRFgl/Bg9mWYfMW8oD+PdMPlEwy5HNsR9JutYy6pMeOh61nw==}
    engines: {node: ^14.15.0 || ^16.10.0 || >=18.0.0}
    dependencies:
      '@jest/expect-utils': 29.7.0
      jest-get-type: 29.6.3
      jest-matcher-utils: 29.7.0
      jest-message-util: 29.7.0
      jest-util: 29.7.0
    dev: true

  /extend-shallow@2.0.1:
    resolution: {integrity: sha512-zCnTtlxNoAiDc3gqY2aYAWFx7XWWiasuF2K8Me5WbN8otHKTUKBwjPtNpRs/rbUZm7KxWAaNj7P1a/p52GbVug==}
    engines: {node: '>=0.10.0'}
    dependencies:
      is-extendable: 0.1.1
    dev: false

  /extend@3.0.2:
    resolution: {integrity: sha512-fjquC59cD7CyW6urNXK0FBufkZcoiGG80wTuPujX590cB5Ttln20E2UB4S/WARVqhXffZl2LNgS+gQdPIIim/g==}
    dev: false

  /external-editor@3.1.0:
    resolution: {integrity: sha512-hMQ4CX1p1izmuLYyZqLMO/qGNw10wSv9QDCPfzXfyFrOaCSSoRfqE1Kf1s5an66J5JZC62NewG+mK49jOCtQew==}
    engines: {node: '>=4'}
    dependencies:
      chardet: 0.7.0
      iconv-lite: 0.4.24
      tmp: 0.0.33
    dev: true

  /fast-deep-equal@3.1.3:
    resolution: {integrity: sha512-f3qQ9oQy9j2AhBe/H9VC91wLmKBCCU/gDOnKNAYG5hswO7BLKj09Hc5HYNz9cGI++xlpDCIgDaitVs03ATR84Q==}

  /fast-equals@5.0.1:
    resolution: {integrity: sha512-WF1Wi8PwwSY7/6Kx0vKXtw8RwuSGoM1bvDaJbu7MxDlR1vovZjIAKrnzyrThgAjm6JDTu0fVgWXDlMGspodfoQ==}
    engines: {node: '>=6.0.0'}
    dev: false

  /fast-folder-size@1.6.1:
    resolution: {integrity: sha512-F3tRpfkAzb7TT2JNKaJUglyuRjRa+jelQD94s9OSqkfEeytLmupCqQiD+H2KoIXGtp4pB5m4zNmv5m2Ktcr+LA==}
    hasBin: true
    requiresBuild: true
    dependencies:
      unzipper: 0.10.14
    dev: false

  /fast-glob@3.3.0:
    resolution: {integrity: sha512-ChDuvbOypPuNjO8yIDf36x7BlZX1smcUMTTcyoIjycexOxd6DFsKsg21qVBzEmr3G7fUKIRy2/psii+CIUt7FA==}
    engines: {node: '>=8.6.0'}
    dependencies:
      '@nodelib/fs.stat': 2.0.5
      '@nodelib/fs.walk': 1.2.8
      glob-parent: 5.1.2
      merge2: 1.4.1
      micromatch: 4.0.5

  /fast-json-stable-stringify@2.1.0:
    resolution: {integrity: sha512-lhd/wF+Lk98HZoTCtlVraHtfh5XYijIjalXck7saUtuanSDyLMxnHhSXEDJqHxD7msR8D0uCmqlkwjCV8xvwHw==}

  /fast-levenshtein@2.0.6:
    resolution: {integrity: sha512-DCXu6Ifhqcks7TZKY3Hxp3y6qphY5SJZmrWMDrKcERSOXWQdMhU9Ig/PYrzyw/ul9jOIyh0N4M0tbC5hodg8dw==}

  /fastq@1.15.0:
    resolution: {integrity: sha512-wBrocU2LCXXa+lWBt8RoIRD89Fi8OdABODa/kEnyeyjS5aZO5/GNvI5sEINADqP/h8M29UHTHUb53sUu5Ihqdw==}
    dependencies:
      reusify: 1.0.4

  /fault@2.0.1:
    resolution: {integrity: sha512-WtySTkS4OKev5JtpHXnib4Gxiurzh5NCGvWrFaZ34m6JehfTUhKZvn9njTfw48t6JumVQOmrKqpmGcdwxnhqBQ==}
    dependencies:
      format: 0.2.2
    dev: false

  /fb-watchman@2.0.2:
    resolution: {integrity: sha512-p5161BqbuCaSnB8jIbzQHOlpgsPmK5rJVDfDKO91Axs5NC1uu3HRQm6wt9cd9/+GtQQIO53JdGXXoyDpTAsgYA==}
    dependencies:
      bser: 2.1.1
    dev: true

  /fetch-blob@3.2.0:
    resolution: {integrity: sha512-7yAQpD2UMJzLi1Dqv7qFYnPbaPx7ZfFK6PiIxQ4PfkGPyNyl2Ugx+a/umUonmKqjhM4DnfbMvdX6otXq83soQQ==}
    engines: {node: ^12.20 || >= 14.13}
    dependencies:
      node-domexception: 1.0.0
      web-streams-polyfill: 3.2.1
    dev: false

  /fflate@0.4.8:
    resolution: {integrity: sha512-FJqqoDBR00Mdj9ppamLa/Y7vxm+PRmNWA67N846RvsoYVMKB4q3y/de5PA7gUmRMYK/8CMz2GDZQmCRN1wBcWA==}
    dev: false

  /figures@3.2.0:
    resolution: {integrity: sha512-yaduQFRKLXYOGgEn6AZau90j3ggSOyiqXU0F9JZfeXYhNa+Jk4X+s45A2zg5jns87GAFa34BBm2kXw4XpNcbdg==}
    engines: {node: '>=8'}
    dependencies:
      escape-string-regexp: 1.0.5
    dev: true

  /file-entry-cache@6.0.1:
    resolution: {integrity: sha512-7Gps/XWymbLk2QLYK4NzpMOrYjMhdIxXuIvy2QBsLE6ljuodKvdkWs/cpyJJ3CVIVpH0Oi1Hvg1ovbMzLdFBBg==}
    engines: {node: ^10.12.0 || >=12.0.0}
    dependencies:
      flat-cache: 3.0.4

  /fill-range@7.0.1:
    resolution: {integrity: sha512-qOo9F+dMUmC2Lcb4BbVvnKJxTPjCm+RRpe4gDuGrzkL7mEVl/djYSu2OdQ2Pa302N4oqkSg9ir6jaLWJ2USVpQ==}
    engines: {node: '>=8'}
    dependencies:
      to-regex-range: 5.0.1

  /find-up@4.1.0:
    resolution: {integrity: sha512-PpOwAdQ/YlXQ2vj8a3h8IipDuYRi3wceVQQGYWxNINccq40Anw7BlsEXCMbt1Zt+OLA6Fq9suIpIWD0OsnISlw==}
    engines: {node: '>=8'}
    dependencies:
      locate-path: 5.0.0
      path-exists: 4.0.0

  /find-up@5.0.0:
    resolution: {integrity: sha512-78/PXT1wlLLDgTzDs7sjq9hzz0vXD+zn+7wypEe4fXQxCmdmqfGsEPQxmiCSQI3ajFV91bVSsvNtrJRiW6nGng==}
    engines: {node: '>=10'}
    dependencies:
      locate-path: 6.0.0
      path-exists: 4.0.0

  /flat-cache@3.0.4:
    resolution: {integrity: sha512-dm9s5Pw7Jc0GvMYbshN6zchCA9RgQlzzEZX3vylR9IqFfS8XciblUXOKfW6SiuJ0e13eDYZoZV5wdrev7P3Nwg==}
    engines: {node: ^10.12.0 || >=12.0.0}
    dependencies:
      flatted: 3.2.7
      rimraf: 3.0.2

  /flat@6.0.1:
    resolution: {integrity: sha512-/3FfIa8mbrg3xE7+wAhWeV+bd7L2Mof+xtZb5dRDKZ+wDvYJK4WDYeIOuOhre5Yv5aQObZrlbRmk3RTSiuQBtw==}
    engines: {node: '>=18'}
    hasBin: true
    dev: false

  /flatted@3.2.7:
    resolution: {integrity: sha512-5nqDSxl8nn5BSNxyR3n4I6eDmbolI6WT+QqR547RwxQapgjQBmtktdP+HTBb/a/zLsbzERTONyUB5pefh5TtjQ==}

  /follow-redirects@1.15.3:
    resolution: {integrity: sha512-1VzOtuEM8pC9SFU1E+8KfTjZyMztRsgEfwQl44z8A25uy13jSzTj6dyK2Df52iV0vgHCfBwLhDWevLn95w5v6Q==}
    engines: {node: '>=4.0'}
    peerDependencies:
      debug: '*'
    peerDependenciesMeta:
      debug:
        optional: true
    dev: false

  /for-each@0.3.3:
    resolution: {integrity: sha512-jqYfLp7mo9vIyQf8ykW2v7A+2N4QjeCeI5+Dz9XraiO1ign81wjiH7Fb9vSOWvQfNtmSa4H2RoQTrrXivdUZmw==}
    dependencies:
      is-callable: 1.2.7

  /foreground-child@3.1.1:
    resolution: {integrity: sha512-TMKDUnIte6bfb5nWv7V/caI169OHgvwjb7V4WkeUvbQQdjr5rWKqHFiKWb/fcOwB+CzBT+qbWjvj+DVwRskpIg==}
    engines: {node: '>=14'}
    dependencies:
      cross-spawn: 7.0.3
      signal-exit: 4.1.0
    dev: false

  /form-data-encoder@1.7.2:
    resolution: {integrity: sha512-qfqtYan3rxrnCk1VYaA4H+Ms9xdpPqvLZa6xmMgFvhO32x7/3J/ExcTd6qpxM0vH2GdMI+poehyBZvqfMTto8A==}
    dev: false

  /form-data@4.0.0:
    resolution: {integrity: sha512-ETEklSGi5t0QMZuiXoA/Q6vcnxcLQP5vdugSpuAyi6SVGi2clPPp+xgEhuMaHC+zGgn31Kd235W35f7Hykkaww==}
    engines: {node: '>= 6'}
    dependencies:
      asynckit: 0.4.0
      combined-stream: 1.0.8
      mime-types: 2.1.35

  /format@0.2.2:
    resolution: {integrity: sha512-wzsgA6WOq+09wrU1tsJ09udeR/YZRaeArL9e1wPbFg3GG2yDnC2ldKpxs4xunpFF9DgqCqOIra3bc1HWrJ37Ww==}
    engines: {node: '>=0.4.x'}
    dev: false

  /formdata-node@4.4.1:
    resolution: {integrity: sha512-0iirZp3uVDjVGt9p49aTaqjk84TrglENEDuqfdlZQ1roC9CWlPk6Avf8EEnZNcAqPonwkG35x4n3ww/1THYAeQ==}
    engines: {node: '>= 12.20'}
    dependencies:
      node-domexception: 1.0.0
      web-streams-polyfill: 4.0.0-beta.3
    dev: false

  /formdata-polyfill@4.0.10:
    resolution: {integrity: sha512-buewHzMvYL29jdeQTVILecSaZKnt/RJWjoZCF5OW60Z67/GmSLBkOFM7qh1PI3zFNtJbaZL5eQu1vLfazOwj4g==}
    engines: {node: '>=12.20.0'}
    dependencies:
      fetch-blob: 3.2.0
    dev: false

  /fraction.js@4.3.7:
    resolution: {integrity: sha512-ZsDfxO51wGAXREY55a7la9LScWpwv9RxIrYABrlvOFBlH/ShPnrtsXeuUIfXKKOVicNxQ+o8JTbJvjS4M89yew==}
    dev: true

  /fs-extra@10.1.0:
    resolution: {integrity: sha512-oRXApq54ETRj4eMiFzGnHWGy+zo5raudjuxN0b8H7s/RU2oW0Wvsx9O0ACRN/kRq9E8Vu/ReskGB5o3ji+FzHQ==}
    engines: {node: '>=12'}
    dependencies:
      graceful-fs: 4.2.11
      jsonfile: 6.1.0
      universalify: 2.0.0
    dev: true

  /fs-extra@11.1.1:
    resolution: {integrity: sha512-MGIE4HOvQCeUCzmlHs0vXpih4ysz4wg9qiSAu6cd42lVwPbTM1TjV7RusoyQqMmk/95gdQZX72u+YW+c3eEpFQ==}
    engines: {node: '>=14.14'}
    dependencies:
      graceful-fs: 4.2.11
      jsonfile: 6.1.0
      universalify: 2.0.0
    dev: false

  /fs-extra@8.1.0:
    resolution: {integrity: sha512-yhlQgA6mnOJUKOsRUFsgJdQCvkKhcz8tlZG5HBQfReYZy46OwLcY+Zia0mtdHsOo9y/hP+CxMN0TU9QxoOtG4g==}
    engines: {node: '>=6 <7 || >=8'}
    dependencies:
      graceful-fs: 4.2.11
      jsonfile: 4.0.0
      universalify: 0.1.2

  /fs-monkey@1.0.4:
    resolution: {integrity: sha512-INM/fWAxMICjttnD0DX1rBvinKskj5G1w+oy/pnm9u/tSlnBrzFonJMcalKJ30P8RRsPzKcCG7Q8l0jx5Fh9YQ==}
    dev: false

  /fs.realpath@1.0.0:
    resolution: {integrity: sha512-OO0pH2lK6a0hZnAdau5ItzHPI6pUlvI7jMVnxUQRtw4owF2wk8lOSabtGDCTP4Ggrg2MbGnWO9X8K1t4+fGMDw==}

  /fsevents@2.3.2:
    resolution: {integrity: sha512-xiqMQR4xAeHTuB9uWm+fFRcIOgKBMiOBP+eXiyT7jsgVCq1bkVygt00oASowB7EdtpOHaaPgKt812P9ab+DDKA==}
    engines: {node: ^8.16.0 || ^10.6.0 || >=11.0.0}
    os: [darwin]
    requiresBuild: true
    optional: true

  /fstream@1.0.12:
    resolution: {integrity: sha512-WvJ193OHa0GHPEL+AycEJgxvBEwyfRkN1vhjca23OaPVMCaLCXTd5qAu82AjTcgP1UJmytkOKb63Ypde7raDIg==}
    engines: {node: '>=0.6'}
    dependencies:
      graceful-fs: 4.2.11
      inherits: 2.0.4
      mkdirp: 0.5.6
      rimraf: 2.7.1
    dev: false

  /function-bind@1.1.1:
    resolution: {integrity: sha512-yIovAzMX49sF8Yl58fSCWJ5svSLuaibPxXQJFLmBObTuCr0Mf1KiPopGM9NiFjiYBCbfaa2Fh6breQ6ANVTI0A==}

  /function.prototype.name@1.1.5:
    resolution: {integrity: sha512-uN7m/BzVKQnCUF/iW8jYea67v++2u7m5UgENbHRtdDVclOUP+FMPlCNdmk0h/ysGyo2tavMJEDqJAkJdRa1vMA==}
    engines: {node: '>= 0.4'}
    dependencies:
      call-bind: 1.0.2
      define-properties: 1.2.1
      es-abstract: 1.22.2
      functions-have-names: 1.2.3
    dev: false

  /function.prototype.name@1.1.6:
    resolution: {integrity: sha512-Z5kx79swU5P27WEayXM1tBi5Ze/lbIyiNgU3qyXUOf9b2rgXYyF9Dy9Cx+IQv/Lc8WCG6L82zwUPpSS9hGehIg==}
    engines: {node: '>= 0.4'}
    dependencies:
      call-bind: 1.0.2
      define-properties: 1.2.1
      es-abstract: 1.22.2
      functions-have-names: 1.2.3
    dev: false

  /functions-have-names@1.2.3:
    resolution: {integrity: sha512-xckBUXyTIqT97tq2x2AMb+g163b5JFysYk0x4qxNFwbfQkmNZoiRHb6sPzI9/QV33WeuvVYBUIiD4NzNIyqaRQ==}

  /gaxios@6.0.4(encoding@0.1.13):
    resolution: {integrity: sha512-mwKfHJn7f3pLRfahdEPNyvygXRwjwgsgDPaIIoBRIDkgP4SFyezkYGWQ2aLCfrAnzimSrP+mAg1aSUj5gidXvw==}
    engines: {node: '>=14'}
    dependencies:
      extend: 3.0.2
      https-proxy-agent: 7.0.2
      is-stream: 2.0.1
      node-fetch: 2.6.12(encoding@0.1.13)
    transitivePeerDependencies:
      - encoding
      - supports-color
    dev: false

  /gcp-metadata@6.0.0(encoding@0.1.13):
    resolution: {integrity: sha512-Ozxyi23/1Ar51wjUT2RDklK+3HxqDr8TLBNK8rBBFQ7T85iIGnXnVusauj06QyqCXRFZig8LZC+TUddWbndlpQ==}
    engines: {node: '>=14'}
    dependencies:
      gaxios: 6.0.4(encoding@0.1.13)
      json-bigint: 1.0.0
    transitivePeerDependencies:
      - encoding
      - supports-color
    dev: false

  /gensync@1.0.0-beta.2:
    resolution: {integrity: sha512-3hN7NaskYvMDLQY55gnW3NQ+mesEAepTqlg+VEbj7zzqEMBVNhzcGYYeqFo/TlYz6eQiFcp1HcsCZO+nGgS8zg==}
    engines: {node: '>=6.9.0'}

  /get-caller-file@2.0.5:
    resolution: {integrity: sha512-DyFP3BM/3YHTQOCUL/w0OZHR0lpKeGrxotcHWcqNEdnltqFwXVfhEBQ94eIo34AfQpo0rGki4cyIiftY06h2Fg==}
    engines: {node: 6.* || 8.* || >= 10.*}

  /get-intrinsic@1.2.1:
    resolution: {integrity: sha512-2DcsyfABl+gVHEfCOaTrWgyt+tb6MSEGmKq+kI5HwLbIYgjgmMcV8KQ41uaKz1xxUcn9tJtgFbQUEVcEbd0FYw==}
    dependencies:
      function-bind: 1.1.1
      has: 1.0.3
      has-proto: 1.0.1
      has-symbols: 1.0.3

  /get-nonce@1.0.1:
    resolution: {integrity: sha512-FJhYRoDaiatfEkUK8HKlicmu/3SGFD51q3itKDGoSTysQJBnfOcxU5GxnhE1E6soB76MbT0MBtnKJuXyAx+96Q==}
    engines: {node: '>=6'}
    dev: false

  /get-package-type@0.1.0:
    resolution: {integrity: sha512-pjzuKtY64GYfWizNAJ0fr9VqttZkNiK2iS430LtIHzjBEr6bX8Am2zm4sW4Ro5wjWW5cAlRL1qAMTcXbjNAO2Q==}
    engines: {node: '>=8.0.0'}
    dev: true

  /get-port@5.1.1:
    resolution: {integrity: sha512-g/Q1aTSDOxFpchXC4i8ZWvxA1lnPqx/JHqcpIw0/LX9T8x/GBbi6YnlN5nhaKIFkT8oFsscUKgDJYxfwfS6QsQ==}
    engines: {node: '>=8'}
    dev: false

  /get-stream@6.0.1:
    resolution: {integrity: sha512-ts6Wi+2j3jQjqi70w5AlN8DFnkSwC+MqmxEzdEALB2qXZYV3X/b1CTfgPLGJNMeAWxdPfU8FO1ms3NUfaHCPYg==}
    engines: {node: '>=10'}

  /get-stream@8.0.1:
    resolution: {integrity: sha512-VaUJspBffn/LMCJVoMvSAdmscJyS1auj5Zulnn5UoYcY531UWmdwhRWkcGKnGU93m5HSXP9LP2usOryrBtQowA==}
    engines: {node: '>=16'}
    dev: true

  /get-symbol-description@1.0.0:
    resolution: {integrity: sha512-2EmdH1YvIQiZpltCNgkuiUnyukzxM/R6NDJX31Ke3BG1Nq5b0S2PhX59UKi9vZpPDQVdqn+1IcaAwnzTT5vCjw==}
    engines: {node: '>= 0.4'}
    dependencies:
      call-bind: 1.0.2
      get-intrinsic: 1.2.1
    dev: false

  /get-tsconfig@4.6.2:
    resolution: {integrity: sha512-E5XrT4CbbXcXWy+1jChlZmrmCwd5KGx502kDCXJJ7y898TtWW9FwoG5HfOLVRKmlmDGkWN2HM9Ho+/Y8F0sJDg==}
    dependencies:
      resolve-pkg-maps: 1.0.0
    dev: false

  /get-uri@6.0.1:
    resolution: {integrity: sha512-7ZqONUVqaabogsYNWlYj0t3YZaL6dhuEueZXGF+/YVmf6dHmaFg8/6psJKqhx9QykIDKzpGcy2cn4oV4YC7V/Q==}
    engines: {node: '>= 14'}
    dependencies:
      basic-ftp: 5.0.3
      data-uri-to-buffer: 5.0.1
      debug: 4.3.4
      fs-extra: 8.1.0
    transitivePeerDependencies:
      - supports-color
    dev: true

  /glob-parent@5.1.2:
    resolution: {integrity: sha512-AOIgSQCepiJYwP3ARnGx+5VnTu2HBYdzbGP45eLw1vr3zB3vZLeyed1sC9hnbcOc9/SrMyM5RPQrkGz4aS9Zow==}
    engines: {node: '>= 6'}
    dependencies:
      is-glob: 4.0.3

  /glob-parent@6.0.2:
    resolution: {integrity: sha512-XxwI8EOhVQgWp6iDL+3b0r86f4d6AX6zSU55HfB4ydCEuXLXc5FcYeOu+nnGftS4TEju/11rt4KJPTMgbfmv4A==}
    engines: {node: '>=10.13.0'}
    dependencies:
      is-glob: 4.0.3

  /glob-to-regexp@0.4.1:
    resolution: {integrity: sha512-lkX1HJXwyMcprw/5YUZc2s7DrpAiHB21/V+E1rHUrVNokkvB6bqMzT0VfV6/86ZNabt1k14YOIaT7nDvOX3Iiw==}
    dev: false

  /glob@10.3.10:
    resolution: {integrity: sha512-fa46+tv1Ak0UPK1TOy/pZrIybNNt4HCv7SDzwyfiOZkvZLEbjsZkJBPtDHVshZjbecAoAGSC20MjLDG/qr679g==}
    engines: {node: '>=16 || 14 >=14.17'}
    hasBin: true
    dependencies:
      foreground-child: 3.1.1
      jackspeak: 2.3.6
      minimatch: 9.0.3
      minipass: 7.0.4
      path-scurry: 1.10.1
    dev: false

  /glob@7.1.6:
    resolution: {integrity: sha512-LwaxwyZ72Lk7vZINtNNrywX0ZuLyStrdDtabefZKAY5ZGJhVtgdznluResxNmPitE0SAO+O26sWTHeKSI2wMBA==}
    dependencies:
      fs.realpath: 1.0.0
      inflight: 1.0.6
      inherits: 2.0.4
      minimatch: 3.1.2
      once: 1.4.0
      path-is-absolute: 1.0.1

  /glob@7.1.7:
    resolution: {integrity: sha512-OvD9ENzPLbegENnYP5UUfJIirTg4+XwMWGaQfQTY0JenxNvvIKP3U3/tAQSPIu/lHxXYSZmpXlUHeqAIdKzBLQ==}
    dependencies:
      fs.realpath: 1.0.0
      inflight: 1.0.6
      inherits: 2.0.4
      minimatch: 3.1.2
      once: 1.4.0
      path-is-absolute: 1.0.1
    dev: false

  /glob@7.2.3:
    resolution: {integrity: sha512-nFR0zLpU2YCaRxwoCJvL6UvCH2JFyFVIvwTLsIf21AuHlMskA1hhTdk+LlYJtOlYt9v6dvszD2BGRqBL+iQK9Q==}
    dependencies:
      fs.realpath: 1.0.0
      inflight: 1.0.6
      inherits: 2.0.4
      minimatch: 3.1.2
      once: 1.4.0
      path-is-absolute: 1.0.1

  /glob@8.0.3:
    resolution: {integrity: sha512-ull455NHSHI/Y1FqGaaYFaLGkNMMJbavMrEGFXG/PGrg6y7sutWHUHrz6gy6WEBH6akM1M414dWKCNs+IhKdiQ==}
    engines: {node: '>=12'}
    dependencies:
      fs.realpath: 1.0.0
      inflight: 1.0.6
      inherits: 2.0.4
      minimatch: 5.1.6
      once: 1.4.0
    dev: false

  /glob@8.0.3:
    resolution: {integrity: sha512-ull455NHSHI/Y1FqGaaYFaLGkNMMJbavMrEGFXG/PGrg6y7sutWHUHrz6gy6WEBH6akM1M414dWKCNs+IhKdiQ==}
    engines: {node: '>=12'}
    dependencies:
      fs.realpath: 1.0.0
      inflight: 1.0.6
      inherits: 2.0.4
      minimatch: 5.1.6
      once: 1.4.0
    dev: false

  /globals@11.12.0:
    resolution: {integrity: sha512-WOBp/EEGUiIsJSp7wcv/y6MO+lV9UoncWqxuFfm8eBwzWNgyfBd6Gz+IeKQ9jCmyhoH99g15M3T+QaVHFjizVA==}
    engines: {node: '>=4'}

  /globals@13.20.0:
    resolution: {integrity: sha512-Qg5QtVkCy/kv3FUSlu4ukeZDVf9ee0iXLAUYX13gbR17bnejFTzr4iS9bY7kwCf1NztRNm1t91fjOiyx4CSwPQ==}
    engines: {node: '>=8'}
    dependencies:
      type-fest: 0.20.2

  /globalthis@1.0.3:
    resolution: {integrity: sha512-sFdI5LyBiNTHjRd7cGPWapiHWMOXKyuBNX/cWJ3NfzrZQVa8GI/8cofCl74AOVqq9W5kNmguTIzJ/1s2gyI9wA==}
    engines: {node: '>= 0.4'}
    dependencies:
      define-properties: 1.2.0
    dev: false

  /globby@10.0.2:
    resolution: {integrity: sha512-7dUi7RvCoT/xast/o/dLN53oqND4yk0nsHkhRgn9w65C4PofCLOoJ39iSOg+qVDdWQPIEj+eszMHQ+aLVwwQSg==}
    engines: {node: '>=8'}
    dependencies:
      '@types/glob': 7.2.0
      array-union: 2.1.0
      dir-glob: 3.0.1
      fast-glob: 3.3.0
      glob: 7.2.3
      ignore: 5.2.4
      merge2: 1.4.1
      slash: 3.0.0
    dev: true

  /globby@11.1.0:
    resolution: {integrity: sha512-jhIXaOzy1sb8IyocaruWSn1TjmnBVs8Ayhcy83rmxNJ8q2uWKCAj3CnJY+KpGSXCueAPc0i05kVvVKtP1t9S3g==}
    engines: {node: '>=10'}
    dependencies:
      array-union: 2.1.0
      dir-glob: 3.0.1
      fast-glob: 3.3.0
      ignore: 5.2.4
      merge2: 1.4.1
      slash: 3.0.0
    dev: false

  /globby@13.2.1:
    resolution: {integrity: sha512-DPCBxctI7dN4EeIqjW2KGqgdcUMbrhJ9AzON+PlxCtvppWhubTLD4+a0GFxiym14ZvacUydTPjLPc2DlKz7EIg==}
    engines: {node: ^12.20.0 || ^14.13.1 || >=16.0.0}
    dependencies:
      dir-glob: 3.0.1
      fast-glob: 3.3.0
      ignore: 5.2.4
      merge2: 1.4.1
      slash: 4.0.0
    dev: false

  /gmail-api-parse-message@2.1.2:
    resolution: {integrity: sha512-d0JlbAAwnH2btAVQClS70dTmzvTk4wrPey+mQsTcRb7YpynOC2ACn8jOELe7GkiMyMY3Ymk9aw/CpdUlmvUofg==}
    dependencies:
      base-64: 0.1.0
    dev: false

  /google-auth-library@9.0.0(encoding@0.1.13):
    resolution: {integrity: sha512-IQGjgQoVUAfOk6khqTVMLvWx26R+yPw9uLyb1MNyMQpdKiKt0Fd9sp4NWoINjyGHR8S3iw12hMTYK7O8J07c6Q==}
    engines: {node: '>=14'}
    dependencies:
      base64-js: 1.5.1
      ecdsa-sig-formatter: 1.0.11
      gaxios: 6.0.4(encoding@0.1.13)
      gcp-metadata: 6.0.0(encoding@0.1.13)
      gtoken: 7.0.1(encoding@0.1.13)
      jws: 4.0.0
      lru-cache: 6.0.0
    transitivePeerDependencies:
      - encoding
      - supports-color
    dev: false

  /googleapis-common@7.0.0(encoding@0.1.13):
    resolution: {integrity: sha512-58iSybJPQZ8XZNMpjrklICefuOuyJ0lMxfKmBqmaC0/xGT4SiOs4BE60LAOOGtBURy1n8fHa2X2YUNFEWWbXyQ==}
    engines: {node: '>=14.0.0'}
    dependencies:
      extend: 3.0.2
      gaxios: 6.0.4(encoding@0.1.13)
      google-auth-library: 9.0.0(encoding@0.1.13)
      qs: 6.11.2
      url-template: 2.0.8
      uuid: 9.0.0
    transitivePeerDependencies:
      - encoding
      - supports-color
    dev: false

  /googleapis@128.0.0(encoding@0.1.13):
    resolution: {integrity: sha512-+sLtVYNazcxaSD84N6rihVX4QiGoqRdnlz2SwmQQkadF31XonDfy4ufk3maMg27+FiySrH0rd7V8p+YJG6cknA==}
    engines: {node: '>=14.0.0'}
    dependencies:
      google-auth-library: 9.0.0(encoding@0.1.13)
      googleapis-common: 7.0.0(encoding@0.1.13)
    transitivePeerDependencies:
      - encoding
      - supports-color
    dev: false

  /gopd@1.0.1:
    resolution: {integrity: sha512-d65bNlIadxvpb/A2abVdlqKqV563juRnZ1Wtk6s1sIR8uNsXR70xqIzVqxVf1eTqDunwT2MkczEeaezCKTZhwA==}
    dependencies:
      get-intrinsic: 1.2.1

  /graceful-fs@4.2.11:
    resolution: {integrity: sha512-RbJ5/jmFcNNCcDV5o9eTnBLJ/HszWV0P73bc+Ff4nS/rJj+YaS6IGyiOL0VoBYX+l1Wrl3k63h/KrH+nhJ0XvQ==}

  /gradient-string@2.0.2:
    resolution: {integrity: sha512-rEDCuqUQ4tbD78TpzsMtt5OIf0cBCSDWSJtUDaF6JsAh+k0v9r++NzxNEG87oDZx9ZwGhD8DaezR2L/yrw0Jdw==}
    engines: {node: '>=10'}
    dependencies:
      chalk: 4.1.2
      tinygradient: 1.1.5
    dev: true

  /graphemer@1.4.0:
    resolution: {integrity: sha512-EtKwoO6kxCL9WO5xipiHTZlSzBm7WLT627TqC/uVRd0HKmq8NXyebnNYxDoBi7wt8eTWrUrKXCOVaFq9x1kgag==}

  /gray-matter@4.0.3:
    resolution: {integrity: sha512-5v6yZd4JK3eMI3FqqCouswVqwugaA9r4dNZB1wwcmrD02QkV5H0y7XBQW8QwQqEaZY1pM9aqORSORhJRdNK44Q==}
    engines: {node: '>=6.0'}
    dependencies:
      js-yaml: 3.14.1
      kind-of: 6.0.3
      section-matter: 1.0.0
      strip-bom-string: 1.0.0
    dev: false

  /gtoken@7.0.1(encoding@0.1.13):
    resolution: {integrity: sha512-KcFVtoP1CVFtQu0aSk3AyAt2og66PFhZAlkUOuWKwzMLoulHXG5W5wE5xAnHb+yl3/wEFoqGW7/cDGMU8igDZQ==}
    engines: {node: '>=14.0.0'}
    dependencies:
      gaxios: 6.0.4(encoding@0.1.13)
      jws: 4.0.0
    transitivePeerDependencies:
      - encoding
      - supports-color
    dev: false

  /handlebars@4.7.8:
    resolution: {integrity: sha512-vafaFqs8MZkRrSX7sFVUdo3ap/eNiLnb4IakshzvP56X5Nr1iGKAIqdX6tMlm6HcNRIkr6AxO5jFEoJzzpT8aQ==}
    engines: {node: '>=0.4.7'}
    hasBin: true
    dependencies:
      minimist: 1.2.8
      neo-async: 2.6.2
      source-map: 0.6.1
      wordwrap: 1.0.0
    optionalDependencies:
      uglify-js: 3.17.4
    dev: true

  /has-bigints@1.0.2:
    resolution: {integrity: sha512-tSvCKtBr9lkF0Ex0aQiP9N+OpV4zi2r/Nee5VkRDbaqv35RLYMzbwQfFSZZH0kR+Rd6302UJZ2p/bJCEoR3VoQ==}

  /has-flag@3.0.0:
    resolution: {integrity: sha512-sKJf1+ceQBr4SMkvQnBDNDtf4TXpVhVGateu0t918bl30FnbE2m4vNLX+VWe/dpjlb+HugGYzW7uQXH98HPEYw==}
    engines: {node: '>=4'}

  /has-flag@4.0.0:
    resolution: {integrity: sha512-EykJT/Q1KjTWctppgIAgfSO0tKVuZUjhgMr17kqTumMl6Afv3EISleU7qZUzoXDFTAHTDC4NOoG/ZxU3EvlMPQ==}
    engines: {node: '>=8'}

  /has-own-prop@2.0.0:
    resolution: {integrity: sha512-Pq0h+hvsVm6dDEa8x82GnLSYHOzNDt7f0ddFa3FqcQlgzEiptPqL+XrOJNavjOzSYiYWIrgeVYYgGlLmnxwilQ==}
    engines: {node: '>=8'}
    dev: false

  /has-property-descriptors@1.0.0:
    resolution: {integrity: sha512-62DVLZGoiEBDHQyqG4w9xCuZ7eJEwNmJRWw2VY84Oedb7WFcA27fiEVe8oUQx9hAUJ4ekurquucTGwsyO1XGdQ==}
    dependencies:
      get-intrinsic: 1.2.1

  /has-proto@1.0.1:
    resolution: {integrity: sha512-7qE+iP+O+bgF9clE5+UoBFzE65mlBiVj3tKCrlNQ0Ogwm0BjpT/gK4SlLYDMybDh5I3TCTKnPPa0oMG7JDYrhg==}
    engines: {node: '>= 0.4'}

  /has-symbols@1.0.3:
    resolution: {integrity: sha512-l3LCuF6MgDNwTDKkdYGEihYjt5pRPbEg46rtlmnSPlUbgmB8LOIrKJbYYFBSbnPaJexMKtiPO8hmeRjRz2Td+A==}
    engines: {node: '>= 0.4'}

  /has-tostringtag@1.0.0:
    resolution: {integrity: sha512-kFjcSNhnlGV1kyoGk7OXKSawH5JOb/LzUc5w9B02hOTO0dfFRjbHQKvg1d6cf3HbeUmtU9VbbV3qzZ2Teh97WQ==}
    engines: {node: '>= 0.4'}
    dependencies:
      has-symbols: 1.0.3

  /has@1.0.3:
    resolution: {integrity: sha512-f2dvO0VU6Oej7RkWJGrehjbzMAjFp5/VKPp5tTpWIV4JHHZK1/BxbFRtf/siA2SWTe09caDmVtYYzWEIbBS4zw==}
    engines: {node: '>= 0.4.0'}
    dependencies:
      function-bind: 1.1.1

  /hash-wasm@4.9.0:
    resolution: {integrity: sha512-7SW7ejyfnRxuOc7ptQHSf4LDoZaWOivfzqw+5rpcQku0nHfmicPKE51ra9BiRLAmT8+gGLestr1XroUkqdjL6w==}
    dev: false

  /hast-util-from-parse5@7.1.2:
    resolution: {integrity: sha512-Nz7FfPBuljzsN3tCQ4kCBKqdNhQE2l0Tn+X1ubgKBPRoiDIu1mL08Cfw4k7q71+Duyaw7DXDN+VTAp4Vh3oCOw==}
    dependencies:
      '@types/hast': 2.3.5
      '@types/unist': 2.0.7
      hastscript: 7.2.0
      property-information: 6.2.0
      vfile: 5.3.7
      vfile-location: 4.1.0
      web-namespaces: 2.0.1
    dev: false

  /hast-util-parse-selector@3.1.1:
    resolution: {integrity: sha512-jdlwBjEexy1oGz0aJ2f4GKMaVKkA9jwjr4MjAAI22E5fM/TXVZHuS5OpONtdeIkRKqAaryQ2E9xNQxijoThSZA==}
    dependencies:
      '@types/hast': 2.3.5
    dev: false

  /hast-util-raw@7.2.3:
    resolution: {integrity: sha512-RujVQfVsOrxzPOPSzZFiwofMArbQke6DJjnFfceiEbFh7S05CbPt0cYN+A5YeD3pso0JQk6O1aHBnx9+Pm2uqg==}
    dependencies:
      '@types/hast': 2.3.5
      '@types/parse5': 6.0.3
      hast-util-from-parse5: 7.1.2
      hast-util-to-parse5: 7.1.0
      html-void-elements: 2.0.1
      parse5: 6.0.1
      unist-util-position: 4.0.4
      unist-util-visit: 4.1.2
      vfile: 5.3.7
      web-namespaces: 2.0.1
      zwitch: 2.0.4
    dev: false

  /hast-util-to-estree@2.3.3:
    resolution: {integrity: sha512-ihhPIUPxN0v0w6M5+IiAZZrn0LH2uZomeWwhn7uP7avZC6TE7lIiEh2yBMPr5+zi1aUCXq6VoYRgs2Bw9xmycQ==}
    dependencies:
      '@types/estree': 1.0.1
      '@types/estree-jsx': 1.0.0
      '@types/hast': 2.3.5
      '@types/unist': 2.0.7
      comma-separated-tokens: 2.0.3
      estree-util-attach-comments: 2.1.1
      estree-util-is-identifier-name: 2.1.0
      hast-util-whitespace: 2.0.1
      mdast-util-mdx-expression: 1.3.2
      mdast-util-mdxjs-esm: 1.3.1
      property-information: 6.2.0
      space-separated-tokens: 2.0.2
      style-to-object: 0.4.1
      unist-util-position: 4.0.4
      zwitch: 2.0.4
    transitivePeerDependencies:
      - supports-color
    dev: false

  /hast-util-to-html@8.0.4:
    resolution: {integrity: sha512-4tpQTUOr9BMjtYyNlt0P50mH7xj0Ks2xpo8M943Vykljf99HW6EzulIoJP1N3eKOSScEHzyzi9dm7/cn0RfGwA==}
    dependencies:
      '@types/hast': 2.3.5
      '@types/unist': 2.0.7
      ccount: 2.0.1
      comma-separated-tokens: 2.0.3
      hast-util-raw: 7.2.3
      hast-util-whitespace: 2.0.1
      html-void-elements: 2.0.1
      property-information: 6.2.0
      space-separated-tokens: 2.0.2
      stringify-entities: 4.0.3
      zwitch: 2.0.4
    dev: false

  /hast-util-to-parse5@7.1.0:
    resolution: {integrity: sha512-YNRgAJkH2Jky5ySkIqFXTQiaqcAtJyVE+D5lkN6CdtOqrnkLfGYYrEcKuHOJZlp+MwjSwuD3fZuawI+sic/RBw==}
    dependencies:
      '@types/hast': 2.3.5
      comma-separated-tokens: 2.0.3
      property-information: 6.2.0
      space-separated-tokens: 2.0.2
      web-namespaces: 2.0.1
      zwitch: 2.0.4
    dev: false

  /hast-util-whitespace@2.0.1:
    resolution: {integrity: sha512-nAxA0v8+vXSBDt3AnRUNjyRIQ0rD+ntpbAp4LnPkumc5M9yUbSMa4XDU9Q6etY4f1Wp4bNgvc1yjiZtsTTrSng==}
    dev: false

  /hastscript@7.2.0:
    resolution: {integrity: sha512-TtYPq24IldU8iKoJQqvZOuhi5CyCQRAbvDOX0x1eW6rsHSxa/1i2CCiptNTotGHJ3VoHRGmqiv6/D3q113ikkw==}
    dependencies:
      '@types/hast': 2.3.5
      comma-separated-tokens: 2.0.3
      hast-util-parse-selector: 3.1.1
      property-information: 6.2.0
      space-separated-tokens: 2.0.2
    dev: false

  /he@1.2.0:
    resolution: {integrity: sha512-F/1DnUGPopORZi0ni+CvrCgHQ5FyEAHRLSApuYWMmrbSwoN2Mn/7k+Gl38gJnR7yyDZk6WLXwiGod1JOWNDKGw==}
    hasBin: true
    dev: false

  /header-case@1.0.1:
    resolution: {integrity: sha512-i0q9mkOeSuhXw6bGgiQCCBgY/jlZuV/7dZXyZ9c6LcBrqwvT8eT719E9uxE5LiZftdl+z81Ugbg/VvXV4OJOeQ==}
    dependencies:
      no-case: 2.3.2
      upper-case: 1.1.3
    dev: true

  /hosted-git-info@2.8.9:
    resolution: {integrity: sha512-mxIDAb9Lsm6DoOJ7xH+5+X4y1LU/4Hi50L9C5sIswK3JzULS4bwk1FvjdBgvYR4bzT4tuUQiC15FE2f5HbLvYw==}
    dev: false

  /html-encoding-sniffer@3.0.0:
    resolution: {integrity: sha512-oWv4T4yJ52iKrufjnyZPkrN0CH3QnrUqdB6In1g5Fe1mia8GmF36gnfNySxoZtxD5+NmYw1EElVXiBk93UeskA==}
    engines: {node: '>=12'}
    dependencies:
      whatwg-encoding: 2.0.0
    dev: true

  /html-escaper@2.0.2:
    resolution: {integrity: sha512-H2iMtd0I4Mt5eYiapRdIDjp+XzelXQ0tFE4JS7YFwFevXXMmOp9myNrUvCg0D6ws8iqkRPBfKHgbwig1SmlLfg==}
    dev: true

  /html-to-text@9.0.3:
    resolution: {integrity: sha512-hxDF1kVCF2uw4VUJ3vr2doc91pXf2D5ngKcNviSitNkhP9OMOaJkDrFIFL6RMvko7NisWTEiqGpQ9LAxcVok1w==}
    engines: {node: '>=14'}
    dependencies:
      '@selderee/plugin-htmlparser2': 0.10.0
      deepmerge: 4.3.1
      dom-serializer: 2.0.0
      htmlparser2: 8.0.2
      selderee: 0.10.0
    dev: false

  /html-to-text@9.0.5:
    resolution: {integrity: sha512-qY60FjREgVZL03vJU6IfMV4GDjGBIoOyvuFdpBDIX9yTlDw0TjxVBQp+P8NvpdIXNJvfWBTNul7fsAQJq2FNpg==}
    engines: {node: '>=14'}
    dependencies:
      '@selderee/plugin-htmlparser2': 0.11.0
      deepmerge: 4.3.1
      dom-serializer: 2.0.0
      htmlparser2: 8.0.2
      selderee: 0.11.0
    dev: false

  /html-void-elements@2.0.1:
    resolution: {integrity: sha512-0quDb7s97CfemeJAnW9wC0hw78MtW7NU3hqtCD75g2vFlDLt36llsYD7uB7SUzojLMP24N5IatXf7ylGXiGG9A==}
    dev: false

  /htmlparser2@8.0.2:
    resolution: {integrity: sha512-GYdjWKDkbRLkZ5geuHs5NY1puJ+PXwP7+fHPRz06Eirsb9ugf6d8kkXav6ADhcODhFFPMIXyxkxSuMf3D6NCFA==}
    dependencies:
      domelementtype: 2.3.0
      domhandler: 5.0.3
      domutils: 3.1.0
      entities: 4.5.0
    dev: false

  /http-proxy-agent@5.0.0:
    resolution: {integrity: sha512-n2hY8YdoRE1i7r6M0w9DIw5GgZN0G25P8zLCRQ8rjXtTU3vsNFBI/vWK/UIeE6g5MUUz6avwAPXmL6Fy9D/90w==}
    engines: {node: '>= 6'}
    dependencies:
      '@tootallnate/once': 2.0.0
      agent-base: 6.0.2
      debug: 4.3.4
    transitivePeerDependencies:
      - supports-color
    dev: true

  /http-proxy-agent@7.0.0:
    resolution: {integrity: sha512-+ZT+iBxVUQ1asugqnD6oWoRiS25AkjNfG085dKJGtGxkdwLQrMKU5wJr2bOOFAXzKcTuqq+7fZlTMgG3SRfIYQ==}
    engines: {node: '>= 14'}
    dependencies:
      agent-base: 7.1.0
      debug: 4.3.4
    transitivePeerDependencies:
      - supports-color
    dev: true

  /https-proxy-agent@5.0.1:
    resolution: {integrity: sha512-dFcAjpTQFgoLMzC2VwU+C/CbS7uRL0lWmxDITmqm7C+7F0Odmj6s9l6alZc6AELXhrnggM2CeWSXHGOdX2YtwA==}
    engines: {node: '>= 6'}
    dependencies:
      agent-base: 6.0.2
      debug: 4.3.4
    transitivePeerDependencies:
      - supports-color
    dev: true

  /https-proxy-agent@7.0.2:
    resolution: {integrity: sha512-NmLNjm6ucYwtcUmL7JQC1ZQ57LmHP4lT15FQ8D61nak1rO6DH+fz5qNK2Ap5UN4ZapYICE3/0KodcLYSPsPbaA==}
    engines: {node: '>= 14'}
    dependencies:
      agent-base: 7.1.0
      debug: 4.3.4
    transitivePeerDependencies:
      - supports-color

  /human-signals@2.1.0:
    resolution: {integrity: sha512-B4FFZ6q/T2jhhksgkbEW3HBvWIfDW85snkQgawt07S7J5QXTk6BkNV+0yAeZrM5QpMAdYlocGoljn0sJ/WQkFw==}
    engines: {node: '>=10.17.0'}

  /human-signals@4.3.1:
    resolution: {integrity: sha512-nZXjEF2nbo7lIw3mgYjItAfgQXog3OjJogSbKa2CQIIvSGWcKgeJnQlNXip6NglNzYH45nSRiEVimMvYL8DDqQ==}
    engines: {node: '>=14.18.0'}
    dev: false

  /human-signals@5.0.0:
    resolution: {integrity: sha512-AXcZb6vzzrFAUE61HnN4mpLqd/cSIwNQjtNWR0euPm6y0iqx3G4gOXaIDdtdDwZmhwe82LA6+zinmW4UBWVePQ==}
    engines: {node: '>=16.17.0'}
    dev: true

  /humanize-ms@1.2.1:
    resolution: {integrity: sha512-Fl70vYtsAFb/C06PTS9dZBo7ihau+Tu/DNCk/OyHhea07S+aeMWpFFkUaXRa8fI+ScZbEI8dfSxwY7gxZ9SAVQ==}
    dependencies:
      ms: 2.1.3
    dev: false

  /husky@8.0.3:
    resolution: {integrity: sha512-+dQSyqPh4x1hlO1swXBiNb2HzTDN1I2IGLQx1GrBuiqFJfoMrnZWwVmatvSiO+Iz8fBUnf+lekwNo4c2LlXItg==}
    engines: {node: '>=14'}
    hasBin: true
    dev: true

  /iconv-lite@0.4.24:
    resolution: {integrity: sha512-v3MXnZAcvnywkTUEZomIActle7RXXeedOR31wwl7VlyoXO4Qi9arvSenNQWne1TcRwhCL1HwLI21bEqdpj8/rA==}
    engines: {node: '>=0.10.0'}
    dependencies:
      safer-buffer: 2.1.2
    dev: true

  /iconv-lite@0.6.3:
    resolution: {integrity: sha512-4fCk79wshMdzMp2rH06qWrJE4iolqLhCUH+OiuIgU++RB0+94NlDL81atO7GX55uUKueo0txHNtvEyI6D7WdMw==}
    engines: {node: '>=0.10.0'}
    dependencies:
      safer-buffer: 2.1.2

  /ieee754@1.2.1:
    resolution: {integrity: sha512-dcyqhDvX1C46lXZcVqCpK+FtMRQVdIMN6/Df5js2zouUsqG7I6sFxitIC+7KYK29KdXOLHdu9zL4sFnoVQnqaA==}

  /ignore-by-default@1.0.1:
    resolution: {integrity: sha512-Ius2VYcGNk7T90CppJqcIkS5ooHUZyIQK+ClZfMfMNFEF9VSE73Fq+906u/CWu92x4gzZMWOwfFYckPObzdEbA==}
    dev: true

  /ignore@5.2.4:
    resolution: {integrity: sha512-MAb38BcSbH0eHNBxn7ql2NH/kX33OkB3lZ1BNdh7ENeRChHTYsTvWrMubiIAMNS2llXEEgZ1MUOBtXChP3kaFQ==}
    engines: {node: '>= 4'}

  /imagescript@1.2.16:
    resolution: {integrity: sha512-hhy8OVNymU+cYYj8IwCbdNlXJRoMr4HRd7+efkH32eBVfybVU/5SbzDYf3ZSiiF9ye/ghfBrI/ujec/nwl+fOQ==}
    engines: {node: '>=14.0.0'}
    dev: false

  /import-fresh@3.3.0:
    resolution: {integrity: sha512-veYYhQa+D1QBKznvhUHxb8faxlrwUnxseDAbAp457E0wLNio2bOSKnjYDhMj+YiAq61xrMGhQk9iXVk5FzgQMw==}
    engines: {node: '>=6'}
    dependencies:
      parent-module: 1.0.1
      resolve-from: 4.0.0

  /import-in-the-middle@1.4.2:
    resolution: {integrity: sha512-9WOz1Yh/cvO/p69sxRmhyQwrIGGSp7EIdcb+fFNVi7CzQGQB8U1/1XrKVSbEd/GNOAeM0peJtmi7+qphe7NvAw==}
    dependencies:
      acorn: 8.9.0
      acorn-import-assertions: 1.9.0(acorn@8.9.0)
      cjs-module-lexer: 1.2.3
      module-details-from-path: 1.0.3
    dev: false

  /import-local@3.1.0:
    resolution: {integrity: sha512-ASB07uLtnDs1o6EHjKpX34BKYDSqnFerfTOJL2HvMqF70LnxpjkzDB8J44oT9pu4AMPkQwf8jl6szgvNd2tRIg==}
    engines: {node: '>=8'}
    hasBin: true
    dependencies:
      pkg-dir: 4.2.0
      resolve-cwd: 3.0.0
    dev: true

  /imurmurhash@0.1.4:
    resolution: {integrity: sha512-JmXMZ6wuvDmLiHEml9ykzqO6lwFbof0GG4IkcGaENdCRDDmMVnny7s5HsIgHCbaq0w2MyPhDqkhTUgS2LU2PHA==}
    engines: {node: '>=0.8.19'}

  /indent-string@4.0.0:
    resolution: {integrity: sha512-EdDDZu4A2OyIK7Lr/2zG+w5jmbuk1DVBnEwREQvBzspBJkCEbRa8GxU1lghYcaGJCnRWibjDXlq779X1/y5xwg==}
    engines: {node: '>=8'}
    dev: true

  /inflection@2.0.1:
    resolution: {integrity: sha512-wzkZHqpb4eGrOKBl34xy3umnYHx8Si5R1U4fwmdxLo5gdH6mEK8gclckTj/qWqy4Je0bsDYe/qazZYuO7xe3XQ==}
    engines: {node: '>=14.0.0'}
    dev: false

  /inflight@1.0.6:
    resolution: {integrity: sha512-k92I/b08q4wvFscXCLvqfsHCrjrF7yiXsQuIVvVE7N82W3+aqpzuUdBbfhWcy/FZR3/4IgflMgKLOsvPDrGCJA==}
    dependencies:
      once: 1.4.0
      wrappy: 1.0.2

  /inherits@2.0.4:
    resolution: {integrity: sha512-k/vGaX4/Yla3WzyMCvTQOXYeIHvqOKtnqBduzTHpzpQZzAskKMhZ2K+EnBiSM9zGSoIFeMpXKxa4dYeZIQqewQ==}

  /ini@1.3.8:
    resolution: {integrity: sha512-JV/yugV2uzW5iMRSiZAyDtQd+nxtUnjeLt0acNdw98kKLrvuRVyB80tsREOE7yvGVgalhZ6RNXCmEHkUKBKxew==}

  /inline-style-parser@0.1.1:
    resolution: {integrity: sha512-7NXolsK4CAS5+xvdj5OMMbI962hU/wvwoxk+LWR9Ek9bVtyuuYScDN6eS0rUm6TxApFpw7CX1o4uJzcd4AyD3Q==}
    dev: false

  /inquirer@7.3.3:
    resolution: {integrity: sha512-JG3eIAj5V9CwcGvuOmoo6LB9kbAYT8HXffUl6memuszlwDC/qvFAJw49XJ5NROSFNPxp3iQg1GqkFhaY/CR0IA==}
    engines: {node: '>=8.0.0'}
    dependencies:
      ansi-escapes: 4.3.2
      chalk: 4.1.2
      cli-cursor: 3.1.0
      cli-width: 3.0.0
      external-editor: 3.1.0
      figures: 3.2.0
      lodash: 4.17.21
      mute-stream: 0.0.8
      run-async: 2.4.1
      rxjs: 6.6.7
      string-width: 4.2.3
      strip-ansi: 6.0.1
      through: 2.3.8
    dev: true

  /inquirer@8.2.6:
    resolution: {integrity: sha512-M1WuAmb7pn9zdFRtQYk26ZBoY043Sse0wVDdk4Bppr+JOXyQYybdtvK+l9wUibhtjdjvtoiNy8tk+EgsYIUqKg==}
    engines: {node: '>=12.0.0'}
    dependencies:
      ansi-escapes: 4.3.2
      chalk: 4.1.2
      cli-cursor: 3.1.0
      cli-width: 3.0.0
      external-editor: 3.1.0
      figures: 3.2.0
      lodash: 4.17.21
      mute-stream: 0.0.8
      ora: 5.4.1
      run-async: 2.4.1
      rxjs: 7.8.1
      string-width: 4.2.3
      strip-ansi: 6.0.1
      through: 2.3.8
      wrap-ansi: 6.2.0
    dev: true

  /internal-slot@1.0.5:
    resolution: {integrity: sha512-Y+R5hJrzs52QCG2laLn4udYVnxsfny9CpOhNhUvk/SSSVyF6T27FzRbF0sroPidSu3X8oEAkOn2K804mjpt6UQ==}
    engines: {node: '>= 0.4'}
    dependencies:
      get-intrinsic: 1.2.1
      has: 1.0.3
      side-channel: 1.0.4

  /internmap@2.0.3:
    resolution: {integrity: sha512-5Hh7Y1wQbvY5ooGgPbDaL5iYLAPzMTUrjMulskHLH6wnv/A+1q5rgEaiuqEjB+oxGXIVZs1FF+R/KPN3ZSQYYg==}
    engines: {node: '>=12'}
    dev: false

  /interpret@1.4.0:
    resolution: {integrity: sha512-agE4QfB2Lkp9uICn7BAqoscw4SZP9kTE2hxiFI3jBPmXJfdqiahTbUuKGsMoN2GtqL9AxhYioAcVvgsb1HvRbA==}
    engines: {node: '>= 0.10'}
    dev: false

  /invariant@2.2.4:
    resolution: {integrity: sha512-phJfQVBuaJM5raOpJjSfkiD6BpbCE4Ns//LaXl6wGYtUBY83nWS6Rf9tXm2e8VaK60JEjYldbPif/A2B1C2gNA==}
    dependencies:
      loose-envify: 1.4.0
    dev: false

  /ioredis@5.3.2:
    resolution: {integrity: sha512-1DKMMzlIHM02eBBVOFQ1+AolGjs6+xEcM4PDL7NqOS6szq7H9jSaEkIUH6/a5Hl241LzW6JLSiAbNvTQjUupUA==}
    engines: {node: '>=12.22.0'}
    dependencies:
      '@ioredis/commands': 1.2.0
      cluster-key-slot: 1.1.2
      debug: 4.3.4
      denque: 2.1.0
      lodash.defaults: 4.2.0
      lodash.isarguments: 3.1.0
      redis-errors: 1.2.0
      redis-parser: 3.0.0
      standard-as-callback: 2.1.0
    transitivePeerDependencies:
      - supports-color
    dev: false

  /ip@1.1.8:
    resolution: {integrity: sha512-PuExPYUiu6qMBQb4l06ecm6T6ujzhmh+MeJcW9wa89PoAz5pvd4zPgN5WJV104mb6S2T1AwNIAaB70JNrLQWhg==}
    dev: true

  /ip@2.0.0:
    resolution: {integrity: sha512-WKa+XuLG1A1R0UWhl2+1XQSi+fZWMsYKffMZTTYsiZaUD8k2yDAj5atimTUD2TZkyCkNEeYE5NhFZmupOGtjYQ==}
    dev: true

  /is-alphabetical@2.0.1:
    resolution: {integrity: sha512-FWyyY60MeTNyeSRpkM2Iry0G9hpr7/9kD40mD/cGQEuilcZYS4okz8SN2Q6rLCJ8gbCt6fN+rC+6tMGS99LaxQ==}
    dev: false

  /is-alphanumerical@2.0.1:
    resolution: {integrity: sha512-hmbYhX/9MUMF5uh7tOXyK/n0ZvWpad5caBA17GsC6vyuCqaWliRG5K1qS9inmUhEMaOBIW7/whAnSwveW/LtZw==}
    dependencies:
      is-alphabetical: 2.0.1
      is-decimal: 2.0.1
    dev: false

  /is-arguments@1.1.1:
    resolution: {integrity: sha512-8Q7EARjzEnKpt/PCD7e1cgUS0a6X8u5tdSiMqXhojOdoV9TsMsiO+9VLC5vAmO8N7/GmXn7yjR8qnA6bVAEzfA==}
    engines: {node: '>= 0.4'}
    dependencies:
      call-bind: 1.0.2
      has-tostringtag: 1.0.0
    dev: true

  /is-array-buffer@3.0.2:
    resolution: {integrity: sha512-y+FyyR/w8vfIRq4eQcM1EYgSTnmHXPqaF+IgzgraytCFq5Xh8lllDVmAZolPJiZttZLeFSINPYMaEJ7/vWUa1w==}
    dependencies:
      call-bind: 1.0.2
      get-intrinsic: 1.2.1
      is-typed-array: 1.1.10

  /is-arrayish@0.2.1:
    resolution: {integrity: sha512-zz06S8t0ozoDXMG+ube26zeCTNXcKIPJZJi8hBrF4idCLms4CG9QtK7qBl1boi5ODzFpjswb5JPmHCbMpjaYzg==}

  /is-async-function@2.0.0:
    resolution: {integrity: sha512-Y1JXKrfykRJGdlDwdKlLpLyMIiWqWvuSd17TvZk68PLAOGOoF4Xyav1z0Xhoi+gCYjZVeC5SI+hYFOfvXmGRCA==}
    engines: {node: '>= 0.4'}
    dependencies:
      has-tostringtag: 1.0.0
    dev: false

  /is-bigint@1.0.4:
    resolution: {integrity: sha512-zB9CruMamjym81i2JZ3UMn54PKGsQzsJeo6xvN3HJJ4CAsQNB6iRutp2To77OfCNuoxspsIhzaPoO1zyCEhFOg==}
    dependencies:
      has-bigints: 1.0.2

  /is-binary-path@2.1.0:
    resolution: {integrity: sha512-ZMERYes6pDydyuGidse7OsHxtbI7WVeUEozgR/g7rd0xUimYNlvZRE/K2MgZTjWy725IfelLeVcEM97mmtRGXw==}
    engines: {node: '>=8'}
    dependencies:
      binary-extensions: 2.2.0

  /is-boolean-object@1.1.2:
    resolution: {integrity: sha512-gDYaKHJmnj4aWxyj6YHyXVpdQawtVLHU5cb+eztPGczf6cjuTdwve5ZIEfgXqH4e57An1D1AKf8CZ3kYrQRqYA==}
    engines: {node: '>= 0.4'}
    dependencies:
      call-bind: 1.0.2
      has-tostringtag: 1.0.0

  /is-buffer@1.1.6:
    resolution: {integrity: sha512-NcdALwpXkTm5Zvvbk7owOUSvVvBKDgKP5/ewfXEznmQFfs4ZRmanOeKBTjRVjka3QFoN6XJ+9F3USqfHqTaU5w==}
    dev: false

  /is-buffer@2.0.5:
    resolution: {integrity: sha512-i2R6zNFDwgEHJyQUtJEk0XFi1i0dPFn/oqjK3/vPCcDeJvW5NQ83V8QbicfF1SupOaB0h8ntgBC2YiE7dfyctQ==}
    engines: {node: '>=4'}
    dev: false

  /is-callable@1.2.7:
    resolution: {integrity: sha512-1BC0BVFhS/p0qtw6enp8e+8OD0UrK0oFLztSjNzhcKA3WDuJxxAPXzPuPtKkjEY9UUoEWlX/8fgKeu2S8i9JTA==}
    engines: {node: '>= 0.4'}

  /is-core-module@2.13.0:
    resolution: {integrity: sha512-Z7dk6Qo8pOCp3l4tsX2C5ZVas4V+UxwQodwZhLopL91TX8UyyHEXafPcyoeeWuLrwzHcr3igO78wNLwHJHsMCQ==}
    dependencies:
      has: 1.0.3

  /is-date-object@1.0.5:
    resolution: {integrity: sha512-9YQaSxsAiSwcvS33MBk3wTCVnWK+HhF8VZR2jRxehM16QcVOdHqPn4VPHmRK4lSr38n9JriurInLcP90xsYNfQ==}
    engines: {node: '>= 0.4'}
    dependencies:
      has-tostringtag: 1.0.0

  /is-decimal@2.0.1:
    resolution: {integrity: sha512-AAB9hiomQs5DXWcRB1rqsxGUstbRroFOPPVAomNk/3XHR5JyEZChOyTWe2oayKnsSsr/kcGqF+z6yuH6HHpN0A==}
    dev: false

  /is-docker@2.2.1:
    resolution: {integrity: sha512-F+i2BKsFrH66iaUFc0woD8sLy8getkwTwtOBjvs56Cx4CgJDeKQeqfz8wAYiSb8JOprWhHH5p77PbmYCvvUuXQ==}
    engines: {node: '>=8'}
    hasBin: true
    dev: false

  /is-docker@3.0.0:
    resolution: {integrity: sha512-eljcgEDlEns/7AXFosB5K/2nCM4P7FQPkGc/DWLy5rmFEWvZayGrik1d9/QIY5nJ4f9YsVvBkA6kJpHn9rISdQ==}
    engines: {node: ^12.20.0 || ^14.13.1 || >=16.0.0}
    hasBin: true
    dev: false

  /is-extendable@0.1.1:
    resolution: {integrity: sha512-5BMULNob1vgFX6EjQw5izWDxrecWK9AM72rugNr0TFldMOi0fj6Jk+zeKIt0xGj4cEfQIJth4w3OKWOJ4f+AFw==}
    engines: {node: '>=0.10.0'}
    dev: false

  /is-extglob@2.1.1:
    resolution: {integrity: sha512-SbKbANkN603Vi4jEZv49LeVJMn4yGwsbzZworEoyEiutsN3nJYdbO36zfhGJ6QEDpOZIFkDtnq5JRxmvl3jsoQ==}
    engines: {node: '>=0.10.0'}

  /is-finalizationregistry@1.0.2:
    resolution: {integrity: sha512-0by5vtUJs8iFQb5TYUHHPudOR+qXYIMKtiUzvLIZITZUjknFmziyBJuLhVRc+Ds0dREFlskDNJKYIdIzu/9pfw==}
    dependencies:
      call-bind: 1.0.2
    dev: false

  /is-fullwidth-code-point@3.0.0:
    resolution: {integrity: sha512-zymm5+u+sCsSWyD9qNaejV3DFvhCKclKdizYaJUuHA83RLjb7nSuGnddCHGv0hk+KY7BMAlsWeK4Ueg6EV6XQg==}
    engines: {node: '>=8'}

  /is-fullwidth-code-point@4.0.0:
    resolution: {integrity: sha512-O4L094N2/dZ7xqVdrXhh9r1KODPJpFms8B5sGdJLPy664AgvXsreZUyCQQNItZRDlYug4xStLjNp/sz3HvBowQ==}
    engines: {node: '>=12'}
    dev: true

  /is-generator-fn@2.1.0:
    resolution: {integrity: sha512-cTIB4yPYL/Grw0EaSzASzg6bBy9gqCofvWN8okThAYIxKJZC+udlRAmGbM0XLeniEJSs8uEgHPGuHSe1XsOLSQ==}
    engines: {node: '>=6'}
    dev: true

  /is-generator-function@1.0.10:
    resolution: {integrity: sha512-jsEjy9l3yiXEQ+PsXdmBwEPcOxaXWLspKdplFUVI9vq1iZgIekeC0L167qeu86czQaxed3q/Uzuw0swL0irL8A==}
    engines: {node: '>= 0.4'}
    dependencies:
      has-tostringtag: 1.0.0
    dev: false

  /is-glob@4.0.3:
    resolution: {integrity: sha512-xelSayHH36ZgE7ZWhli7pW34hNbNl8Ojv5KVmkJD4hBdD3th8Tfk9vYasLM+mXWOZhFkgZfxhLSnrwRr4elSSg==}
    engines: {node: '>=0.10.0'}
    dependencies:
      is-extglob: 2.1.1

  /is-hexadecimal@2.0.1:
    resolution: {integrity: sha512-DgZQp241c8oO6cA1SbTEWiXeoxV42vlcJxgH+B3hi1AiqqKruZR3ZGF8In3fj4+/y/7rHvlOZLZtgJ/4ttYGZg==}
    dev: false

  /is-inside-container@1.0.0:
    resolution: {integrity: sha512-KIYLCCJghfHZxqjYBE7rEy0OBuTd5xCHS7tHVgvCLkx7StIoaxwNW3hCALgEUjFfeRk+MG/Qxmp/vtETEF3tRA==}
    engines: {node: '>=14.16'}
    hasBin: true
    dependencies:
      is-docker: 3.0.0
    dev: false

  /is-interactive@1.0.0:
    resolution: {integrity: sha512-2HvIEKRoqS62guEC+qBjpvRubdX910WCMuJTZ+I9yvqKU2/12eSL549HMwtabb4oupdj2sMP50k+XJfB/8JE6w==}
    engines: {node: '>=8'}

  /is-lower-case@1.1.3:
    resolution: {integrity: sha512-+5A1e/WJpLLXZEDlgz4G//WYSHyQBD32qa4Jd3Lw06qQlv3fJHnp3YIHjTQSGzHMgzmVKz2ZP3rBxTHkPw/lxA==}
    dependencies:
      lower-case: 1.1.4
    dev: true

  /is-map@2.0.2:
    resolution: {integrity: sha512-cOZFQQozTha1f4MxLFzlgKYPTyj26picdZTx82hbc/Xf4K/tZOOXSCkMvU4pKioRXGDLJRn0GM7Upe7kR721yg==}

  /is-negative-zero@2.0.2:
    resolution: {integrity: sha512-dqJvarLawXsFbNDeJW7zAz8ItJ9cd28YufuuFzh0G8pNHjJMnY08Dv7sYX2uF5UpQOwieAeOExEYAWWfu7ZZUA==}
    engines: {node: '>= 0.4'}
    dev: false

  /is-number-object@1.0.7:
    resolution: {integrity: sha512-k1U0IRzLMo7ZlYIfzRu23Oh6MiIFasgpb9X76eqfFZAqwH44UI4KTBvBYIZ1dSL9ZzChTB9ShHfLkR4pdW5krQ==}
    engines: {node: '>= 0.4'}
    dependencies:
      has-tostringtag: 1.0.0

  /is-number@7.0.0:
    resolution: {integrity: sha512-41Cifkg6e8TylSpdtTpeLVMqvSBEVzTttHvERD741+pnZ8ANv0004MRL43QKPDlK9cGvNp6NZWZUBlbGXYxxng==}
    engines: {node: '>=0.12.0'}

  /is-path-cwd@2.2.0:
    resolution: {integrity: sha512-w942bTcih8fdJPJmQHFzkS76NEP8Kzzvmw92cXsazb8intwLqPibPPdXf4ANdKV3rYMuuQYGIWtvz9JilB3NFQ==}
    engines: {node: '>=6'}
    dev: true

  /is-path-inside@3.0.3:
    resolution: {integrity: sha512-Fd4gABb+ycGAmKou8eMftCupSir5lRxqf4aD/vd0cD2qc4HL07OjCeuHMr8Ro4CoMaeCKDB0/ECBOVWjTwUvPQ==}
    engines: {node: '>=8'}

  /is-plain-obj@3.0.0:
    resolution: {integrity: sha512-gwsOE28k+23GP1B6vFl1oVh/WOzmawBrKwo5Ev6wMKzPkaXaCDIQKzLnvsA42DRlbVTWorkgTKIviAKCWkfUwA==}
    engines: {node: '>=10'}
    dev: false

  /is-plain-obj@4.1.0:
    resolution: {integrity: sha512-+Pgi+vMuUNkJyExiMBt5IlFoMyKnr5zhJ4Uspz58WOhBF5QoIZkFyNHIbBAtHwzVAgk5RtndVNsDRN61/mmDqg==}
    engines: {node: '>=12'}
    dev: false

  /is-plain-object@5.0.0:
    resolution: {integrity: sha512-VRSzKkbMm5jMDoKLbltAkFQ5Qr7VDiTFGXxYFXXowVj387GeGNOCsOH6Msy00SGZ3Fp84b1Naa1psqgcCIEP5Q==}
    engines: {node: '>=0.10.0'}
    dev: false

  /is-potential-custom-element-name@1.0.1:
    resolution: {integrity: sha512-bCYeRA2rVibKZd+s2625gGnGF/t7DSqDs4dP7CrLA1m7jKWz6pps0LpYLJN8Q64HtmPKJ1hrN3nzPNKFEKOUiQ==}
    dev: true

  /is-reference@3.0.1:
    resolution: {integrity: sha512-baJJdQLiYaJdvFbJqXrcGv3WU3QCzBlUcI5QhbesIm6/xPsvmO+2CDoi/GMOFBQEQm+PXkwOPrp9KK5ozZsp2w==}
    dependencies:
      '@types/estree': 1.0.1
    dev: false

  /is-regex@1.1.4:
    resolution: {integrity: sha512-kvRdxDsxZjhzUX07ZnLydzS1TU/TJlTUHHY4YLL87e37oUA49DfkLqgy+VjFocowy29cKvcSiu+kIv728jTTVg==}
    engines: {node: '>= 0.4'}
    dependencies:
      call-bind: 1.0.2
      has-tostringtag: 1.0.0

  /is-set@2.0.2:
    resolution: {integrity: sha512-+2cnTEZeY5z/iXGbLhPrOAaK/Mau5k5eXq9j14CpRTftq0pAJu2MwVRSZhyZWBzx3o6X795Lz6Bpb6R0GKf37g==}

  /is-shared-array-buffer@1.0.2:
    resolution: {integrity: sha512-sqN2UDu1/0y6uvXyStCOzyhAjCSlHceFoMKJW8W9EU9cvic/QdsZ0kEU93HEy3IUEFZIiH/3w+AH/UQbPHNdhA==}
    dependencies:
      call-bind: 1.0.2

  /is-stream@2.0.1:
    resolution: {integrity: sha512-hFoiJiTl63nn+kstHGBtewWSKnQLpyb155KHheA1l39uvtO9nWIop1p3udqPcUd/xbF1VLMO4n7OI6p7RbngDg==}
    engines: {node: '>=8'}

  /is-stream@3.0.0:
    resolution: {integrity: sha512-LnQR4bZ9IADDRSkvpqMGvt/tEJWclzklNgSw48V5EAaAeDd6qGvN8ei6k5p0tvxSR171VmGyHuTiAOfxAbr8kA==}
    engines: {node: ^12.20.0 || ^14.13.1 || >=16.0.0}

  /is-string@1.0.7:
    resolution: {integrity: sha512-tE2UXzivje6ofPW7l23cjDOMa09gb7xlAqG6jG5ej6uPV32TlWP3NKPigtaGeHNu9fohccRYvIiZMfOOnOYUtg==}
    engines: {node: '>= 0.4'}
    dependencies:
      has-tostringtag: 1.0.0

  /is-symbol@1.0.4:
    resolution: {integrity: sha512-C/CPBqKWnvdcxqIARxyOh4v1UUEOCHpgDa0WYgpKDFMszcrPcffg5uhwSgPCLD2WWxmq6isisz87tzT01tuGhg==}
    engines: {node: '>= 0.4'}
    dependencies:
      has-symbols: 1.0.3

  /is-typed-array@1.1.10:
    resolution: {integrity: sha512-PJqgEHiWZvMpaFZ3uTc8kHPM4+4ADTlDniuQL7cU/UDA0Ql7F70yGfHph3cLNe+c9toaigv+DFzTJKhc2CtO6A==}
    engines: {node: '>= 0.4'}
    dependencies:
      available-typed-arrays: 1.0.5
      call-bind: 1.0.2
      for-each: 0.3.3
      gopd: 1.0.1
      has-tostringtag: 1.0.0

  /is-typed-array@1.1.12:
    resolution: {integrity: sha512-Z14TF2JNG8Lss5/HMqt0//T9JeHXttXy5pH/DBU4vi98ozO2btxzq9MwYDZYnKwU8nRsz/+GVFVRDq3DkVuSPg==}
    engines: {node: '>= 0.4'}
    dependencies:
      which-typed-array: 1.1.11
    dev: false

  /is-unicode-supported@0.1.0:
    resolution: {integrity: sha512-knxG2q4UC3u8stRGyAVJCOdxFmv5DZiRcdlIaAQXAbSfJya+OhopNotLQrstBhququ4ZpuKbDc/8S6mgXgPFPw==}
    engines: {node: '>=10'}

  /is-upper-case@1.1.2:
    resolution: {integrity: sha512-GQYSJMgfeAmVwh9ixyk888l7OIhNAGKtY6QA+IrWlu9MDTCaXmeozOZ2S9Knj7bQwBO/H6J2kb+pbyTUiMNbsw==}
    dependencies:
      upper-case: 1.1.3
    dev: true

  /is-weakmap@2.0.1:
    resolution: {integrity: sha512-NSBR4kH5oVj1Uwvv970ruUkCV7O1mzgVFO4/rev2cLRda9Tm9HrL70ZPut4rOHgY0FNrUu9BCbXA2sdQ+x0chA==}

  /is-weakref@1.0.2:
    resolution: {integrity: sha512-qctsuLZmIQ0+vSSMfoVvyFe2+GSEvnmZ2ezTup1SBse9+twCCeial6EEi3Nc2KFcf6+qz2FBPnjXsk8xhKSaPQ==}
    dependencies:
      call-bind: 1.0.2
    dev: false

  /is-weakset@2.0.2:
    resolution: {integrity: sha512-t2yVvttHkQktwnNNmBQ98AhENLdPUTDTE21uPqAQ0ARwQfGeQKRVS0NNurH7bTf7RrvcVn1OOge45CnBeHCSmg==}
    dependencies:
      call-bind: 1.0.2
      get-intrinsic: 1.2.1

  /is-whitespace@0.3.0:
    resolution: {integrity: sha512-RydPhl4S6JwAyj0JJjshWJEFG6hNye3pZFBRZaTUfZFwGHxzppNaNOVgQuS/E/SlhrApuMXrpnK1EEIXfdo3Dg==}
    engines: {node: '>=0.10.0'}
    dev: false

  /is-wsl@2.2.0:
    resolution: {integrity: sha512-fKzAra0rGJUUBwGBgNkHZuToZcn+TtXHpeCgmkMJMMYx1sQDYaCSyjJBSCa2nH1DGm7s3n1oBnohoVTBaN7Lww==}
    engines: {node: '>=8'}
    dependencies:
      is-docker: 2.2.1
    dev: false

  /isarray@1.0.0:
    resolution: {integrity: sha512-VLghIWNM6ELQzo7zwmcg0NmTVyWKYjvIeM83yjp0wRDTmUnrM678fQbcKBo6n2CJEF0szoG//ytg+TKla89ALQ==}
    dev: false

  /isarray@2.0.5:
    resolution: {integrity: sha512-xHjhDr3cNBK0BzdUJSPXZntQUx/mwMS5Rw4A7lPJ90XGAO6ISP/ePDNuo0vhqOZU+UD5JoodwCAAoZQd3FeAKw==}

  /isbinaryfile@4.0.10:
    resolution: {integrity: sha512-iHrqe5shvBUcFbmZq9zOQHBoeOhZJu6RQGrDpBgenUm/Am+F3JM2MgQj+rK3Z601fzrL5gLZWtAPH2OBaSVcyw==}
    engines: {node: '>= 8.0.0'}
    dev: true

  /isexe@2.0.0:
    resolution: {integrity: sha512-RHxMLp9lnKHGHRng9QFhRCMbYAcVpn69smSGcq3f36xjgVVWThj4qqLbTLlq7Ssj8B+fIQ1EuCEGI2lKsyQeIw==}

  /istanbul-lib-coverage@3.2.0:
    resolution: {integrity: sha512-eOeJ5BHCmHYvQK7xt9GkdHuzuCGS1Y6g9Gvnx3Ym33fz/HpLRYxiS0wHNr+m/MBC8B647Xt608vCDEvhl9c6Mw==}
    engines: {node: '>=8'}
    dev: true

  /istanbul-lib-instrument@5.2.1:
    resolution: {integrity: sha512-pzqtp31nLv/XFOzXGuvhCb8qhjmTVo5vjVk19XE4CRlSWz0KoeJ3bw9XsA7nOp9YBf4qHjwBxkDzKcME/J29Yg==}
    engines: {node: '>=8'}
    dependencies:
      '@babel/core': 7.22.15
      '@babel/parser': 7.22.15
      '@istanbuljs/schema': 0.1.3
      istanbul-lib-coverage: 3.2.0
      semver: 6.3.1
    transitivePeerDependencies:
      - supports-color
    dev: true

  /istanbul-lib-instrument@6.0.0:
    resolution: {integrity: sha512-x58orMzEVfzPUKqlbLd1hXCnySCxKdDKa6Rjg97CwuLLRI4g3FHTdnExu1OqffVFay6zeMW+T6/DowFLndWnIw==}
    engines: {node: '>=10'}
    dependencies:
      '@babel/core': 7.22.15
      '@babel/parser': 7.22.15
      '@istanbuljs/schema': 0.1.3
      istanbul-lib-coverage: 3.2.0
      semver: 7.5.4
    transitivePeerDependencies:
      - supports-color
    dev: true

  /istanbul-lib-report@3.0.1:
    resolution: {integrity: sha512-GCfE1mtsHGOELCU8e/Z7YWzpmybrx/+dSTfLrvY8qRmaY6zXTKWn6WQIjaAFw069icm6GVMNkgu0NzI4iPZUNw==}
    engines: {node: '>=10'}
    dependencies:
      istanbul-lib-coverage: 3.2.0
      make-dir: 4.0.0
      supports-color: 7.2.0
    dev: true

  /istanbul-lib-source-maps@4.0.1:
    resolution: {integrity: sha512-n3s8EwkdFIJCG3BPKBYvskgXGoy88ARzvegkitk60NxRdwltLOTaH7CUiMRXvwYorl0Q712iEjcWB+fK/MrWVw==}
    engines: {node: '>=10'}
    dependencies:
      debug: 4.3.4
      istanbul-lib-coverage: 3.2.0
      source-map: 0.6.1
    transitivePeerDependencies:
      - supports-color
    dev: true

  /istanbul-reports@3.1.6:
    resolution: {integrity: sha512-TLgnMkKg3iTDsQ9PbPTdpfAK2DzjF9mqUG7RMgcQl8oFjad8ob4laGxv5XV5U9MAfx8D6tSJiUyuAwzLicaxlg==}
    engines: {node: '>=8'}
    dependencies:
      html-escaper: 2.0.2
      istanbul-lib-report: 3.0.1
    dev: true

  /iterator.prototype@1.1.2:
    resolution: {integrity: sha512-DR33HMMr8EzwuRL8Y9D3u2BMj8+RqSE850jfGu59kS7tbmPLzGkZmVSfyCFSDxuZiEY6Rzt3T2NA/qU+NwVj1w==}
    dependencies:
      define-properties: 1.2.1
      get-intrinsic: 1.2.1
      has-symbols: 1.0.3
      reflect.getprototypeof: 1.0.4
      set-function-name: 2.0.1
    dev: false

  /jackspeak@2.3.6:
    resolution: {integrity: sha512-N3yCS/NegsOBokc8GAdM8UcmfsKiSS8cipheD/nivzr700H+nsMOxJjQnvwOcRYVuFkdH0wGUvW2WbXGmrZGbQ==}
    engines: {node: '>=14'}
    dependencies:
      '@isaacs/cliui': 8.0.2
    optionalDependencies:
      '@pkgjs/parseargs': 0.11.0
    dev: false

  /jest-changed-files@29.7.0:
    resolution: {integrity: sha512-fEArFiwf1BpQ+4bXSprcDc3/x4HSzL4al2tozwVpDFpsxALjLYdyiIK4e5Vz66GQJIbXJ82+35PtysofptNX2w==}
    engines: {node: ^14.15.0 || ^16.10.0 || >=18.0.0}
    dependencies:
      execa: 5.1.1
      jest-util: 29.7.0
      p-limit: 3.1.0
    dev: true

  /jest-circus@29.7.0:
    resolution: {integrity: sha512-3E1nCMgipcTkCocFwM90XXQab9bS+GMsjdpmPrlelaxwD93Ad8iVEjX/vvHPdLPnFf+L40u+5+iutRdA1N9myw==}
    engines: {node: ^14.15.0 || ^16.10.0 || >=18.0.0}
    dependencies:
      '@jest/environment': 29.7.0
      '@jest/expect': 29.7.0
      '@jest/test-result': 29.7.0
      '@jest/types': 29.6.3
      '@types/node': 20.9.3
      chalk: 4.1.2
      co: 4.6.0
      dedent: 1.5.1
      is-generator-fn: 2.1.0
      jest-each: 29.7.0
      jest-matcher-utils: 29.7.0
      jest-message-util: 29.7.0
      jest-runtime: 29.7.0
      jest-snapshot: 29.7.0
      jest-util: 29.7.0
      p-limit: 3.1.0
      pretty-format: 29.7.0
      pure-rand: 6.0.3
      slash: 3.0.0
      stack-utils: 2.0.6
    transitivePeerDependencies:
      - babel-plugin-macros
      - supports-color
    dev: true

  /jest-cli@29.7.0(@types/node@20.9.3):
    resolution: {integrity: sha512-OVVobw2IubN/GSYsxETi+gOe7Ka59EFMR/twOU3Jb2GnKKeMGJB5SGUUrEz3SFVmJASUdZUzy83sLNNQ2gZslg==}
    engines: {node: ^14.15.0 || ^16.10.0 || >=18.0.0}
    hasBin: true
    peerDependencies:
      node-notifier: ^8.0.1 || ^9.0.0 || ^10.0.0
    peerDependenciesMeta:
      node-notifier:
        optional: true
    dependencies:
      '@jest/core': 29.7.0
      '@jest/test-result': 29.7.0
      '@jest/types': 29.6.3
      chalk: 4.1.2
      create-jest: 29.7.0(@types/node@20.9.3)
      exit: 0.1.2
      import-local: 3.1.0
      jest-config: 29.7.0(@types/node@20.9.3)
      jest-util: 29.7.0
      jest-validate: 29.7.0
      yargs: 17.7.2
    transitivePeerDependencies:
      - '@types/node'
      - babel-plugin-macros
      - supports-color
      - ts-node
    dev: true

  /jest-config@29.7.0(@types/node@20.9.3):
    resolution: {integrity: sha512-uXbpfeQ7R6TZBqI3/TxCU4q4ttk3u0PJeC+E0zbfSoSjq6bJ7buBPxzQPL0ifrkY4DNu4JUdk0ImlBUYi840eQ==}
    engines: {node: ^14.15.0 || ^16.10.0 || >=18.0.0}
    peerDependencies:
      '@types/node': '*'
      ts-node: '>=9.0.0'
    peerDependenciesMeta:
      '@types/node':
        optional: true
      ts-node:
        optional: true
    dependencies:
      '@babel/core': 7.22.15
      '@jest/test-sequencer': 29.7.0
      '@jest/types': 29.6.3
      '@types/node': 20.9.3
      babel-jest: 29.7.0(@babel/core@7.22.15)
      chalk: 4.1.2
      ci-info: 3.8.0
      deepmerge: 4.3.1
      glob: 7.2.3
      graceful-fs: 4.2.11
      jest-circus: 29.7.0
      jest-environment-node: 29.7.0
      jest-get-type: 29.6.3
      jest-regex-util: 29.6.3
      jest-resolve: 29.7.0
      jest-runner: 29.7.0
      jest-util: 29.7.0
      jest-validate: 29.7.0
      micromatch: 4.0.5
      parse-json: 5.2.0
      pretty-format: 29.7.0
      slash: 3.0.0
      strip-json-comments: 3.1.1
    transitivePeerDependencies:
      - babel-plugin-macros
      - supports-color
    dev: true

  /jest-diff@29.7.0:
    resolution: {integrity: sha512-LMIgiIrhigmPrs03JHpxUh2yISK3vLFPkAodPeo0+BuF7wA2FoQbkEg1u8gBYBThncu7e1oEDUfIXVuTqLRUjw==}
    engines: {node: ^14.15.0 || ^16.10.0 || >=18.0.0}
    dependencies:
      chalk: 4.1.2
      diff-sequences: 29.6.3
      jest-get-type: 29.6.3
      pretty-format: 29.7.0
    dev: true

  /jest-docblock@29.7.0:
    resolution: {integrity: sha512-q617Auw3A612guyaFgsbFeYpNP5t2aoUNLwBUbc/0kD1R4t9ixDbyFTHd1nok4epoVFpr7PmeWHrhvuV3XaJ4g==}
    engines: {node: ^14.15.0 || ^16.10.0 || >=18.0.0}
    dependencies:
      detect-newline: 3.1.0
    dev: true

  /jest-each@29.7.0:
    resolution: {integrity: sha512-gns+Er14+ZrEoC5fhOfYCY1LOHHr0TI+rQUHZS8Ttw2l7gl+80eHc/gFf2Ktkw0+SIACDTeWvpFcv3B04VembQ==}
    engines: {node: ^14.15.0 || ^16.10.0 || >=18.0.0}
    dependencies:
      '@jest/types': 29.6.3
      chalk: 4.1.2
      jest-get-type: 29.6.3
      jest-util: 29.7.0
      pretty-format: 29.7.0
    dev: true

  /jest-environment-jsdom@29.7.0:
    resolution: {integrity: sha512-k9iQbsf9OyOfdzWH8HDmrRT0gSIcX+FLNW7IQq94tFX0gynPwqDTW0Ho6iMVNjGz/nb+l/vW3dWM2bbLLpkbXA==}
    engines: {node: ^14.15.0 || ^16.10.0 || >=18.0.0}
    peerDependencies:
      canvas: ^2.5.0
    peerDependenciesMeta:
      canvas:
        optional: true
    dependencies:
      '@jest/environment': 29.7.0
      '@jest/fake-timers': 29.7.0
      '@jest/types': 29.6.3
      '@types/jsdom': 20.0.1
      '@types/node': 20.9.3
      jest-mock: 29.7.0
      jest-util: 29.7.0
      jsdom: 20.0.3
    transitivePeerDependencies:
      - bufferutil
      - supports-color
      - utf-8-validate
    dev: true

  /jest-environment-node@29.7.0:
    resolution: {integrity: sha512-DOSwCRqXirTOyheM+4d5YZOrWcdu0LNZ87ewUoywbcb2XR4wKgqiG8vNeYwhjFMbEkfju7wx2GYH0P2gevGvFw==}
    engines: {node: ^14.15.0 || ^16.10.0 || >=18.0.0}
    dependencies:
      '@jest/environment': 29.7.0
      '@jest/fake-timers': 29.7.0
      '@jest/types': 29.6.3
      '@types/node': 20.9.3
      jest-mock: 29.7.0
      jest-util: 29.7.0
    dev: true

  /jest-get-type@29.6.3:
    resolution: {integrity: sha512-zrteXnqYxfQh7l5FHyL38jL39di8H8rHoecLH3JNxH3BwOrBsNeabdap5e0I23lD4HHI8W5VFBZqG4Eaq5LNcw==}
    engines: {node: ^14.15.0 || ^16.10.0 || >=18.0.0}
    dev: true

  /jest-haste-map@29.7.0:
    resolution: {integrity: sha512-fP8u2pyfqx0K1rGn1R9pyE0/KTn+G7PxktWidOBTqFPLYX0b9ksaMFkhK5vrS3DVun09pckLdlx90QthlW7AmA==}
    engines: {node: ^14.15.0 || ^16.10.0 || >=18.0.0}
    dependencies:
      '@jest/types': 29.6.3
      '@types/graceful-fs': 4.1.6
      '@types/node': 20.9.3
      anymatch: 3.1.3
      fb-watchman: 2.0.2
      graceful-fs: 4.2.11
      jest-regex-util: 29.6.3
      jest-util: 29.7.0
      jest-worker: 29.7.0
      micromatch: 4.0.5
      walker: 1.0.8
    optionalDependencies:
      fsevents: 2.3.2
    dev: true

  /jest-leak-detector@29.7.0:
    resolution: {integrity: sha512-kYA8IJcSYtST2BY9I+SMC32nDpBT3J2NvWJx8+JCuCdl/CR1I4EKUJROiP8XtCcxqgTTBGJNdbB1A8XRKbTetw==}
    engines: {node: ^14.15.0 || ^16.10.0 || >=18.0.0}
    dependencies:
      jest-get-type: 29.6.3
      pretty-format: 29.7.0
    dev: true

  /jest-matcher-utils@29.7.0:
    resolution: {integrity: sha512-sBkD+Xi9DtcChsI3L3u0+N0opgPYnCRPtGcQYrgXmR+hmt/fYfWAL0xRXYU8eWOdfuLgBe0YCW3AFtnRLagq/g==}
    engines: {node: ^14.15.0 || ^16.10.0 || >=18.0.0}
    dependencies:
      chalk: 4.1.2
      jest-diff: 29.7.0
      jest-get-type: 29.6.3
      pretty-format: 29.7.0
    dev: true

  /jest-message-util@29.7.0:
    resolution: {integrity: sha512-GBEV4GRADeP+qtB2+6u61stea8mGcOT4mCtrYISZwfu9/ISHFJ/5zOMXYbpBE9RsS5+Gb63DW4FgmnKJ79Kf6w==}
    engines: {node: ^14.15.0 || ^16.10.0 || >=18.0.0}
    dependencies:
      '@babel/code-frame': 7.22.13
      '@jest/types': 29.6.3
      '@types/stack-utils': 2.0.1
      chalk: 4.1.2
      graceful-fs: 4.2.11
      micromatch: 4.0.5
      pretty-format: 29.7.0
      slash: 3.0.0
      stack-utils: 2.0.6
    dev: true

  /jest-mock@29.7.0:
    resolution: {integrity: sha512-ITOMZn+UkYS4ZFh83xYAOzWStloNzJFO2s8DWrE4lhtGD+AorgnbkiKERe4wQVBydIGPx059g6riW5Btp6Llnw==}
    engines: {node: ^14.15.0 || ^16.10.0 || >=18.0.0}
    dependencies:
      '@jest/types': 29.6.3
      '@types/node': 20.9.3
      jest-util: 29.7.0
    dev: true

  /jest-pnp-resolver@1.2.3(jest-resolve@29.7.0):
    resolution: {integrity: sha512-+3NpwQEnRoIBtx4fyhblQDPgJI0H1IEIkX7ShLUjPGA7TtUTvI1oiKi3SR4oBR0hQhQR80l4WAe5RrXBwWMA8w==}
    engines: {node: '>=6'}
    peerDependencies:
      jest-resolve: '*'
    peerDependenciesMeta:
      jest-resolve:
        optional: true
    dependencies:
      jest-resolve: 29.7.0
    dev: true

  /jest-regex-util@29.6.3:
    resolution: {integrity: sha512-KJJBsRCyyLNWCNBOvZyRDnAIfUiRJ8v+hOBQYGn8gDyF3UegwiP4gwRR3/SDa42g1YbVycTidUF3rKjyLFDWbg==}
    engines: {node: ^14.15.0 || ^16.10.0 || >=18.0.0}
    dev: true

  /jest-resolve-dependencies@29.7.0:
    resolution: {integrity: sha512-un0zD/6qxJ+S0et7WxeI3H5XSe9lTBBR7bOHCHXkKR6luG5mwDDlIzVQ0V5cZCuoTgEdcdwzTghYkTWfubi+nA==}
    engines: {node: ^14.15.0 || ^16.10.0 || >=18.0.0}
    dependencies:
      jest-regex-util: 29.6.3
      jest-snapshot: 29.7.0
    transitivePeerDependencies:
      - supports-color
    dev: true

  /jest-resolve@29.7.0:
    resolution: {integrity: sha512-IOVhZSrg+UvVAshDSDtHyFCCBUl/Q3AAJv8iZ6ZjnZ74xzvwuzLXid9IIIPgTnY62SJjfuupMKZsZQRsCvxEgA==}
    engines: {node: ^14.15.0 || ^16.10.0 || >=18.0.0}
    dependencies:
      chalk: 4.1.2
      graceful-fs: 4.2.11
      jest-haste-map: 29.7.0
      jest-pnp-resolver: 1.2.3(jest-resolve@29.7.0)
      jest-util: 29.7.0
      jest-validate: 29.7.0
      resolve: 1.22.2
      resolve.exports: 2.0.2
      slash: 3.0.0
    dev: true

  /jest-runner@29.7.0:
    resolution: {integrity: sha512-fsc4N6cPCAahybGBfTRcq5wFR6fpLznMg47sY5aDpsoejOcVYFb07AHuSnR0liMcPTgBsA3ZJL6kFOjPdoNipQ==}
    engines: {node: ^14.15.0 || ^16.10.0 || >=18.0.0}
    dependencies:
      '@jest/console': 29.7.0
      '@jest/environment': 29.7.0
      '@jest/test-result': 29.7.0
      '@jest/transform': 29.7.0
      '@jest/types': 29.6.3
      '@types/node': 20.9.3
      chalk: 4.1.2
      emittery: 0.13.1
      graceful-fs: 4.2.11
      jest-docblock: 29.7.0
      jest-environment-node: 29.7.0
      jest-haste-map: 29.7.0
      jest-leak-detector: 29.7.0
      jest-message-util: 29.7.0
      jest-resolve: 29.7.0
      jest-runtime: 29.7.0
      jest-util: 29.7.0
      jest-watcher: 29.7.0
      jest-worker: 29.7.0
      p-limit: 3.1.0
      source-map-support: 0.5.13
    transitivePeerDependencies:
      - supports-color
    dev: true

  /jest-runtime@29.7.0:
    resolution: {integrity: sha512-gUnLjgwdGqW7B4LvOIkbKs9WGbn+QLqRQQ9juC6HndeDiezIwhDP+mhMwHWCEcfQ5RUXa6OPnFF8BJh5xegwwQ==}
    engines: {node: ^14.15.0 || ^16.10.0 || >=18.0.0}
    dependencies:
      '@jest/environment': 29.7.0
      '@jest/fake-timers': 29.7.0
      '@jest/globals': 29.7.0
      '@jest/source-map': 29.6.3
      '@jest/test-result': 29.7.0
      '@jest/transform': 29.7.0
      '@jest/types': 29.6.3
      '@types/node': 20.9.3
      chalk: 4.1.2
      cjs-module-lexer: 1.2.3
      collect-v8-coverage: 1.0.2
      glob: 7.2.3
      graceful-fs: 4.2.11
      jest-haste-map: 29.7.0
      jest-message-util: 29.7.0
      jest-mock: 29.7.0
      jest-regex-util: 29.6.3
      jest-resolve: 29.7.0
      jest-snapshot: 29.7.0
      jest-util: 29.7.0
      slash: 3.0.0
      strip-bom: 4.0.0
    transitivePeerDependencies:
      - supports-color
    dev: true

  /jest-snapshot@29.7.0:
    resolution: {integrity: sha512-Rm0BMWtxBcioHr1/OX5YCP8Uov4riHvKPknOGs804Zg9JGZgmIBkbtlxJC/7Z4msKYVbIJtfU+tKb8xlYNfdkw==}
    engines: {node: ^14.15.0 || ^16.10.0 || >=18.0.0}
    dependencies:
      '@babel/core': 7.22.15
      '@babel/generator': 7.22.15
      '@babel/plugin-syntax-jsx': 7.22.5(@babel/core@7.22.15)
      '@babel/plugin-syntax-typescript': 7.22.5(@babel/core@7.22.15)
      '@babel/types': 7.22.15
      '@jest/expect-utils': 29.7.0
      '@jest/transform': 29.7.0
      '@jest/types': 29.6.3
      babel-preset-current-node-syntax: 1.0.1(@babel/core@7.22.15)
      chalk: 4.1.2
      expect: 29.7.0
      graceful-fs: 4.2.11
      jest-diff: 29.7.0
      jest-get-type: 29.6.3
      jest-matcher-utils: 29.7.0
      jest-message-util: 29.7.0
      jest-util: 29.7.0
      natural-compare: 1.4.0
      pretty-format: 29.7.0
      semver: 7.5.4
    transitivePeerDependencies:
      - supports-color
    dev: true

  /jest-util@29.7.0:
    resolution: {integrity: sha512-z6EbKajIpqGKU56y5KBUgy1dt1ihhQJgWzUlZHArA/+X2ad7Cb5iF+AK1EWVL/Bo7Rz9uurpqw6SiBCefUbCGA==}
    engines: {node: ^14.15.0 || ^16.10.0 || >=18.0.0}
    dependencies:
      '@jest/types': 29.6.3
      '@types/node': 20.9.3
      chalk: 4.1.2
      ci-info: 3.8.0
      graceful-fs: 4.2.11
      picomatch: 2.3.1
    dev: true

  /jest-validate@29.7.0:
    resolution: {integrity: sha512-ZB7wHqaRGVw/9hST/OuFUReG7M8vKeq0/J2egIGLdvjHCmYqGARhzXmtgi+gVeZ5uXFF219aOc3Ls2yLg27tkw==}
    engines: {node: ^14.15.0 || ^16.10.0 || >=18.0.0}
    dependencies:
      '@jest/types': 29.6.3
      camelcase: 6.3.0
      chalk: 4.1.2
      jest-get-type: 29.6.3
      leven: 3.1.0
      pretty-format: 29.7.0
    dev: true

  /jest-watcher@29.7.0:
    resolution: {integrity: sha512-49Fg7WXkU3Vl2h6LbLtMQ/HyB6rXSIX7SqvBLQmssRBGN9I0PNvPmAmCWSOY6SOvrjhI/F7/bGAv9RtnsPA03g==}
    engines: {node: ^14.15.0 || ^16.10.0 || >=18.0.0}
    dependencies:
      '@jest/test-result': 29.7.0
      '@jest/types': 29.6.3
      '@types/node': 20.9.3
      ansi-escapes: 4.3.2
      chalk: 4.1.2
      emittery: 0.13.1
      jest-util: 29.7.0
      string-length: 4.0.2
    dev: true

  /jest-worker@29.7.0:
    resolution: {integrity: sha512-eIz2msL/EzL9UFTFFx7jBTkeZfku0yUAyZZZmJ93H2TYEiroIx2PQjEXcwYtYl8zXCxb+PAmA2hLIt/6ZEkPHw==}
    engines: {node: ^14.15.0 || ^16.10.0 || >=18.0.0}
    dependencies:
      '@types/node': 20.9.3
      jest-util: 29.7.0
      merge-stream: 2.0.0
      supports-color: 8.1.1
    dev: true

  /jest@29.7.0(@types/node@20.9.3):
    resolution: {integrity: sha512-NIy3oAFp9shda19hy4HK0HRTWKtPJmGdnvywu01nOqNC2vZg+Z+fvJDxpMQA88eb2I9EcafcdjYgsDthnYTvGw==}
    engines: {node: ^14.15.0 || ^16.10.0 || >=18.0.0}
    hasBin: true
    peerDependencies:
      node-notifier: ^8.0.1 || ^9.0.0 || ^10.0.0
    peerDependenciesMeta:
      node-notifier:
        optional: true
    dependencies:
      '@jest/core': 29.7.0
      '@jest/types': 29.6.3
      import-local: 3.1.0
      jest-cli: 29.7.0(@types/node@20.9.3)
    transitivePeerDependencies:
      - '@types/node'
      - babel-plugin-macros
      - supports-color
      - ts-node
    dev: true

  /jiti@1.20.0:
    resolution: {integrity: sha512-3TV69ZbrvV6U5DfQimop50jE9Dl6J8O1ja1dvBbMba/sZ3YBEQqJ2VZRoQPVnhlzjNtU1vaXRZVrVjU4qtm8yA==}
    hasBin: true

  /jju@1.4.0:
    resolution: {integrity: sha512-8wb9Yw966OSxApiCt0K3yNJL8pnNeIv+OEq2YMidz4FKP6nonSRoOXc80iXY4JaN2FC11B9qsNmDsm+ZOfMROA==}
    dev: false

  /jose@4.14.4:
    resolution: {integrity: sha512-j8GhLiKmUAh+dsFXlX1aJCbt5KMibuKb+d7j1JaOJG6s2UjX1PQlW+OKB/sD4a/5ZYF4RcmYmLSndOoU3Lt/3g==}
    dev: false

  /jose@5.1.1:
    resolution: {integrity: sha512-bfB+lNxowY49LfrBO0ITUn93JbUhxUN8I11K6oI5hJu/G6PO6fEUddVLjqdD0cQ9SXIHWXuWh7eJYwZF7Z0N/g==}
    dev: false

  /js-beautify@1.14.11:
    resolution: {integrity: sha512-rPogWqAfoYh1Ryqqh2agUpVfbxAhbjuN1SmU86dskQUKouRiggUTCO4+2ym9UPXllc2WAp0J+T5qxn7Um3lCdw==}
    engines: {node: '>=14'}
    hasBin: true
    dependencies:
      config-chain: 1.1.13
      editorconfig: 1.0.4
      glob: 10.3.10
      nopt: 7.2.0
    dev: false

  /js-tokens@4.0.0:
    resolution: {integrity: sha512-RdJUflcE3cUzKiMqQgsCu06FPu9UdIJO0beYbPhHN4k6apgJtifcoCtT9bcxOpYBtpD2kCM6Sbzg4CausW/PKQ==}

  /js-yaml@3.14.1:
    resolution: {integrity: sha512-okMH7OXXJ7YrN9Ok3/SXrnu4iX9yOk+25nqX4imS2npuvTYDmo/QEZoqwZkYaIDk3jVvBOTOIEgEhaLOynBS9g==}
    hasBin: true
    dependencies:
      argparse: 1.0.10
      esprima: 4.0.1

  /js-yaml@4.1.0:
    resolution: {integrity: sha512-wpxZs9NoxZaJESJGIZTyDEaYpl0FKSA+FB9aJiyemKhMwkxQg63h4T1KJgUGHpTqPDNRcmmYLugrRjJlBtWvRA==}
    hasBin: true
    dependencies:
      argparse: 2.0.1

  /jsbi@4.3.0:
    resolution: {integrity: sha512-SnZNcinB4RIcnEyZqFPdGPVgrg2AcnykiBy0sHVJQKHYeaLUvi3Exj+iaPpLnFVkDPZIV4U0yvgC9/R4uEAZ9g==}
    dev: false

  /jsdom@20.0.3:
    resolution: {integrity: sha512-SYhBvTh89tTfCD/CRdSOm13mOBa42iTaTyfyEWBdKcGdPxPtLFBXuHR8XHb33YNYaP+lLbmSvBTsnoesCNJEsQ==}
    engines: {node: '>=14'}
    peerDependencies:
      canvas: ^2.5.0
    peerDependenciesMeta:
      canvas:
        optional: true
    dependencies:
      abab: 2.0.6
      acorn: 8.9.0
      acorn-globals: 7.0.1
      cssom: 0.5.0
      cssstyle: 2.3.0
      data-urls: 3.0.2
      decimal.js: 10.4.3
      domexception: 4.0.0
      escodegen: 2.1.0
      form-data: 4.0.0
      html-encoding-sniffer: 3.0.0
      http-proxy-agent: 5.0.0
      https-proxy-agent: 5.0.1
      is-potential-custom-element-name: 1.0.1
      nwsapi: 2.2.7
      parse5: 7.1.2
      saxes: 6.0.0
      symbol-tree: 3.2.4
      tough-cookie: 4.1.3
      w3c-xmlserializer: 4.0.0
      webidl-conversions: 7.0.0
      whatwg-encoding: 2.0.0
      whatwg-mimetype: 3.0.0
      whatwg-url: 11.0.0
      ws: 8.13.0
      xml-name-validator: 4.0.0
    transitivePeerDependencies:
      - bufferutil
      - supports-color
      - utf-8-validate
    dev: true

  /jsesc@2.5.2:
    resolution: {integrity: sha512-OYu7XEzjkCQ3C5Ps3QIZsQfNpqoJyZZA99wd9aWd05NCtC5pWOkShK2mkL6HXQR6/Cy2lbNdPlZBpuQHXE63gA==}
    engines: {node: '>=4'}
    hasBin: true

  /json-bigint@1.0.0:
    resolution: {integrity: sha512-SiPv/8VpZuWbvLSMtTDU8hEfrZWg/mH/nV/b4o0CYbSxu1UIQPLdwKOCIyLQX+VIPO5vrLX3i8qtqFyhdPSUSQ==}
    dependencies:
      bignumber.js: 9.1.1
    dev: false

  /json-parse-even-better-errors@2.3.1:
    resolution: {integrity: sha512-xyFwyhro/JEof6Ghe2iz2NcXoj2sloNsWr/XsERDK/oiPCfaNhl5ONfp+jQdAZRQQ0IJWNzH9zIZF7li91kh2w==}

  /json-schema-traverse@0.4.1:
    resolution: {integrity: sha512-xbbCH5dCYU5T8LcEhhuh7HJ88HXuW3qsI3Y0zOZFKfZEHcpWiHU/Jxzk629Brsab/mMiHQti9wMP+845RPe3Vg==}

  /json-stable-stringify-without-jsonify@1.0.1:
    resolution: {integrity: sha512-Bdboy+l7tA3OGW6FjyFHWkP5LuByj1Tk33Ljyq0axyzdk9//JSi2u3fP1QSmd1KNwq6VOKYGlAu87CisVir6Pw==}

  /json5@1.0.2:
    resolution: {integrity: sha512-g1MWMLBiz8FKi1e4w0UyVL3w+iJceWAFBAaBnnGKOpNa5f8TLktkbre1+s6oICydWAm+HRUGTmI+//xv2hvXYA==}
    hasBin: true
    dependencies:
      minimist: 1.2.8
    dev: false

  /json5@2.2.3:
    resolution: {integrity: sha512-XmOWe7eyHYH14cLdVPoyg+GOH3rYX++KpzrylJwSW98t3Nk+U8XOl8FWKOgwtzdb8lXGf6zYwDUzeHMWfxasyg==}
    engines: {node: '>=6'}
    hasBin: true

  /jsonfile@4.0.0:
    resolution: {integrity: sha512-m6F1R3z8jjlf2imQHS2Qez5sjKWQzbuuhuJ/FKYFRZvPE3PuHcSMVZzfsLhGVOkfd20obL5SWEBew5ShlquNxg==}
    optionalDependencies:
      graceful-fs: 4.2.11

  /jsonfile@6.1.0:
    resolution: {integrity: sha512-5dgndWOriYSm5cnYaJNhalLNDKOqFwyDB/rr1E9ZsGciGvKPs8R2xYGCacuf3z6K1YKDz182fd+fY3cn3pMqXQ==}
    dependencies:
      universalify: 2.0.0
    optionalDependencies:
      graceful-fs: 4.2.11

  /jsx-ast-utils@3.3.4:
    resolution: {integrity: sha512-fX2TVdCViod6HwKEtSWGHs57oFhVfCMwieb9PuRDgjDPh5XeqJiHFFFJCHxU5cnTc3Bu/GRL+kPiFmw8XWOfKw==}
    engines: {node: '>=4.0'}
    dependencies:
      array-includes: 3.1.6
      array.prototype.flat: 1.3.1
      object.assign: 4.1.4
      object.values: 1.1.6
    dev: false

  /jwa@2.0.0:
    resolution: {integrity: sha512-jrZ2Qx916EA+fq9cEAeCROWPTfCwi1IVHqT2tapuqLEVVDKFDENFw1oL+MwrTvH6msKxsd1YTDVw6uKEcsrLEA==}
    dependencies:
      buffer-equal-constant-time: 1.0.1
      ecdsa-sig-formatter: 1.0.11
      safe-buffer: 5.2.1
    dev: false

  /jws@4.0.0:
    resolution: {integrity: sha512-KDncfTmOZoOMTFG4mBlG0qUIOlc03fmzH+ru6RgYVZhPkyiy/92Owlt/8UEN+a4TXR1FQetfIpJE8ApdvdVxTg==}
    dependencies:
      jwa: 2.0.0
      safe-buffer: 5.2.1
    dev: false

  /kind-of@3.2.2:
    resolution: {integrity: sha512-NOW9QQXMoZGg/oqnVNoNTTIFEIid1627WCffUBJEdMxYApq7mNE7CpzucIPc+ZQg25Phej7IJSmX3hO+oblOtQ==}
    engines: {node: '>=0.10.0'}
    dependencies:
      is-buffer: 1.1.6
    dev: false

  /kind-of@6.0.3:
    resolution: {integrity: sha512-dcS1ul+9tmeD95T+x28/ehLgd9mENa3LsvDTtzm3vyBEO7RPptvAD+t44WVXaUjTBRcrpFeFlC8WCruUR456hw==}
    engines: {node: '>=0.10.0'}
    dev: false

  /kleur@3.0.3:
    resolution: {integrity: sha512-eTIzlVOSUR+JxdDFepEYcBMtZ9Qqdef+rnzWdRZuMbOywu5tO2w2N7rqjoANZ5k9vywhL6Br1VRjUIgTQx4E8w==}
    engines: {node: '>=6'}
    dev: true

  /kleur@4.1.5:
    resolution: {integrity: sha512-o+NO+8WrRiQEE4/7nwRJhN1HWpVmJm511pBHUxPLtp0BUISzlBplORYSmTclCnJvQq2tKu/sgl3xVpkc7ZWuQQ==}
    engines: {node: '>=6'}
    dev: false

  /language-subtag-registry@0.3.22:
    resolution: {integrity: sha512-tN0MCzyWnoz/4nHS6uxdlFWoUZT7ABptwKPQ52Ea7URk6vll88bWBVhodtnlfEuCcKWNGoc+uGbw1cwa9IKh/w==}
    dev: false

  /language-tags@1.0.5:
    resolution: {integrity: sha512-qJhlO9cGXi6hBGKoxEG/sKZDAHD5Hnu9Hs4WbOY3pCWXDhw0N8x1NenNzm2EnNLkLkk7J2SdxAkDSbb6ftT+UQ==}
    dependencies:
      language-subtag-registry: 0.3.22
    dev: false

  /leac@0.6.0:
    resolution: {integrity: sha512-y+SqErxb8h7nE/fiEX07jsbuhrpO9lL8eca7/Y1nuWV2moNlXhyd59iDGcRf6moVyDMbmTNzL40SUyrFU/yDpg==}
    dev: false

  /leven@3.1.0:
    resolution: {integrity: sha512-qsda+H8jTaUaN/x5vzW2rzc+8Rw4TAQ/4KjB46IwK5VH+IlVeeeje/EoZRpiXvIqjFgK84QffqPztGI3VBLG1A==}
    engines: {node: '>=6'}
    dev: true

  /levn@0.4.1:
    resolution: {integrity: sha512-+bT2uH4E5LGE7h/n3evcS/sQlJXCpIp6ym8OWJ5eV6+67Dsql/LaaT7qJBAt2rzfoa/5QBGBhxDix1dMt2kQKQ==}
    engines: {node: '>= 0.8.0'}
    dependencies:
      prelude-ls: 1.2.1
      type-check: 0.4.0

  /lilconfig@2.1.0:
    resolution: {integrity: sha512-utWOt/GHzuUxnLKxB6dk81RoOeoNeHgbrXiuGk4yyF5qlRz+iIVWu56E2fqGHFrXz0QNUhLB/8nKqvRH66JKGQ==}
    engines: {node: '>=10'}

  /lines-and-columns@1.2.4:
    resolution: {integrity: sha512-7ylylesZQ/PV29jhEDl3Ufjo6ZX7gCqJr5F7PKrqc93v7fzSymt1BpwEU8nAUXs8qzzvqhbjhK5QZg6Mt/HkBg==}

  /linkify-react@4.1.2(linkifyjs@4.1.2)(react@18.2.0):
    resolution: {integrity: sha512-bgzlg562ZAUKQtOw9qr/3IemqpsDG/UmzOANy1cFavcWo/eD9eF4s1ZnT3cWok0GeOG4GujrOP/Jp7cqiXNODg==}
    peerDependencies:
      linkifyjs: ^4.0.0
      react: '>= 15.0.0'
    dependencies:
      linkifyjs: 4.1.2
      react: 18.2.0
    dev: false

  /linkifyjs@4.1.2:
    resolution: {integrity: sha512-1elJrH8MwUgr77Rgmx4JgB/nBgISYVoGossH6pAfCeHG+07TblTn6RWKx0MKozEMJU6NCFYHRih9M8ZtV3YZ+Q==}
    dev: false

  /lint-staged@15.1.0:
    resolution: {integrity: sha512-ZPKXWHVlL7uwVpy8OZ7YQjYDAuO5X4kMh0XgZvPNxLcCCngd0PO5jKQyy3+s4TL2EnHoIXIzP1422f/l3nZKMw==}
    engines: {node: '>=18.12.0'}
    hasBin: true
    dependencies:
      chalk: 5.3.0
      commander: 11.1.0
      debug: 4.3.4
      execa: 8.0.1
      lilconfig: 2.1.0
      listr2: 7.0.2
      micromatch: 4.0.5
      pidtree: 0.6.0
      string-argv: 0.3.2
      yaml: 2.3.4
    transitivePeerDependencies:
      - supports-color
    dev: true

  /listenercount@1.0.1:
    resolution: {integrity: sha512-3mk/Zag0+IJxeDrxSgaDPy4zZ3w05PRZeJNnlWhzFz5OkX49J4krc+A8X2d2M69vGMBEX0uyl8M+W+8gH+kBqQ==}
    dev: false

  /listr2@7.0.2:
    resolution: {integrity: sha512-rJysbR9GKIalhTbVL2tYbF2hVyDnrf7pFUZBwjPaMIdadYHmeT+EVi/Bu3qd7ETQPahTotg2WRCatXwRBW554g==}
    engines: {node: '>=16.0.0'}
    dependencies:
      cli-truncate: 3.1.0
      colorette: 2.0.20
      eventemitter3: 5.0.1
      log-update: 5.0.1
      rfdc: 1.3.0
      wrap-ansi: 8.1.0
    dev: true

  /load-script@1.0.0:
    resolution: {integrity: sha512-kPEjMFtZvwL9TaZo0uZ2ml+Ye9HUMmPwbYRJ324qF9tqMejwykJ5ggTyvzmrbBeapCAbk98BSbTeovHEEP1uCA==}
    dev: false

  /locate-character@3.0.0:
    resolution: {integrity: sha512-SW13ws7BjaeJ6p7Q6CO2nchbYEc3X3J6WrmTTDto7yMPqVSZTUyY5Tjbid+Ab8gLnATtygYtiDIJGQRRn2ZOiA==}
    dev: false

  /locate-path@5.0.0:
    resolution: {integrity: sha512-t7hw9pI+WvuwNJXwk5zVHpyhIqzg2qTlklJOf0mVxGSbe3Fp2VieZcduNYjaLDoy6p9uGpQEGWG87WpMKlNq8g==}
    engines: {node: '>=8'}
    dependencies:
      p-locate: 4.1.0

  /locate-path@6.0.0:
    resolution: {integrity: sha512-iPZK6eYjbxRu3uB4/WZ3EsEIMJFMqAoopl3R+zuq0UjcAm/MO6KCweDgPfP3elTztoKP3KtnVHxTn2NHBSDVUw==}
    engines: {node: '>=10'}
    dependencies:
      p-locate: 5.0.0

  /lodash.camelcase@4.3.0:
    resolution: {integrity: sha512-TwuEnCnxbc3rAvhf/LbG7tJUDzhqXyFnv3dtzLOPgCG/hODL7WFnsbwktkD7yUV0RrreP/l1PALq/YSg6VvjlA==}
    dev: false

  /lodash.defaults@4.2.0:
    resolution: {integrity: sha512-qjxPLHd3r5DnsdGacqOMU6pb/avJzdh9tFX2ymgoZE27BmjXrNy/y4LoaiTeAb+O3gL8AfpJGtqfX/ae2leYYQ==}
    dev: false

  /lodash.get@4.4.2:
    resolution: {integrity: sha512-z+Uw/vLuy6gQe8cfaFWD7p0wVv8fJl3mbzXh33RS+0oW2wvUqiRXiQ69gLWSLpgB5/6sU+r6BlQR0MBILadqTQ==}
    dev: true

  /lodash.isarguments@3.1.0:
    resolution: {integrity: sha512-chi4NHZlZqZD18a0imDHnZPrDeBbTtVN7GXMwuGdRH9qotxAjYs3aVLKc7zNOG9eddR5Ksd8rvFEBc9SsggPpg==}
    dev: false

  /lodash.merge@4.6.2:
    resolution: {integrity: sha512-0KpjqXRVvrYyCsX1swR/XTK0va6VQkQM6MNo7PqW77ByjAhoARA8EfrP1N4+KlKj8YS0ZUCtRT/YUuhyYDujIQ==}

  /lodash@4.17.21:
    resolution: {integrity: sha512-v2kDEe57lecTulaDIuNTPy3Ry4gLGJ6Z1O3vE1krgXZNrsQ+LFTGHVxVjcXPs17LhbZVGedAJv8XZ1tvj5FvSg==}

  /log-symbols@3.0.0:
    resolution: {integrity: sha512-dSkNGuI7iG3mfvDzUuYZyvk5dD9ocYCYzNU6CYDE6+Xqd+gwme6Z00NS3dUh8mq/73HaEtT7m6W+yUPtU6BZnQ==}
    engines: {node: '>=8'}
    dependencies:
      chalk: 2.4.2
    dev: true

  /log-symbols@4.1.0:
    resolution: {integrity: sha512-8XPvpAA8uyhfteu8pIvQxpJZ7SYYdpUivZpGy6sFsBuKRY/7rQGavedeB8aK+Zkyq6upMFVL/9AW6vOYzfRyLg==}
    engines: {node: '>=10'}
    dependencies:
      chalk: 4.1.2
      is-unicode-supported: 0.1.0

  /log-update@5.0.1:
    resolution: {integrity: sha512-5UtUDQ/6edw4ofyljDNcOVJQ4c7OjDro4h3y8e1GQL5iYElYclVHJ3zeWchylvMaKnDbDilC8irOVyexnA/Slw==}
    engines: {node: ^12.20.0 || ^14.13.1 || >=16.0.0}
    dependencies:
      ansi-escapes: 5.0.0
      cli-cursor: 4.0.0
      slice-ansi: 5.0.0
      strip-ansi: 7.1.0
      wrap-ansi: 8.1.0
    dev: true

  /long@4.0.0:
    resolution: {integrity: sha512-XsP+KhQif4bjX1kbuSiySJFNAehNxgLb6hPRGJ9QsUr8ajHkuXGdrHmFUTUUXhDwVX2R5bY4JNZEwbUiMhV+MA==}
    dev: false

  /long@5.2.3:
    resolution: {integrity: sha512-lcHwpNoggQTObv5apGNCTdJrO69eHOZMi4BNC+rTLER8iHAqGrUVeLh/irVIM7zTw2bOXA8T6uNPeujwOLg/2Q==}
    dev: false

  /longest-streak@3.1.0:
    resolution: {integrity: sha512-9Ri+o0JYgehTaVBBDoMqIl8GXtbWg711O3srftcHhZ0dqnETqLaoIK0x17fUw9rFSlK/0NlsKe0Ahhyl5pXE2g==}
    dev: false

  /loops@0.1.1:
    resolution: {integrity: sha512-JxJJn2kxdCxR6enyU/8QH3toy5E+aZBzPnQupgvHuHABjd2jGh2HyT8ekv7PsB5zPKWhQnAVkAgvKHlRZWMMNw==}
    dev: false

  /loose-envify@1.4.0:
    resolution: {integrity: sha512-lyuxPGr/Wfhrlem2CL/UcnUc1zcqKAImBDzukY7Y5F/yQiNdko6+fRLevlw1HgMySw7f611UIY408EtxRSoK3Q==}
    hasBin: true
    dependencies:
      js-tokens: 4.0.0

  /lower-case-first@1.0.2:
    resolution: {integrity: sha512-UuxaYakO7XeONbKrZf5FEgkantPf5DUqDayzP5VXZrtRPdH86s4kN47I8B3TW10S4QKiE3ziHNf3kRN//okHjA==}
    dependencies:
      lower-case: 1.1.4
    dev: true

  /lower-case@1.1.4:
    resolution: {integrity: sha512-2Fgx1Ycm599x+WGpIYwJOvsjmXFzTSc34IwDWALRA/8AopUKAVPwfJ+h5+f85BCp0PWmmJcWzEpxOpoXycMpdA==}
    dev: true

  /lower-case@2.0.2:
    resolution: {integrity: sha512-7fm3l3NAF9WfN6W3JOmf5drwpVqX78JtoGJ3A6W0a6ZnldM41w2fV5D490psKFTpMds8TJse/eHLFFsNHHjHgg==}
    dependencies:
      tslib: 2.6.0
    dev: false

  /lru-cache@10.1.0:
    resolution: {integrity: sha512-/1clY/ui8CzjKFyjdvwPWJUYKiFVXG2I2cY0ssG7h4+hwk+XOIX7ZSG9Q7TW8TW3Kp3BUSqgFWBLgL4PJ+Blag==}
    engines: {node: 14 || >=16.14}
    dev: false

  /lru-cache@5.1.1:
    resolution: {integrity: sha512-KpNARQA3Iwv+jTA0utUVVbrh+Jlrr1Fv0e56GGzAFOXN7dk/FviaDW8LHmK52DlcH4WP2n6gI8vN1aesBFgo9w==}
    dependencies:
      yallist: 3.1.1

  /lru-cache@6.0.0:
    resolution: {integrity: sha512-Jo6dJ04CmSjuznwJSS3pUeWmd/H0ffTlkXXgwZi+eq1UCmqQwCh+eLsYOYCwY991i2Fah4h1BEMCx4qThGbsiA==}
    engines: {node: '>=10'}
    dependencies:
      yallist: 4.0.0

  /lru-cache@7.18.3:
    resolution: {integrity: sha512-jumlc0BIUrS3qJGgIkWZsyfAM7NCWiBcCDhnd+3NNM5KbBmLTgHVfWBcg6W+rLUsIpzpERPsvwUP7CckAQSOoA==}
    engines: {node: '>=12'}
    dev: true

  /lucide-react@0.292.0(react@18.2.0):
    resolution: {integrity: sha512-rRgUkpEHWpa5VCT66YscInCQmQuPCB1RFRzkkxMxg4b+jaL0V12E3riWWR2Sh5OIiUhCwGW/ZExuEO4Az32E6Q==}
    peerDependencies:
      react: ^16.5.1 || ^17.0.0 || ^18.0.0
    dependencies:
      react: 18.2.0
    dev: false

  /luxon@3.4.0:
    resolution: {integrity: sha512-7eDo4Pt7aGhoCheGFIuq4Xa2fJm4ZpmldpGhjTYBNUYNCN6TIEP6v7chwwwt3KRp7YR+rghbfvjyo3V5y9hgBw==}
    engines: {node: '>=12'}
    dev: false

  /lz-string@1.5.0:
    resolution: {integrity: sha512-h5bgJWpxJNswbU7qCrV0tIKQCaS3blPDrqKWx+QxzuzL1zGUzij9XCWLrSLsJPu5t+eWA/ycetzYAO5IOMcWAQ==}
    hasBin: true
    dev: true

  /magic-string@0.30.0:
    resolution: {integrity: sha512-LA+31JYDJLs82r2ScLrlz1GjSgu66ZV518eyWT+S8VhyQn/JL0u9MeBOvQMGYiPk1DBiSN9DDMOcXvigJZaViQ==}
    engines: {node: '>=12'}
    dependencies:
      '@jridgewell/sourcemap-codec': 1.4.15
    dev: false

  /make-dir@4.0.0:
    resolution: {integrity: sha512-hXdUTZYIVOt1Ex//jAQi+wTZZpUpwBj/0QsOzqegb3rGMMeJiSEu5xLHnYfBrRV4RH2+OCSOO95Is/7x1WJ4bw==}
    engines: {node: '>=10'}
    dependencies:
      semver: 7.5.4
    dev: true

  /make-error@1.3.6:
    resolution: {integrity: sha512-s8UhlNe7vPKomQhC1qFelMokr/Sc3AgNbso3n74mVPA5LTZwkB9NlXf4XPamLxJE8h0gh73rM94xvwRT2CVInw==}
    dev: true

  /makeerror@1.0.12:
    resolution: {integrity: sha512-JmqCvUhmt43madlpFzG4BQzG2Z3m6tvQDNKdClZnO3VbIudJYmxsT0FNJMeiB2+JTSlTQTSbU8QdesVmwJcmLg==}
    dependencies:
      tmpl: 1.0.5
    dev: true

  /markdown-extensions@1.1.1:
    resolution: {integrity: sha512-WWC0ZuMzCyDHYCasEGs4IPvLyTGftYwh6wIEOULOF0HXcqZlhwRzrK0w2VUlxWA98xnvb/jszw4ZSkJ6ADpM6Q==}
    engines: {node: '>=0.10.0'}
    dev: false

  /md5@2.3.0:
    resolution: {integrity: sha512-T1GITYmFaKuO91vxyoQMFETst+O71VUPEU3ze5GNzDm0OWdP8v1ziTaAEPUr/3kLsY3Sftgz242A1SetQiDL7g==}
    dependencies:
      charenc: 0.0.2
      crypt: 0.0.2
      is-buffer: 1.1.6
    dev: false

  /mdast-util-definitions@5.1.2:
    resolution: {integrity: sha512-8SVPMuHqlPME/z3gqVwWY4zVXn8lqKv/pAhC57FuJ40ImXyBpmO5ukh98zB2v7Blql2FiHjHv9LVztSIqjY+MA==}
    dependencies:
      '@types/mdast': 3.0.12
      '@types/unist': 2.0.7
      unist-util-visit: 4.1.2
    dev: false

  /mdast-util-from-markdown@1.3.1:
    resolution: {integrity: sha512-4xTO/M8c82qBcnQc1tgpNtubGUW/Y1tBQ1B0i5CtSoelOLKFYlElIr3bvgREYYO5iRqbMY1YuqZng0GVOI8Qww==}
    dependencies:
      '@types/mdast': 3.0.12
      '@types/unist': 2.0.7
      decode-named-character-reference: 1.0.2
      mdast-util-to-string: 3.2.0
      micromark: 3.2.0
      micromark-util-decode-numeric-character-reference: 1.1.0
      micromark-util-decode-string: 1.1.0
      micromark-util-normalize-identifier: 1.1.0
      micromark-util-symbol: 1.1.0
      micromark-util-types: 1.1.0
      unist-util-stringify-position: 3.0.3
      uvu: 0.5.6
    transitivePeerDependencies:
      - supports-color
    dev: false

  /mdast-util-frontmatter@1.0.1:
    resolution: {integrity: sha512-JjA2OjxRqAa8wEG8hloD0uTU0kdn8kbtOWpPP94NBkfAlbxn4S8gCGf/9DwFtEeGPXrDcNXdiDjVaRdUFqYokw==}
    dependencies:
      '@types/mdast': 3.0.12
      mdast-util-to-markdown: 1.5.0
      micromark-extension-frontmatter: 1.1.1
    dev: false

  /mdast-util-mdx-expression@1.3.2:
    resolution: {integrity: sha512-xIPmR5ReJDu/DHH1OoIT1HkuybIfRGYRywC+gJtI7qHjCJp/M9jrmBEJW22O8lskDWm562BX2W8TiAwRTb0rKA==}
    dependencies:
      '@types/estree-jsx': 1.0.0
      '@types/hast': 2.3.5
      '@types/mdast': 3.0.12
      mdast-util-from-markdown: 1.3.1
      mdast-util-to-markdown: 1.5.0
    transitivePeerDependencies:
      - supports-color
    dev: false

  /mdast-util-mdx-jsx@2.1.4:
    resolution: {integrity: sha512-DtMn9CmVhVzZx3f+optVDF8yFgQVt7FghCRNdlIaS3X5Bnym3hZwPbg/XW86vdpKjlc1PVj26SpnLGeJBXD3JA==}
    dependencies:
      '@types/estree-jsx': 1.0.0
      '@types/hast': 2.3.5
      '@types/mdast': 3.0.12
      '@types/unist': 2.0.7
      ccount: 2.0.1
      mdast-util-from-markdown: 1.3.1
      mdast-util-to-markdown: 1.5.0
      parse-entities: 4.0.1
      stringify-entities: 4.0.3
      unist-util-remove-position: 4.0.2
      unist-util-stringify-position: 3.0.3
      vfile-message: 3.1.4
    transitivePeerDependencies:
      - supports-color
    dev: false

  /mdast-util-mdx@2.0.1:
    resolution: {integrity: sha512-38w5y+r8nyKlGvNjSEqWrhG0w5PmnRA+wnBvm+ulYCct7nsGYhFVb0lljS9bQav4psDAS1eGkP2LMVcZBi/aqw==}
    dependencies:
      mdast-util-from-markdown: 1.3.1
      mdast-util-mdx-expression: 1.3.2
      mdast-util-mdx-jsx: 2.1.4
      mdast-util-mdxjs-esm: 1.3.1
      mdast-util-to-markdown: 1.5.0
    transitivePeerDependencies:
      - supports-color
    dev: false

  /mdast-util-mdxjs-esm@1.3.1:
    resolution: {integrity: sha512-SXqglS0HrEvSdUEfoXFtcg7DRl7S2cwOXc7jkuusG472Mmjag34DUDeOJUZtl+BVnyeO1frIgVpHlNRWc2gk/w==}
    dependencies:
      '@types/estree-jsx': 1.0.0
      '@types/hast': 2.3.5
      '@types/mdast': 3.0.12
      mdast-util-from-markdown: 1.3.1
      mdast-util-to-markdown: 1.5.0
    transitivePeerDependencies:
      - supports-color
    dev: false

  /mdast-util-phrasing@3.0.1:
    resolution: {integrity: sha512-WmI1gTXUBJo4/ZmSk79Wcb2HcjPJBzM1nlI/OUWA8yk2X9ik3ffNbBGsU+09BFmXaL1IBb9fiuvq6/KMiNycSg==}
    dependencies:
      '@types/mdast': 3.0.12
      unist-util-is: 5.2.1
    dev: false

  /mdast-util-to-hast@12.3.0:
    resolution: {integrity: sha512-pits93r8PhnIoU4Vy9bjW39M2jJ6/tdHyja9rrot9uujkN7UTU9SDnE6WNJz/IGyQk3XHX6yNNtrBH6cQzm8Hw==}
    dependencies:
      '@types/hast': 2.3.5
      '@types/mdast': 3.0.12
      mdast-util-definitions: 5.1.2
      micromark-util-sanitize-uri: 1.2.0
      trim-lines: 3.0.1
      unist-util-generated: 2.0.1
      unist-util-position: 4.0.4
      unist-util-visit: 4.1.2
    dev: false

  /mdast-util-to-markdown@1.5.0:
    resolution: {integrity: sha512-bbv7TPv/WC49thZPg3jXuqzuvI45IL2EVAr/KxF0BSdHsU0ceFHOmwQn6evxAh1GaoK/6GQ1wp4R4oW2+LFL/A==}
    dependencies:
      '@types/mdast': 3.0.12
      '@types/unist': 2.0.7
      longest-streak: 3.1.0
      mdast-util-phrasing: 3.0.1
      mdast-util-to-string: 3.2.0
      micromark-util-decode-string: 1.1.0
      unist-util-visit: 4.1.2
      zwitch: 2.0.4
    dev: false

  /mdast-util-to-string@3.2.0:
    resolution: {integrity: sha512-V4Zn/ncyN1QNSqSBxTrMOLpjr+IKdHl2v3KVLoWmDPscP4r9GcCi71gjgvUV1SFSKh92AjAG4peFuBl2/YgCJg==}
    dependencies:
      '@types/mdast': 3.0.12
    dev: false

  /mdn-data@2.0.30:
    resolution: {integrity: sha512-GaqWWShW4kv/G9IEucWScBx9G1/vsFZZJUO+tD26M8J8z3Kw5RDQjaoZe03YAClgeS/SWPOcb4nkFBTEi5DUEA==}
    dev: false

  /mdx-bundler@9.2.1(esbuild@0.18.13):
    resolution: {integrity: sha512-hWEEip1KU9MCNqeH2rqwzAZ1pdqPPbfkx9OTJjADqGPQz4t9BO85fhI7AP9gVYrpmfArf9/xJZUN0yBErg/G/Q==}
    engines: {node: '>=14', npm: '>=6'}
    peerDependencies:
      esbuild: 0.*
    dependencies:
      '@babel/runtime': 7.23.2
      '@esbuild-plugins/node-resolve': 0.1.4(esbuild@0.18.13)
      '@fal-works/esbuild-plugin-global-externals': 2.1.2
      '@mdx-js/esbuild': 2.3.0(esbuild@0.18.13)
      esbuild: 0.18.13
      gray-matter: 4.0.3
      remark-frontmatter: 4.0.1
      remark-mdx-frontmatter: 1.1.1
      uuid: 8.3.2
      vfile: 5.3.7
    transitivePeerDependencies:
      - supports-color
    dev: false

  /memfs@3.5.3:
    resolution: {integrity: sha512-UERzLsxzllchadvbPs5aolHh65ISpKpM+ccLbOJ8/vvpBKmAWf+la7dXFy7Mr0ySHbdHrFv5kGFCUHHe6GFEmw==}
    engines: {node: '>= 4.0.0'}
    dependencies:
      fs-monkey: 1.0.4
    dev: false

  /merge-stream@2.0.0:
    resolution: {integrity: sha512-abv/qOcuPfk3URPfDzmZU1LKmuw8kT+0nIHvKrKgFrwifol/doWcdA4ZqsWQ8ENrFKkd67Mfpo/LovbIUsbt3w==}

  /merge2@1.4.1:
    resolution: {integrity: sha512-8q7VEgMJW4J8tcfVPy8g09NcQwZdbwFEqhe/WZkoIzjn/3TGDwtOCYtXGxA3O8tPzpczCCDgv+P2P5y00ZJOOg==}
    engines: {node: '>= 8'}

  /micromark-core-commonmark@1.1.0:
    resolution: {integrity: sha512-BgHO1aRbolh2hcrzL2d1La37V0Aoz73ymF8rAcKnohLy93titmv62E0gP8Hrx9PKcKrqCZ1BbLGbP3bEhoXYlw==}
    dependencies:
      decode-named-character-reference: 1.0.2
      micromark-factory-destination: 1.1.0
      micromark-factory-label: 1.1.0
      micromark-factory-space: 1.1.0
      micromark-factory-title: 1.1.0
      micromark-factory-whitespace: 1.1.0
      micromark-util-character: 1.2.0
      micromark-util-chunked: 1.1.0
      micromark-util-classify-character: 1.1.0
      micromark-util-html-tag-name: 1.2.0
      micromark-util-normalize-identifier: 1.1.0
      micromark-util-resolve-all: 1.1.0
      micromark-util-subtokenize: 1.1.0
      micromark-util-symbol: 1.1.0
      micromark-util-types: 1.1.0
      uvu: 0.5.6
    dev: false

  /micromark-extension-frontmatter@1.1.1:
    resolution: {integrity: sha512-m2UH9a7n3W8VAH9JO9y01APpPKmNNNs71P0RbknEmYSaZU5Ghogv38BYO94AI5Xw6OYfxZRdHZZ2nYjs/Z+SZQ==}
    dependencies:
      fault: 2.0.1
      micromark-util-character: 1.2.0
      micromark-util-symbol: 1.1.0
      micromark-util-types: 1.1.0
    dev: false

  /micromark-extension-mdx-expression@1.0.8:
    resolution: {integrity: sha512-zZpeQtc5wfWKdzDsHRBY003H2Smg+PUi2REhqgIhdzAa5xonhP03FcXxqFSerFiNUr5AWmHpaNPQTBVOS4lrXw==}
    dependencies:
      '@types/estree': 1.0.1
      micromark-factory-mdx-expression: 1.0.9
      micromark-factory-space: 1.1.0
      micromark-util-character: 1.2.0
      micromark-util-events-to-acorn: 1.2.3
      micromark-util-symbol: 1.1.0
      micromark-util-types: 1.1.0
      uvu: 0.5.6
    dev: false

  /micromark-extension-mdx-jsx@1.0.5:
    resolution: {integrity: sha512-gPH+9ZdmDflbu19Xkb8+gheqEDqkSpdCEubQyxuz/Hn8DOXiXvrXeikOoBA71+e8Pfi0/UYmU3wW3H58kr7akA==}
    dependencies:
      '@types/acorn': 4.0.6
      '@types/estree': 1.0.1
      estree-util-is-identifier-name: 2.1.0
      micromark-factory-mdx-expression: 1.0.9
      micromark-factory-space: 1.1.0
      micromark-util-character: 1.2.0
      micromark-util-symbol: 1.1.0
      micromark-util-types: 1.1.0
      uvu: 0.5.6
      vfile-message: 3.1.4
    dev: false

  /micromark-extension-mdx-md@1.0.1:
    resolution: {integrity: sha512-7MSuj2S7xjOQXAjjkbjBsHkMtb+mDGVW6uI2dBL9snOBCbZmoNgDAeZ0nSn9j3T42UE/g2xVNMn18PJxZvkBEA==}
    dependencies:
      micromark-util-types: 1.1.0
    dev: false

  /micromark-extension-mdxjs-esm@1.0.5:
    resolution: {integrity: sha512-xNRBw4aoURcyz/S69B19WnZAkWJMxHMT5hE36GtDAyhoyn/8TuAeqjFJQlwk+MKQsUD7b3l7kFX+vlfVWgcX1w==}
    dependencies:
      '@types/estree': 1.0.1
      micromark-core-commonmark: 1.1.0
      micromark-util-character: 1.2.0
      micromark-util-events-to-acorn: 1.2.3
      micromark-util-symbol: 1.1.0
      micromark-util-types: 1.1.0
      unist-util-position-from-estree: 1.1.2
      uvu: 0.5.6
      vfile-message: 3.1.4
    dev: false

  /micromark-extension-mdxjs@1.0.1:
    resolution: {integrity: sha512-7YA7hF6i5eKOfFUzZ+0z6avRG52GpWR8DL+kN47y3f2KhxbBZMhmxe7auOeaTBrW2DenbbZTf1ea9tA2hDpC2Q==}
    dependencies:
      acorn: 8.9.0
      acorn-jsx: 5.3.2(acorn@8.9.0)
      micromark-extension-mdx-expression: 1.0.8
      micromark-extension-mdx-jsx: 1.0.5
      micromark-extension-mdx-md: 1.0.1
      micromark-extension-mdxjs-esm: 1.0.5
      micromark-util-combine-extensions: 1.1.0
      micromark-util-types: 1.1.0
    dev: false

  /micromark-factory-destination@1.1.0:
    resolution: {integrity: sha512-XaNDROBgx9SgSChd69pjiGKbV+nfHGDPVYFs5dOoDd7ZnMAE+Cuu91BCpsY8RT2NP9vo/B8pds2VQNCLiu0zhg==}
    dependencies:
      micromark-util-character: 1.2.0
      micromark-util-symbol: 1.1.0
      micromark-util-types: 1.1.0
    dev: false

  /micromark-factory-label@1.1.0:
    resolution: {integrity: sha512-OLtyez4vZo/1NjxGhcpDSbHQ+m0IIGnT8BoPamh+7jVlzLJBH98zzuCoUeMxvM6WsNeh8wx8cKvqLiPHEACn0w==}
    dependencies:
      micromark-util-character: 1.2.0
      micromark-util-symbol: 1.1.0
      micromark-util-types: 1.1.0
      uvu: 0.5.6
    dev: false

  /micromark-factory-mdx-expression@1.0.9:
    resolution: {integrity: sha512-jGIWzSmNfdnkJq05c7b0+Wv0Kfz3NJ3N4cBjnbO4zjXIlxJr+f8lk+5ZmwFvqdAbUy2q6B5rCY//g0QAAaXDWA==}
    dependencies:
      '@types/estree': 1.0.1
      micromark-util-character: 1.2.0
      micromark-util-events-to-acorn: 1.2.3
      micromark-util-symbol: 1.1.0
      micromark-util-types: 1.1.0
      unist-util-position-from-estree: 1.1.2
      uvu: 0.5.6
      vfile-message: 3.1.4
    dev: false

  /micromark-factory-space@1.1.0:
    resolution: {integrity: sha512-cRzEj7c0OL4Mw2v6nwzttyOZe8XY/Z8G0rzmWQZTBi/jjwyw/U4uqKtUORXQrR5bAZZnbTI/feRV/R7hc4jQYQ==}
    dependencies:
      micromark-util-character: 1.2.0
      micromark-util-types: 1.1.0
    dev: false

  /micromark-factory-title@1.1.0:
    resolution: {integrity: sha512-J7n9R3vMmgjDOCY8NPw55jiyaQnH5kBdV2/UXCtZIpnHH3P6nHUKaH7XXEYuWwx/xUJcawa8plLBEjMPU24HzQ==}
    dependencies:
      micromark-factory-space: 1.1.0
      micromark-util-character: 1.2.0
      micromark-util-symbol: 1.1.0
      micromark-util-types: 1.1.0
    dev: false

  /micromark-factory-whitespace@1.1.0:
    resolution: {integrity: sha512-v2WlmiymVSp5oMg+1Q0N1Lxmt6pMhIHD457whWM7/GUlEks1hI9xj5w3zbc4uuMKXGisksZk8DzP2UyGbGqNsQ==}
    dependencies:
      micromark-factory-space: 1.1.0
      micromark-util-character: 1.2.0
      micromark-util-symbol: 1.1.0
      micromark-util-types: 1.1.0
    dev: false

  /micromark-util-character@1.2.0:
    resolution: {integrity: sha512-lXraTwcX3yH/vMDaFWCQJP1uIszLVebzUa3ZHdrgxr7KEU/9mL4mVgCpGbyhvNLNlauROiNUq7WN5u7ndbY6xg==}
    dependencies:
      micromark-util-symbol: 1.1.0
      micromark-util-types: 1.1.0
    dev: false

  /micromark-util-chunked@1.1.0:
    resolution: {integrity: sha512-Ye01HXpkZPNcV6FiyoW2fGZDUw4Yc7vT0E9Sad83+bEDiCJ1uXu0S3mr8WLpsz3HaG3x2q0HM6CTuPdcZcluFQ==}
    dependencies:
      micromark-util-symbol: 1.1.0
    dev: false

  /micromark-util-classify-character@1.1.0:
    resolution: {integrity: sha512-SL0wLxtKSnklKSUplok1WQFoGhUdWYKggKUiqhX+Swala+BtptGCu5iPRc+xvzJ4PXE/hwM3FNXsfEVgoZsWbw==}
    dependencies:
      micromark-util-character: 1.2.0
      micromark-util-symbol: 1.1.0
      micromark-util-types: 1.1.0
    dev: false

  /micromark-util-combine-extensions@1.1.0:
    resolution: {integrity: sha512-Q20sp4mfNf9yEqDL50WwuWZHUrCO4fEyeDCnMGmG5Pr0Cz15Uo7KBs6jq+dq0EgX4DPwwrh9m0X+zPV1ypFvUA==}
    dependencies:
      micromark-util-chunked: 1.1.0
      micromark-util-types: 1.1.0
    dev: false

  /micromark-util-decode-numeric-character-reference@1.1.0:
    resolution: {integrity: sha512-m9V0ExGv0jB1OT21mrWcuf4QhP46pH1KkfWy9ZEezqHKAxkj4mPCy3nIH1rkbdMlChLHX531eOrymlwyZIf2iw==}
    dependencies:
      micromark-util-symbol: 1.1.0
    dev: false

  /micromark-util-decode-string@1.1.0:
    resolution: {integrity: sha512-YphLGCK8gM1tG1bd54azwyrQRjCFcmgj2S2GoJDNnh4vYtnL38JS8M4gpxzOPNyHdNEpheyWXCTnnTDY3N+NVQ==}
    dependencies:
      decode-named-character-reference: 1.0.2
      micromark-util-character: 1.2.0
      micromark-util-decode-numeric-character-reference: 1.1.0
      micromark-util-symbol: 1.1.0
    dev: false

  /micromark-util-encode@1.1.0:
    resolution: {integrity: sha512-EuEzTWSTAj9PA5GOAs992GzNh2dGQO52UvAbtSOMvXTxv3Criqb6IOzJUBCmEqrrXSblJIJBbFFv6zPxpreiJw==}
    dev: false

  /micromark-util-events-to-acorn@1.2.3:
    resolution: {integrity: sha512-ij4X7Wuc4fED6UoLWkmo0xJQhsktfNh1J0m8g4PbIMPlx+ek/4YdW5mvbye8z/aZvAPUoxgXHrwVlXAPKMRp1w==}
    dependencies:
      '@types/acorn': 4.0.6
      '@types/estree': 1.0.1
      '@types/unist': 2.0.7
      estree-util-visit: 1.2.1
      micromark-util-symbol: 1.1.0
      micromark-util-types: 1.1.0
      uvu: 0.5.6
      vfile-message: 3.1.4
    dev: false

  /micromark-util-html-tag-name@1.2.0:
    resolution: {integrity: sha512-VTQzcuQgFUD7yYztuQFKXT49KghjtETQ+Wv/zUjGSGBioZnkA4P1XXZPT1FHeJA6RwRXSF47yvJ1tsJdoxwO+Q==}
    dev: false

  /micromark-util-normalize-identifier@1.1.0:
    resolution: {integrity: sha512-N+w5vhqrBihhjdpM8+5Xsxy71QWqGn7HYNUvch71iV2PM7+E3uWGox1Qp90loa1ephtCxG2ftRV/Conitc6P2Q==}
    dependencies:
      micromark-util-symbol: 1.1.0
    dev: false

  /micromark-util-resolve-all@1.1.0:
    resolution: {integrity: sha512-b/G6BTMSg+bX+xVCshPTPyAu2tmA0E4X98NSR7eIbeC6ycCqCeE7wjfDIgzEbkzdEVJXRtOG4FbEm/uGbCRouA==}
    dependencies:
      micromark-util-types: 1.1.0
    dev: false

  /micromark-util-sanitize-uri@1.2.0:
    resolution: {integrity: sha512-QO4GXv0XZfWey4pYFndLUKEAktKkG5kZTdUNaTAkzbuJxn2tNBOr+QtxR2XpWaMhbImT2dPzyLrPXLlPhph34A==}
    dependencies:
      micromark-util-character: 1.2.0
      micromark-util-encode: 1.1.0
      micromark-util-symbol: 1.1.0
    dev: false

  /micromark-util-subtokenize@1.1.0:
    resolution: {integrity: sha512-kUQHyzRoxvZO2PuLzMt2P/dwVsTiivCK8icYTeR+3WgbuPqfHgPPy7nFKbeqRivBvn/3N3GBiNC+JRTMSxEC7A==}
    dependencies:
      micromark-util-chunked: 1.1.0
      micromark-util-symbol: 1.1.0
      micromark-util-types: 1.1.0
      uvu: 0.5.6
    dev: false

  /micromark-util-symbol@1.1.0:
    resolution: {integrity: sha512-uEjpEYY6KMs1g7QfJ2eX1SQEV+ZT4rUD3UcF6l57acZvLNK7PBZL+ty82Z1qhK1/yXIY4bdx04FKMgR0g4IAag==}
    dev: false

  /micromark-util-types@1.1.0:
    resolution: {integrity: sha512-ukRBgie8TIAcacscVHSiddHjO4k/q3pnedmzMQ4iwDcK0FtFCohKOlFbaOL/mPgfnPsL3C1ZyxJa4sbWrBl3jg==}
    dev: false

  /micromark@3.2.0:
    resolution: {integrity: sha512-uD66tJj54JLYq0De10AhWycZWGQNUvDI55xPgk2sQM5kn1JYlhbCMTtEeT27+vAhW2FBQxLlOmS3pmA7/2z4aA==}
    dependencies:
      '@types/debug': 4.1.8
      debug: 4.3.4
      decode-named-character-reference: 1.0.2
      micromark-core-commonmark: 1.1.0
      micromark-factory-space: 1.1.0
      micromark-util-character: 1.2.0
      micromark-util-chunked: 1.1.0
      micromark-util-combine-extensions: 1.1.0
      micromark-util-decode-numeric-character-reference: 1.1.0
      micromark-util-encode: 1.1.0
      micromark-util-normalize-identifier: 1.1.0
      micromark-util-resolve-all: 1.1.0
      micromark-util-sanitize-uri: 1.2.0
      micromark-util-subtokenize: 1.1.0
      micromark-util-symbol: 1.1.0
      micromark-util-types: 1.1.0
      uvu: 0.5.6
    transitivePeerDependencies:
      - supports-color
    dev: false

  /micromatch@4.0.5:
    resolution: {integrity: sha512-DMy+ERcEW2q8Z2Po+WNXuw3c5YaUSFjAO5GsJqfEl7UjvtIuFKO6ZrKvcItdy98dwFI2N1tg3zNIdKaQT+aNdA==}
    engines: {node: '>=8.6'}
    dependencies:
      braces: 3.0.2
      picomatch: 2.3.1

  /mime-db@1.52.0:
    resolution: {integrity: sha512-sPU4uV7dYlvtWJxwwxHD0PuihVNiE7TyAbQ5SWxDCB9mUYvOgroQOwYQQOKPJ8CIbE+1ETVlOoK1UC2nU3gYvg==}
    engines: {node: '>= 0.6'}

  /mime-types@2.1.35:
    resolution: {integrity: sha512-ZDY+bPm5zTTF+YpCrAU9nK0UgICYPT0QtT1NZWFv4s++TNkcgVaT0g6+4R2uI4MjQjzysHB1zxuWL50hzaeXiw==}
    engines: {node: '>= 0.6'}
    dependencies:
      mime-db: 1.52.0

  /mimic-fn@2.1.0:
    resolution: {integrity: sha512-OqbOk5oEQeAZ8WXWydlu9HJjz9WVdEIvamMCcXmuqUYjTknH/sqsWvhQ3vgwKFRR1HpjvNBKQ37nbJgYzGqGcg==}
    engines: {node: '>=6'}

  /mimic-fn@4.0.0:
    resolution: {integrity: sha512-vqiC06CuhBTUdZH+RYl8sFrL096vA45Ok5ISO6sE/Mr1jRbGH4Csnhi8f3wKVl7x8mO4Au7Ir9D3Oyv1VYMFJw==}
    engines: {node: '>=12'}

  /min-indent@1.0.1:
    resolution: {integrity: sha512-I9jwMn07Sy/IwOj3zVkVik2JTvgpaykDZEigL6Rx6N9LbMywwUSMtxET+7lVoDLLd3O3IXwJwvuuns8UB/HeAg==}
    engines: {node: '>=4'}
    dev: true

  /mini-svg-data-uri@1.4.4:
    resolution: {integrity: sha512-r9deDe9p5FJUPZAk3A59wGH7Ii9YrjjWw0jmw/liSbHl2CHiyXj6FcDXDu2K3TjVAXqiJdaw3xxwlZZr9E6nHg==}
    hasBin: true
    dev: false

  /minimatch@3.1.2:
    resolution: {integrity: sha512-J7p63hRiAjw1NDEww1W7i37+ByIrOWO5XQQAzZ3VOcL0PNybwpfmV/N05zFAzwQ9USyEcX6t3UO+K5aqBQOIHw==}
    dependencies:
      brace-expansion: 1.1.11

  /minimatch@5.1.6:
    resolution: {integrity: sha512-lKwV/1brpG6mBUFHtb7NUmtABCb2WZZmm2wNiOA5hAb8VdCS4B3dtMWyvcoViccwAW/COERjXLt0zP1zXUN26g==}
    engines: {node: '>=10'}
    dependencies:
      brace-expansion: 2.0.1
    dev: false

  /minimatch@9.0.1:
    resolution: {integrity: sha512-0jWhJpD/MdhPXwPuiRkCbfYfSKp2qnn2eOc279qI7f+osl/l+prKSrvhg157zSYvx/1nmgn2NqdT6k2Z7zSH9w==}
    engines: {node: '>=16 || 14 >=14.17'}
    dependencies:
      brace-expansion: 2.0.1
    dev: false

  /minimatch@9.0.3:
    resolution: {integrity: sha512-RHiac9mvaRw0x3AYRgDC1CxAP7HTcNrrECeA8YYJeWnpo+2Q5CegtZjaotWTWxDG3UeGA1coE05iH1mPjT/2mg==}
    engines: {node: '>=16 || 14 >=14.17'}
    dependencies:
      brace-expansion: 2.0.1

  /minimist@1.2.8:
    resolution: {integrity: sha512-2yyAR8qBkN3YuheJanUpWC5U3bb5osDywNB8RzDVlDwDHbocAJveqqj1u8+SVD7jkWT4yvsHCpWqqWqAxb0zCA==}

  /minipass@7.0.4:
    resolution: {integrity: sha512-jYofLM5Dam9279rdkWzqHozUo4ybjdZmCsDHePy5V/PbBcVMiSZR97gmAy45aqi8CK1lG2ECd356FU86avfwUQ==}
    engines: {node: '>=16 || 14 >=14.17'}
    dev: false

  /mkdirp@0.5.6:
    resolution: {integrity: sha512-FP+p8RB8OWpF3YZBCrP5gtADmtXApB5AMLn+vdyA+PyxCjrCs00mjyUozssO33cwDeT3wNGdLxJ5M//YqtHAJw==}
    hasBin: true
    dependencies:
      minimist: 1.2.8

  /module-details-from-path@1.0.3:
    resolution: {integrity: sha512-ySViT69/76t8VhE1xXHK6Ch4NcDd26gx0MzKXLO+F7NOtnqH68d9zF94nT8ZWSxXh8ELOERsnJO/sWt1xZYw5A==}
    dev: false

  /mri@1.2.0:
    resolution: {integrity: sha512-tzzskb3bG8LvYGFF/mDTpq3jpI6Q9wc3LEmBaghu+DdCssd1FakN7Bc0hVNmEyGq1bq3RgfkCb3cmQLpNPOroA==}
    engines: {node: '>=4'}
    dev: false

  /ms@2.0.0:
    resolution: {integrity: sha512-Tpp60P6IUJDTuOq/5Z8cdskzJujfwqfOTkrwIwj7IRISpnkJnT6SyJ4PCPnGMoFjC9ddhal5KVIYtAt97ix05A==}
    dev: false

  /ms@2.1.2:
    resolution: {integrity: sha512-sGkPx+VjMtmA6MX27oA4FBFELFCZZ4S4XqeGOXCv68tT+jb3vk/RyaKWP0PTKyWtmLSM0b+adUTEvbs1PEaH2w==}

  /ms@2.1.3:
    resolution: {integrity: sha512-6FlzubTLZG3J2a/NVCAleEhjzq5oxgHyaCU9yYXvcLsvoVaHJq/s5xXI6/XXP6tz7R9xAOtHnSO/tXtF3WRTlA==}

  /msgpackr-extract@3.0.2:
    resolution: {integrity: sha512-SdzXp4kD/Qf8agZ9+iTu6eql0m3kWm1A2y1hkpTeVNENutaB0BwHlSvAIaMxwntmRUAUjon2V4L8Z/njd0Ct8A==}
    hasBin: true
    requiresBuild: true
    dependencies:
      node-gyp-build-optional-packages: 5.0.7
    optionalDependencies:
      '@msgpackr-extract/msgpackr-extract-darwin-arm64': 3.0.2
      '@msgpackr-extract/msgpackr-extract-darwin-x64': 3.0.2
      '@msgpackr-extract/msgpackr-extract-linux-arm': 3.0.2
      '@msgpackr-extract/msgpackr-extract-linux-arm64': 3.0.2
      '@msgpackr-extract/msgpackr-extract-linux-x64': 3.0.2
      '@msgpackr-extract/msgpackr-extract-win32-x64': 3.0.2
    dev: false
    optional: true

  /msgpackr@1.9.7:
    resolution: {integrity: sha512-baUNaLvKQvVhzfWTNO07njwbZK1Lxjtb0P1JL6/EhXdLTHzR57/mZqqJC39TtQKvOmkJA4pcejS4dbk7BDgLLA==}
    optionalDependencies:
      msgpackr-extract: 3.0.2
    dev: false

  /mute-stream@0.0.8:
    resolution: {integrity: sha512-nnbWWOkoWyUsTjKrhgD0dcz22mdkSnpYqbEjIm2nhwhuxlSkpywJmBo8h0ZqJdkp73mb90SssHkN4rsRaBAfAA==}
    dev: true

  /mz@2.7.0:
    resolution: {integrity: sha512-z81GNO7nnYMEhrGh9LeymoE4+Yr0Wn5McHIZMK5cfQCl+NDX08sCZgUc9/6MHni9IWuFLm1Z3HTCXu2z9fN62Q==}
    dependencies:
      any-promise: 1.3.0
      object-assign: 4.1.1
      thenify-all: 1.6.0

  /nanoid@3.3.6:
    resolution: {integrity: sha512-BGcqMMJuToF7i1rt+2PWSNVnWIkGCU78jBG3RxO/bZlnZPK2Cmi2QaffxGO/2RvWi9sL+FAiRiXMgsyxQ1DIDA==}
    engines: {node: ^10 || ^12 || ^13.7 || ^14 || >=15.0.1}
    hasBin: true

  /nanoid@5.0.3:
    resolution: {integrity: sha512-I7X2b22cxA4LIHXPSqbBCEQSL+1wv8TuoefejsX4HFWyC6jc5JG7CEaxOltiKjc1M+YCS2YkrZZcj4+dytw9GA==}
    engines: {node: ^18 || >=20}
    hasBin: true
    dev: false

  /natural-compare@1.4.0:
    resolution: {integrity: sha512-OWND8ei3VtNC9h7V60qff3SVobHr996CTwgxubgyQYEpg290h9J0buyECNNJexkFm5sOajh5G116RYA1c8ZMSw==}

  /neo-async@2.6.2:
    resolution: {integrity: sha512-Yd3UES5mWCSqR+qNT93S3UoYUkqAZ9lLg8a7g9rimsWmYGK8cVToA4/sF3RrshdyV3sAGMXVUmpMYOw+dLpOuw==}
    dev: true

  /netmask@2.0.2:
    resolution: {integrity: sha512-dBpDMdxv9Irdq66304OLfEmQ9tbNRFnFTuZiLo+bD+r332bBmMJ8GBLXklIXXgxd3+v9+KUnZaUR5PJMa75Gsg==}
    engines: {node: '>= 0.4.0'}
    dev: true

  /next-auth@5.0.0-beta.3(next@14.0.3)(nodemailer@6.9.7)(react@18.2.0):
    resolution: {integrity: sha512-WOKhATBFGeONV+29HzFmspNmL7NXxrsCWLfaDKmAd/4DD1nqXE0BzNFH8t3SJBx7PUDMnB6F7xB76LM/AaV1MQ==}
    peerDependencies:
      next: ^14
      nodemailer: ^6.6.5
      react: ^18.2.0
    peerDependenciesMeta:
      nodemailer:
        optional: true
    dependencies:
      '@auth/core': 0.0.0-manual.e9863699(nodemailer@6.9.7)
      next: 14.0.3(@babel/core@7.22.15)(@opentelemetry/api@1.4.1)(react-dom@18.2.0)(react@18.2.0)
      nodemailer: 6.9.7
      react: 18.2.0
    dev: false

  /next-contentlayer@0.3.4(contentlayer@0.3.4)(esbuild@0.18.13)(next@14.0.3)(react-dom@18.2.0)(react@18.2.0):
    resolution: {integrity: sha512-UtUCwgAl159KwfhNaOwyiI7Lg6sdioyKMeh+E7jxx0CJ29JuXGxBEYmCI6+72NxFGIFZKx8lvttbbQhbnYWYSw==}
    peerDependencies:
      contentlayer: 0.3.4
      next: ^12 || ^13
      react: '*'
      react-dom: '*'
    dependencies:
      '@contentlayer/core': 0.3.4(esbuild@0.18.13)
      '@contentlayer/utils': 0.3.4
      contentlayer: 0.3.4(esbuild@0.18.13)
      next: 14.0.3(@babel/core@7.22.15)(@opentelemetry/api@1.4.1)(react-dom@18.2.0)(react@18.2.0)
      react: 18.2.0
      react-dom: 18.2.0(react@18.2.0)
    transitivePeerDependencies:
      - '@effect-ts/otel-node'
      - esbuild
      - markdown-wasm
      - supports-color
    dev: false

  /next@14.0.3(@babel/core@7.22.15)(@opentelemetry/api@1.4.1)(react-dom@18.2.0)(react@18.2.0):
    resolution: {integrity: sha512-AbYdRNfImBr3XGtvnwOxq8ekVCwbFTv/UJoLwmaX89nk9i051AEY4/HAWzU0YpaTDw8IofUpmuIlvzWF13jxIw==}
    engines: {node: '>=18.17.0'}
    hasBin: true
    peerDependencies:
      '@opentelemetry/api': 1.4.1
      react: ^18.2.0
      react-dom: ^18.2.0
      sass: ^1.3.0
    peerDependenciesMeta:
      '@opentelemetry/api':
        optional: true
      sass:
        optional: true
    dependencies:
      '@next/env': 14.0.3
      '@opentelemetry/api': 1.4.1
      '@swc/helpers': 0.5.2
      busboy: 1.6.0
      caniuse-lite: 1.0.30001549
      postcss: 8.4.31
      react: 18.2.0
      react-dom: 18.2.0(react@18.2.0)
      styled-jsx: 5.1.1(@babel/core@7.22.15)(react@18.2.0)
      watchpack: 2.4.0
    optionalDependencies:
      '@next/swc-darwin-arm64': 14.0.3
      '@next/swc-darwin-x64': 14.0.3
      '@next/swc-linux-arm64-gnu': 14.0.3
      '@next/swc-linux-arm64-musl': 14.0.3
      '@next/swc-linux-x64-gnu': 14.0.3
      '@next/swc-linux-x64-musl': 14.0.3
      '@next/swc-win32-arm64-msvc': 14.0.3
      '@next/swc-win32-ia32-msvc': 14.0.3
      '@next/swc-win32-x64-msvc': 14.0.3
    transitivePeerDependencies:
      - '@babel/core'
      - babel-plugin-macros
    dev: false

  /no-case@2.3.2:
    resolution: {integrity: sha512-rmTZ9kz+f3rCvK2TD1Ue/oZlns7OGoIWP4fc3llxxRXlOkHKoWPPWJOfFYpITabSow43QJbRIoHQXtt10VldyQ==}
    dependencies:
      lower-case: 1.1.4
    dev: true

  /no-case@3.0.4:
    resolution: {integrity: sha512-fgAN3jGAh+RoxUGZHTSOLJIqUc2wmoBwGR4tbpNAKmmovFoWq0OdRkb0VkldReO2a2iBT/OEulG9XSUc10r3zg==}
    dependencies:
      lower-case: 2.0.2
      tslib: 2.6.0
    dev: false

  /node-domexception@1.0.0:
    resolution: {integrity: sha512-/jKZoMpw0F8GRwl4/eLROPA3cfcXtLApP0QzLmUT/HuPCZWyB7IY9ZrMeKw2O/nFIqPQB3PVM9aYm0F312AXDQ==}
    engines: {node: '>=10.5.0'}
    dev: false

  /node-email-reply-parser@0.1.4:
    resolution: {integrity: sha512-rXiLvb9J8RRNYEf/Ftf2vx+HEjZjB16ONY5Qd9PAFdN0OESkgvGINbtlgIvdIjVeZ1jPPoK/b90sx+lP1CIvqA==}
    engines: {node: '>= 14.0.0'}
    dependencies:
      esrever: 0.2.0
      lodash: 4.17.21
    dev: false

  /node-fetch@2.6.12(encoding@0.1.13):
    resolution: {integrity: sha512-C/fGU2E8ToujUivIO0H+tpQ6HWo4eEmchoPIoXtxCrVghxdKq+QOHqEZW7tuP3KlV3bC8FRMO5nMCC7Zm1VP6g==}
    engines: {node: 4.x || >=6.0.0}
    peerDependencies:
      encoding: ^0.1.0
    peerDependenciesMeta:
      encoding:
        optional: true
    dependencies:
      encoding: 0.1.13
      whatwg-url: 5.0.0
    dev: false

  /node-fetch@3.3.1:
    resolution: {integrity: sha512-cRVc/kyto/7E5shrWca1Wsea4y6tL9iYJE5FBCius3JQfb/4P4I295PfhgbJQBLTx6lATE4z+wK0rPM4VS2uow==}
    engines: {node: ^12.20.0 || ^14.13.1 || >=16.0.0}
    dependencies:
      data-uri-to-buffer: 4.0.1
      fetch-blob: 3.2.0
      formdata-polyfill: 4.0.10
    dev: false

  /node-gyp-build-optional-packages@5.0.7:
    resolution: {integrity: sha512-YlCCc6Wffkx0kHkmam79GKvDQ6x+QZkMjFGrIMxgFNILFvGSbCp2fCBC55pGTT9gVaz8Na5CLmxt/urtzRv36w==}
    hasBin: true
    requiresBuild: true
    dev: false
    optional: true

  /node-int64@0.4.0:
    resolution: {integrity: sha512-O5lz91xSOeoXP6DulyHfllpq+Eg00MWitZIbtPfoSEvqIHdl5gfcY6hYzDWnj0qD5tz52PI08u9qUvSVeUBeHw==}
    dev: true

  /node-plop@0.26.3:
    resolution: {integrity: sha512-Cov028YhBZ5aB7MdMWJEmwyBig43aGL5WT4vdoB28Oitau1zZAcHUn8Sgfk9HM33TqhtLJ9PlM/O0Mv+QpV/4Q==}
    engines: {node: '>=8.9.4'}
    dependencies:
      '@babel/runtime-corejs3': 7.22.10
      '@types/inquirer': 6.5.0
      change-case: 3.1.0
      del: 5.1.0
      globby: 10.0.2
      handlebars: 4.7.8
      inquirer: 7.3.3
      isbinaryfile: 4.0.10
      lodash.get: 4.4.2
      mkdirp: 0.5.6
      resolve: 1.22.2
    dev: true

  /node-releases@2.0.13:
    resolution: {integrity: sha512-uYr7J37ae/ORWdZeQ1xxMJe3NtdmqMC/JZK+geofDrkLUApKRHPd18/TxtBOJ4A0/+uUIliorNrfYV6s1b02eQ==}

  /nodemailer@6.9.7:
    resolution: {integrity: sha512-rUtR77ksqex/eZRLmQ21LKVH5nAAsVicAtAYudK7JgwenEDZ0UIQ1adUGqErz7sMkWYxWTTU1aeP2Jga6WQyJw==}
    engines: {node: '>=6.0.0'}
    dev: false

  /nodemon@3.0.1:
    resolution: {integrity: sha512-g9AZ7HmkhQkqXkRc20w+ZfQ73cHLbE8hnPbtaFbFtCumZsjyMhKk9LajQ07U5Ux28lvFjZ5X7HvWR1xzU8jHVw==}
    engines: {node: '>=10'}
    hasBin: true
    dependencies:
      chokidar: 3.5.3
      debug: 3.2.7(supports-color@5.5.0)
      ignore-by-default: 1.0.1
      minimatch: 3.1.2
      pstree.remy: 1.1.8
      semver: 7.5.3
      simple-update-notifier: 2.0.0
      supports-color: 5.5.0
      touch: 3.1.0
      undefsafe: 2.0.5
    dev: true

  /nopt@1.0.10:
    resolution: {integrity: sha512-NWmpvLSqUrgrAC9HCuxEvb+PSloHpqVu+FqcO4eeF2h5qYRhA7ev6KvelyQAKtegUbC6RypJnlEOhd8vloNKYg==}
    hasBin: true
    dependencies:
      abbrev: 1.1.1
    dev: true

  /nopt@7.2.0:
    resolution: {integrity: sha512-CVDtwCdhYIvnAzFoJ6NJ6dX3oga9/HyciQDnG1vQDjSLMeKLJ4A93ZqYKDrgYSr1FBY5/hMYC+2VCi24pgpkGA==}
    engines: {node: ^14.17.0 || ^16.13.0 || >=18.0.0}
    hasBin: true
    dependencies:
      abbrev: 2.0.0
    dev: false

  /normalize-package-data@2.5.0:
    resolution: {integrity: sha512-/5CMN3T0R4XTj4DcGaexo+roZSdSFW/0AOOTROrjxzCG1wrWXEsGbRKevjlIL+ZDE4sZlJr5ED4YW0yqmkK+eA==}
    dependencies:
      hosted-git-info: 2.8.9
      resolve: 1.22.2
      semver: 5.7.2
      validate-npm-package-license: 3.0.4
    dev: false

  /normalize-path@3.0.0:
    resolution: {integrity: sha512-6eZs5Ls3WtCisHWp9S2GUy8dqkpGi4BVSz3GaqiE6ezub0512ESztXUwUB6C6IKbQkY2Pnb/mD4WYojCRwcwLA==}
    engines: {node: '>=0.10.0'}

  /normalize-range@0.1.2:
    resolution: {integrity: sha512-bdok/XvKII3nUpklnV6P2hxtMNrCboOjAcyBuQnWEhO665FwrSNRxU+AqpsyvO6LgGYPspN+lu5CLtw4jPRKNA==}
    engines: {node: '>=0.10.0'}
    dev: true

  /npm-run-path@4.0.1:
    resolution: {integrity: sha512-S48WzZW777zhNIrn7gxOlISNAqi9ZC/uQFnRdbeIHhZhCA6UqpkOT8T1G7BvfdgP4Er8gF4sUbaS0i7QvIfCWw==}
    engines: {node: '>=8'}
    dependencies:
      path-key: 3.1.1

  /npm-run-path@5.1.0:
    resolution: {integrity: sha512-sJOdmRGrY2sjNTRMbSvluQqg+8X7ZK61yvzBEIDhz4f8z1TZFYABsqjjCBd/0PUNE9M6QDgHJXQkGUEm7Q+l9Q==}
    engines: {node: ^12.20.0 || ^14.13.1 || >=16.0.0}
    dependencies:
      path-key: 4.0.0

  /nth-check@2.1.1:
    resolution: {integrity: sha512-lqjrjmaOoAnWfMmBPL+XNnynZh2+swxiX3WUE0s4yEHI6m+AwrK2UZOimIRl3X/4QctVqS8AiZjFqyOGrMXb/w==}
    dependencies:
      boolbase: 1.0.0
    dev: false

  /nwsapi@2.2.7:
    resolution: {integrity: sha512-ub5E4+FBPKwAZx0UwIQOjYWGHTEq5sPqHQNRN8Z9e4A7u3Tj1weLJsL59yH9vmvqEtBHaOmT6cYQKIZOxp35FQ==}
    dev: true

  /oauth4webapi@2.3.0:
    resolution: {integrity: sha512-JGkb5doGrwzVDuHwgrR4nHJayzN4h59VCed6EW8Tql6iHDfZIabCJvg6wtbn5q6pyB2hZruI3b77Nudvq7NmvA==}
    dev: false

  /object-assign@4.1.1:
    resolution: {integrity: sha512-rJgTQnkUnH1sFw8yT6VSU3zD3sWmu6sZhIseY8VX+GRu3P6F7Fu+JNDoXfklElbLJSnc3FUQHVe4cU5hj+BcUg==}
    engines: {node: '>=0.10.0'}

  /object-hash@3.0.0:
    resolution: {integrity: sha512-RSn9F68PjH9HqtltsSnqYC1XXoWe9Bju5+213R98cNGttag9q9yAOTzdbsqvIa7aNm5WffBZFpWYr2aWrklWAw==}
    engines: {node: '>= 6'}

  /object-inspect@1.12.3:
    resolution: {integrity: sha512-geUvdk7c+eizMNUDkRpW1wJwgfOiOeHbxBR/hLXK1aT6zmVSO0jsQcs7fj6MGw89jC/cjGfLcNOrtMYtGqm81g==}

  /object-is@1.1.5:
    resolution: {integrity: sha512-3cyDsyHgtmi7I7DfSSI2LDp6SK2lwvtbg0p0R1e0RvTqF5ceGx+K2dfSjm1bKDMVCFEDAQvy+o8c6a7VujOddw==}
    engines: {node: '>= 0.4'}
    dependencies:
      call-bind: 1.0.2
      define-properties: 1.2.1
    dev: true

  /object-keys@1.1.1:
    resolution: {integrity: sha512-NuAESUOUMrlIXOfHKzD6bpPu3tYt3xvjNdRIQ+FeT0lNb4K8WR70CaDxhuNguS2XG+GjkyMwOzsN5ZktImfhLA==}
    engines: {node: '>= 0.4'}

  /object.assign@4.1.4:
    resolution: {integrity: sha512-1mxKf0e58bvyjSCtKYY4sRe9itRk3PJpquJOjeIkz885CczcI4IvJJDLPS72oowuSh+pBxUFROpX+TU++hxhZQ==}
    engines: {node: '>= 0.4'}
    dependencies:
      call-bind: 1.0.2
      define-properties: 1.2.0
      has-symbols: 1.0.3
      object-keys: 1.1.1

  /object.entries@1.1.6:
    resolution: {integrity: sha512-leTPzo4Zvg3pmbQ3rDK69Rl8GQvIqMWubrkxONG9/ojtFE2rD9fjMKfSI5BxW3osRH1m6VdzmqK8oAY9aT4x5w==}
    engines: {node: '>= 0.4'}
    dependencies:
      call-bind: 1.0.2
      define-properties: 1.2.1
      es-abstract: 1.22.2
    dev: false

  /object.fromentries@2.0.6:
    resolution: {integrity: sha512-VciD13dswC4j1Xt5394WR4MzmAQmlgN72phd/riNp9vtD7tp4QQWJ0R4wvclXcafgcYK8veHRed2W6XeGBvcfg==}
    engines: {node: '>= 0.4'}
    dependencies:
      call-bind: 1.0.2
      define-properties: 1.2.0
      es-abstract: 1.21.2
    dev: false

  /object.groupby@1.0.1:
    resolution: {integrity: sha512-HqaQtqLnp/8Bn4GL16cj+CUYbnpe1bh0TtEaWvybszDG4tgxCJuRpV8VGuvNaI1fAnI4lUJzDG55MXcOH4JZcQ==}
    dependencies:
      call-bind: 1.0.2
      define-properties: 1.2.1
      es-abstract: 1.22.2
      get-intrinsic: 1.2.1
    dev: false

  /object.hasown@1.1.2:
    resolution: {integrity: sha512-B5UIT3J1W+WuWIU55h0mjlwaqxiE5vYENJXIXZ4VFe05pNYrkKuK0U/6aFcb0pKywYJh7IhfoqUfKVmrJJHZHw==}
    dependencies:
      define-properties: 1.2.1
      es-abstract: 1.22.2
    dev: false

  /object.values@1.1.6:
    resolution: {integrity: sha512-FVVTkD1vENCsAcwNs9k6jea2uHC/X0+JcjG8YA60FN5CMaJmG95wT9jek/xX9nornqGRrBkKtzuAu2wuHpKqvw==}
    engines: {node: '>= 0.4'}
    dependencies:
      call-bind: 1.0.2
      define-properties: 1.2.0
      es-abstract: 1.21.2
    dev: false

  /once@1.4.0:
    resolution: {integrity: sha512-lNaJgI+2Q5URQBkccEKHTQOPaXdUxnZZElQTZY0MFUAuaEqe1E+Nyvgdz/aIyNi6Z9MzO5dv1H8n58/GELp3+w==}
    dependencies:
      wrappy: 1.0.2

  /onetime@5.1.2:
    resolution: {integrity: sha512-kbpaSSGJTWdAY5KPVeMOKXSrPtr8C8C7wodJbcsd51jRnmD+GZu8Y0VoU6Dm5Z4vWr0Ig/1NKuWRKf7j5aaYSg==}
    engines: {node: '>=6'}
    dependencies:
      mimic-fn: 2.1.0

  /onetime@6.0.0:
    resolution: {integrity: sha512-1FlR+gjXK7X+AsAHso35MnyN5KqGwJRi/31ft6x0M194ht7S+rWAvd7PHss9xSKMzE0asv1pyIHaJYq+BbacAQ==}
    engines: {node: '>=12'}
    dependencies:
      mimic-fn: 4.0.0

  /oo-ascii-tree@1.84.0:
    resolution: {integrity: sha512-8bvsAKFAQ7HwU3lAEDwsKYDkTqsDTsRTkr3J0gvH1U805d2no9rUNYptWzg3oYku5h5mr9Bko+BIh1pjSD8qrg==}
    engines: {node: '>= 14.17.0'}
    dev: false

  /open@9.1.0:
    resolution: {integrity: sha512-OS+QTnw1/4vrf+9hh1jc1jnYjzSG4ttTBB8UxOwAnInG3Uo4ssetzC1ihqaIHjLJnA5GGlRl6QlZXOTQhRBUvg==}
    engines: {node: '>=14.16'}
    dependencies:
      default-browser: 4.0.0
      define-lazy-prop: 3.0.0
      is-inside-container: 1.0.0
      is-wsl: 2.2.0
    dev: false

  /openai@4.19.1(encoding@0.1.13):
    resolution: {integrity: sha512-9TddzuZBn2xxhghGGTHLZ4EeNBGTLs3xVzh266NiSJvtUsCsZQ5yVV6H5NhnhyAkKK8uUiZOUUlUAk3HdV+4xg==}
    hasBin: true
    dependencies:
      '@types/node': 18.17.17
      '@types/node-fetch': 2.6.5
      abort-controller: 3.0.0
      agentkeepalive: 4.5.0
      digest-fetch: 1.3.0
      form-data-encoder: 1.7.2
      formdata-node: 4.4.1
      node-fetch: 2.6.12(encoding@0.1.13)
      web-streams-polyfill: 3.2.1
    transitivePeerDependencies:
      - encoding
    dev: false

  /optionator@0.9.3:
    resolution: {integrity: sha512-JjCoypp+jKn1ttEFExxhetCKeJt9zhAgAve5FXHixTvFDW/5aEktX9bufBKLRRMdU7bNtpLfcGu94B3cdEJgjg==}
    engines: {node: '>= 0.8.0'}
    dependencies:
      '@aashutoshrathi/word-wrap': 1.2.6
      deep-is: 0.1.4
      fast-levenshtein: 2.0.6
      levn: 0.4.1
      prelude-ls: 1.2.1
      type-check: 0.4.0

  /ora@4.1.1:
    resolution: {integrity: sha512-sjYP8QyVWBpBZWD6Vr1M/KwknSw6kJOz41tvGMlwWeClHBtYKTbHMki1PsLZnxKpXMPbTKv9b3pjQu3REib96A==}
    engines: {node: '>=8'}
    dependencies:
      chalk: 3.0.0
      cli-cursor: 3.1.0
      cli-spinners: 2.9.0
      is-interactive: 1.0.0
      log-symbols: 3.0.0
      mute-stream: 0.0.8
      strip-ansi: 6.0.1
      wcwidth: 1.0.1
    dev: true

  /ora@5.4.1:
    resolution: {integrity: sha512-5b6Y85tPxZZ7QytO+BQzysW31HJku27cRIlkbAXaNx+BdcVi+LlRFmVXzeF6a7JCwJpyw5c4b+YSVImQIrBpuQ==}
    engines: {node: '>=10'}
    dependencies:
      bl: 4.1.0
      chalk: 4.1.2
      cli-cursor: 3.1.0
      cli-spinners: 2.9.0
      is-interactive: 1.0.0
      is-unicode-supported: 0.1.0
      log-symbols: 4.1.0
      strip-ansi: 6.0.1
      wcwidth: 1.0.1

  /os-tmpdir@1.0.2:
    resolution: {integrity: sha512-D2FR03Vir7FIu45XBY20mTb+/ZSWB00sjU9jdQXt83gDrI4Ztz5Fs7/yy74g2N5SVQY4xY1qDr4rNddwYRVX0g==}
    engines: {node: '>=0.10.0'}
    dev: true

  /p-limit@2.3.0:
    resolution: {integrity: sha512-//88mFWSJx8lxCzwdAABTJL2MyWB12+eIY7MDL2SqLmAkeKU9qxRvWuSyTjm3FUmpBEMuFfckAIqEaVGUDxb6w==}
    engines: {node: '>=6'}
    dependencies:
      p-try: 2.2.0

  /p-limit@3.1.0:
    resolution: {integrity: sha512-TYOanM3wGwNGsZN2cVTYPArw454xnXj5qmWF1bEoAc4+cU/ol7GVh7odevjp1FNHduHc3KZMcFduxU5Xc6uJRQ==}
    engines: {node: '>=10'}
    dependencies:
      yocto-queue: 0.1.0

  /p-locate@4.1.0:
    resolution: {integrity: sha512-R79ZZ/0wAxKGu3oYMlz8jy/kbhsNrS7SKZ7PxEHBgJ5+F2mtFW2fK2cOtBh1cHYkQsbzFV7I+EoRKe6Yt0oK7A==}
    engines: {node: '>=8'}
    dependencies:
      p-limit: 2.3.0

  /p-locate@5.0.0:
    resolution: {integrity: sha512-LaNjtRWUBY++zB5nE/NwcaoMylSPk+S+ZHNB1TzdbMJMny6dynpAGt7X/tl/QYq3TIeE6nxHppbo2LGymrG5Pw==}
    engines: {node: '>=10'}
    dependencies:
      p-limit: 3.1.0

  /p-map@3.0.0:
    resolution: {integrity: sha512-d3qXVTF/s+W+CdJ5A29wywV2n8CQQYahlgz2bFiA+4eVNJbHJodPZ+/gXwPGh0bOqA+j8S+6+ckmvLGPk1QpxQ==}
    engines: {node: '>=8'}
    dependencies:
      aggregate-error: 3.1.0
    dev: true

  /p-try@2.2.0:
    resolution: {integrity: sha512-R4nPAVTAU0B9D35/Gk3uJf/7XYbQcyohSKdvAxIRSNghFl4e71hVoGnBNQz9cWaXxO2I10KTC+3jMdvvoKw6dQ==}
    engines: {node: '>=6'}

  /pac-proxy-agent@7.0.1:
    resolution: {integrity: sha512-ASV8yU4LLKBAjqIPMbrgtaKIvxQri/yh2OpI+S6hVa9JRkUI3Y3NPFbfngDtY7oFtSMD3w31Xns89mDa3Feo5A==}
    engines: {node: '>= 14'}
    dependencies:
      '@tootallnate/quickjs-emscripten': 0.23.0
      agent-base: 7.1.0
      debug: 4.3.4
      get-uri: 6.0.1
      http-proxy-agent: 7.0.0
      https-proxy-agent: 7.0.2
      pac-resolver: 7.0.0
      socks-proxy-agent: 8.0.2
    transitivePeerDependencies:
      - supports-color
    dev: true

  /pac-resolver@7.0.0:
    resolution: {integrity: sha512-Fd9lT9vJbHYRACT8OhCbZBbxr6KRSawSovFpy8nDGshaK99S/EBhVIHp9+crhxrsZOuvLpgL1n23iyPg6Rl2hg==}
    engines: {node: '>= 14'}
    dependencies:
      degenerator: 5.0.1
      ip: 1.1.8
      netmask: 2.0.2
    dev: true

  /param-case@2.1.1:
    resolution: {integrity: sha512-eQE845L6ot89sk2N8liD8HAuH4ca6Vvr7VWAWwt7+kvvG5aBcPmmphQ68JsEG2qa9n1TykS2DLeMt363AAH8/w==}
    dependencies:
      no-case: 2.3.2
    dev: true

  /parent-module@1.0.1:
    resolution: {integrity: sha512-GQ2EWRpQV8/o+Aw8YqtfZZPfNRWZYkbidE9k5rpl/hC3vtHHBfGm2Ifi6qWV+coDGkrUKZAxE3Lot5kcsRlh+g==}
    engines: {node: '>=6'}
    dependencies:
      callsites: 3.1.0

  /parse-entities@4.0.1:
    resolution: {integrity: sha512-SWzvYcSJh4d/SGLIOQfZ/CoNv6BTlI6YEQ7Nj82oDVnRpwe/Z/F1EMx42x3JAOwGBlCjeCH0BRJQbQ/opHL17w==}
    dependencies:
      '@types/unist': 2.0.7
      character-entities: 2.0.2
      character-entities-legacy: 3.0.0
      character-reference-invalid: 2.0.1
      decode-named-character-reference: 1.0.2
      is-alphanumerical: 2.0.1
      is-decimal: 2.0.1
      is-hexadecimal: 2.0.1
    dev: false

  /parse-json@5.2.0:
    resolution: {integrity: sha512-ayCKvm/phCGxOkYRSCM82iDwct8/EonSEgCSxWxD7ve6jHggsFl4fZVQBPRNgQoKiuV/odhFrGzQXZwbifC8Rg==}
    engines: {node: '>=8'}
    dependencies:
      '@babel/code-frame': 7.22.13
      error-ex: 1.3.2
      json-parse-even-better-errors: 2.3.1
      lines-and-columns: 1.2.4

  /parse5-htmlparser2-tree-adapter@7.0.0:
    resolution: {integrity: sha512-B77tOZrqqfUfnVcOrUvfdLbz4pu4RopLD/4vmu3HUPswwTA8OH0EMW9BlWR2B0RCoiZRAHEUu7IxeP1Pd1UU+g==}
    dependencies:
      domhandler: 5.0.3
      parse5: 7.1.2
    dev: false

  /parse5@6.0.1:
    resolution: {integrity: sha512-Ofn/CTFzRGTTxwpNEs9PP93gXShHcTq255nzRYSKe8AkVpZY7e1fpmTfOyoIvjP5HG7Z2ZM7VS9PPhQGW2pOpw==}
    dev: false

  /parse5@7.1.2:
    resolution: {integrity: sha512-Czj1WaSVpaoj0wbhMzLmWD69anp2WH7FXMB9n1Sy8/ZFF9jolSQVMu1Ij5WIyGmcBmhk7EOndpO4mIpihVqAXw==}
    dependencies:
      entities: 4.5.0

  /parseley@0.11.0:
    resolution: {integrity: sha512-VfcwXlBWgTF+unPcr7yu3HSSA6QUdDaDnrHcytVfj5Z8azAyKBDrYnSIfeSxlrEayndNcLmrXzg+Vxbo6DWRXQ==}
    dependencies:
      leac: 0.6.0
      peberminta: 0.8.0
    dev: false

  /parseley@0.12.1:
    resolution: {integrity: sha512-e6qHKe3a9HWr0oMRVDTRhKce+bRO8VGQR3NyVwcjwrbhMmFCX9KszEV35+rn4AdilFAq9VPxP/Fe1wC9Qjd2lw==}
    dependencies:
      leac: 0.6.0
      peberminta: 0.9.0
    dev: false

  /pascal-case@2.0.1:
    resolution: {integrity: sha512-qjS4s8rBOJa2Xm0jmxXiyh1+OFf6ekCWOvUaRgAQSktzlTbMotS0nmG9gyYAybCWBcuP4fsBeRCKNwGBnMe2OQ==}
    dependencies:
      camel-case: 3.0.0
      upper-case-first: 1.1.2
    dev: true

  /pascal-case@3.1.2:
    resolution: {integrity: sha512-uWlGT3YSnK9x3BQJaOdcZwrnV6hPpd8jFH1/ucpiLRPh/2zCVJKS19E4GvYHvaCcACn3foXZ0cLB9Wrx1KGe5g==}
    dependencies:
      no-case: 3.0.4
      tslib: 2.6.0
    dev: false

  /path-case@2.1.1:
    resolution: {integrity: sha512-Ou0N05MioItesaLr9q8TtHVWmJ6fxWdqKB2RohFmNWVyJ+2zeKIeDNWAN6B/Pe7wpzWChhZX6nONYmOnMeJQ/Q==}
    dependencies:
      no-case: 2.3.2
    dev: true

  /path-exists@4.0.0:
    resolution: {integrity: sha512-ak9Qy5Q7jYb2Wwcey5Fpvg2KoAc/ZIhLSLOSBmRmygPsGwkVVt0fZa0qrtMz+m6tJTAHfZQ8FnmB4MG4LWy7/w==}
    engines: {node: '>=8'}

  /path-is-absolute@1.0.1:
    resolution: {integrity: sha512-AVbw3UJ2e9bq64vSaS9Am0fje1Pa8pbGqTTsmXfaIiMpnr5DlDhfJOuLj9Sf95ZPVDAUerDfEk88MPmPe7UCQg==}
    engines: {node: '>=0.10.0'}

  /path-key@3.1.1:
    resolution: {integrity: sha512-ojmeN0qd+y0jszEtoY48r0Peq5dwMEkIlCOu6Q5f41lfkswXuKtYrhgoTpLnyIcHm24Uhqx+5Tqm2InSwLhE6Q==}
    engines: {node: '>=8'}

  /path-key@4.0.0:
    resolution: {integrity: sha512-haREypq7xkM7ErfgIyA0z+Bj4AGKlMSdlQE2jvJo6huWD1EdkKYV+G/T4nq0YEF2vgTT8kqMFKo1uHn950r4SQ==}
    engines: {node: '>=12'}

  /path-parse@1.0.7:
    resolution: {integrity: sha512-LDJzPVEEEPR+y48z93A0Ed0yXb8pAByGWo/k5YYdYgpY2/2EsOsksJrq7lOHxryrVOn1ejG6oAp8ahvOIQD8sw==}

  /path-scurry@1.10.1:
    resolution: {integrity: sha512-MkhCqzzBEpPvxxQ71Md0b1Kk51W01lrYvlMzSUaIzNsODdd7mqhiimSZlr+VegAz5Z6Vzt9Xg2ttE//XBhH3EQ==}
    engines: {node: '>=16 || 14 >=14.17'}
    dependencies:
      lru-cache: 10.1.0
      minipass: 7.0.4
    dev: false

  /path-type@4.0.0:
    resolution: {integrity: sha512-gDKb8aZMDeD/tZWs9P6+q0J9Mwkdl6xMV8TjnGP3qJVJ06bdMgkbBlLU8IdfOsIsFz2BW1rNVT3XuNEl8zPAvw==}
    engines: {node: '>=8'}

  /peberminta@0.8.0:
    resolution: {integrity: sha512-YYEs+eauIjDH5nUEGi18EohWE0nV2QbGTqmxQcqgZ/0g+laPCQmuIqq7EBLVi9uim9zMgfJv0QBZEnQ3uHw/Tw==}
    dev: false

  /peberminta@0.9.0:
    resolution: {integrity: sha512-XIxfHpEuSJbITd1H3EeQwpcZbTLHc+VVr8ANI9t5sit565tsI4/xK3KWTUFE2e6QiangUkh3B0jihzmGnNrRsQ==}
    dev: false

  /periscopic@3.1.0:
    resolution: {integrity: sha512-vKiQ8RRtkl9P+r/+oefh25C3fhybptkHKCZSPlcXiJux2tJF55GnEj3BVn4A5gKfq9NWWXXrxkHBwVPUfH0opw==}
    dependencies:
      '@types/estree': 1.0.1
      estree-walker: 3.0.3
      is-reference: 3.0.1
    dev: false

  /picocolors@1.0.0:
    resolution: {integrity: sha512-1fygroTLlHu66zi26VoTDv8yRgm0Fccecssto+MhsZ0D/DGW2sm8E8AjW7NU5VVTRt5GxbeZ5qBuJr+HyLYkjQ==}

  /picomatch@2.3.1:
    resolution: {integrity: sha512-JU3teHTNjmE2VCGFzuY8EXzCDVwEqB2a8fsIvwaStHhAWJEeVd1o1QD80CU6+ZdEXXSLbSsuLwJjkCBWqRQUVA==}
    engines: {node: '>=8.6'}

  /pidtree@0.6.0:
    resolution: {integrity: sha512-eG2dWTVw5bzqGRztnHExczNxt5VGsE6OwTeCG3fdUf9KBsZzO3R5OIIIzWR+iZA0NtZ+RDVdaoE2dK1cn6jH4g==}
    engines: {node: '>=0.10'}
    hasBin: true
    dev: true

  /pify@2.3.0:
    resolution: {integrity: sha512-udgsAY+fTnvv7kI7aaxbqwWNb0AHiB0qBO89PZKPkoTmGOgdbrHDKD+0B2X4uTfJ/FT1R09r9gTsjUjNJotuog==}
    engines: {node: '>=0.10.0'}

  /pify@4.0.1:
    resolution: {integrity: sha512-uB80kBFb/tfd68bVleG9T5GGsGPjJrLAUpR5PZIrhBnIaRTQRjqdJSsIKkOP6OAIFbj7GOrcudc5pNjZ+geV2g==}
    engines: {node: '>=6'}
    dev: false

  /pirates@4.0.6:
    resolution: {integrity: sha512-saLsH7WeYYPiD25LDuLRRY/i+6HaPYr6G1OUlN39otzkSTxKnubR9RTxS3/Kk50s1g2JTgFwWQDQyplC5/SHZg==}
    engines: {node: '>= 6'}

  /pkg-dir@4.2.0:
    resolution: {integrity: sha512-HRDzbaKjC+AOWVXxAU/x54COGeIv9eb+6CkDSQoNTt4XyWoIJvuPsXizxu/Fr23EiekbtZwmh1IcIG/l/a10GQ==}
    engines: {node: '>=8'}
    dependencies:
      find-up: 4.1.0
    dev: true

  /postcss-css-variables@0.18.0(postcss@8.4.31):
    resolution: {integrity: sha512-lYS802gHbzn1GI+lXvy9MYIYDuGnl1WB4FTKoqMQqJ3Mab09A7a/1wZvGTkCEZJTM8mSbIyb1mJYn8f0aPye0Q==}
    peerDependencies:
      postcss: ^8.2.6
    dependencies:
      balanced-match: 1.0.2
      escape-string-regexp: 1.0.5
      extend: 3.0.2
      postcss: 8.4.31
    dev: false

  /postcss-import@15.1.0(postcss@8.4.31):
    resolution: {integrity: sha512-hpr+J05B2FVYUAXHeK1YyI267J/dDDhMU6B6civm8hSY1jYJnBXxzKDKDswzJmtLHryrjhnDjqqp/49t8FALew==}
    engines: {node: '>=14.0.0'}
    peerDependencies:
      postcss: ^8.0.0
    dependencies:
      postcss: 8.4.31
      postcss-value-parser: 4.2.0
      read-cache: 1.0.0
      resolve: 1.22.2

  /postcss-js@4.0.1(postcss@8.4.31):
    resolution: {integrity: sha512-dDLF8pEO191hJMtlHFPRa8xsizHaM82MLfNkUHdUtVEV3tgTp5oj+8qbEqYM57SLfc74KSbw//4SeJma2LRVIw==}
    engines: {node: ^12 || ^14 || >= 16}
    peerDependencies:
      postcss: ^8.4.21
    dependencies:
      camelcase-css: 2.0.1
      postcss: 8.4.31

  /postcss-load-config@4.0.1(postcss@8.4.31):
    resolution: {integrity: sha512-vEJIc8RdiBRu3oRAI0ymerOn+7rPuMvRXslTvZUKZonDHFIczxztIyJ1urxM1x9JXEikvpWWTUUqal5j/8QgvA==}
    engines: {node: '>= 14'}
    peerDependencies:
      postcss: '>=8.0.9'
      ts-node: '>=9.0.0'
    peerDependenciesMeta:
      postcss:
        optional: true
      ts-node:
        optional: true
    dependencies:
      lilconfig: 2.1.0
      postcss: 8.4.31
      yaml: 2.3.2

  /postcss-nested@6.0.1(postcss@8.4.31):
    resolution: {integrity: sha512-mEp4xPMi5bSWiMbsgoPfcP74lsWLHkQbZc3sY+jWYd65CUwXrUaTp0fmNpa01ZcETKlIgUdFN/MpS2xZtqL9dQ==}
    engines: {node: '>=12.0'}
    peerDependencies:
      postcss: ^8.2.14
    dependencies:
      postcss: 8.4.31
      postcss-selector-parser: 6.0.13

  /postcss-selector-parser@6.0.13:
    resolution: {integrity: sha512-EaV1Gl4mUEV4ddhDnv/xtj7sxwrwxdetHdWUGnT4VJQf+4d05v6lHYZr8N573k5Z0BViss7BDhfWtKS3+sfAqQ==}
    engines: {node: '>=4'}
    dependencies:
      cssesc: 3.0.0
      util-deprecate: 1.0.2

  /postcss-value-parser@4.2.0:
    resolution: {integrity: sha512-1NNCs6uurfkVbeXG4S8JFT9t19m45ICnif8zWLd5oPSZ50QnwMfK+H3jv408d4jw/7Bttv5axS5IiHoLaVNHeQ==}

  /postcss@8.4.31:
    resolution: {integrity: sha512-PS08Iboia9mts/2ygV3eLpY5ghnUcfLV/EXTOW1E2qYxJKGGBUtNjN76FYHnMs36RmARn41bC0AZmn+rR0OVpQ==}
    engines: {node: ^10 || ^12 || >=14}
    dependencies:
      nanoid: 3.3.6
      picocolors: 1.0.0
      source-map-js: 1.0.2

  /posthog-js@1.92.1:
    resolution: {integrity: sha512-xtuTfM/acfDauiEfIdKF6d911KUZQ7RLii2COAYEoPWr3cVUFoNUoRQz9QJvgDlV2j22Zwl+mnXacUeua+Yi1A==}
    dependencies:
      fflate: 0.4.8
    dev: false

  /preact-render-to-string@5.2.3(preact@10.11.3):
    resolution: {integrity: sha512-aPDxUn5o3GhWdtJtW0svRC2SS/l8D9MAgo2+AWml+BhDImb27ALf04Q2d+AHqUUOc6RdSXFIBVa2gxzgMKgtZA==}
    peerDependencies:
      preact: '>=10'
    dependencies:
      preact: 10.11.3
      pretty-format: 3.8.0
    dev: false

  /preact@10.11.3:
    resolution: {integrity: sha512-eY93IVpod/zG3uMF22Unl8h9KkrcKIRs2EGar8hwLZZDU1lkjph303V9HZBwufh2s736U6VXuhD109LYqPoffg==}
    dev: false

  /prelude-ls@1.2.1:
    resolution: {integrity: sha512-vkcDPrRZo1QZLbn5RLGPpg/WmIQ65qoWWhcGKf/b5eplkkarX0m9z8ppCat4mlOqUsWpyNuYgO3VRyrYHSzX5g==}
    engines: {node: '>= 0.8.0'}

  /prettier-plugin-tailwindcss@0.5.7(prettier@3.1.0):
    resolution: {integrity: sha512-4v6uESAgwCni6YF6DwJlRaDjg9Z+al5zM4JfngcazMy4WEf/XkPS5TEQjbD+DZ5iNuG6RrKQLa/HuX2SYzC3kQ==}
    engines: {node: '>=14.21.3'}
    peerDependencies:
      '@ianvs/prettier-plugin-sort-imports': '*'
      '@prettier/plugin-pug': '*'
      '@shopify/prettier-plugin-liquid': '*'
      '@shufo/prettier-plugin-blade': '*'
      '@trivago/prettier-plugin-sort-imports': '*'
      prettier: ^3.0
      prettier-plugin-astro: '*'
      prettier-plugin-css-order: '*'
      prettier-plugin-import-sort: '*'
      prettier-plugin-jsdoc: '*'
      prettier-plugin-marko: '*'
      prettier-plugin-organize-attributes: '*'
      prettier-plugin-organize-imports: '*'
      prettier-plugin-style-order: '*'
      prettier-plugin-svelte: '*'
      prettier-plugin-twig-melody: '*'
    peerDependenciesMeta:
      '@ianvs/prettier-plugin-sort-imports':
        optional: true
      '@prettier/plugin-pug':
        optional: true
      '@shopify/prettier-plugin-liquid':
        optional: true
      '@shufo/prettier-plugin-blade':
        optional: true
      '@trivago/prettier-plugin-sort-imports':
        optional: true
      prettier-plugin-astro:
        optional: true
      prettier-plugin-css-order:
        optional: true
      prettier-plugin-import-sort:
        optional: true
      prettier-plugin-jsdoc:
        optional: true
      prettier-plugin-marko:
        optional: true
      prettier-plugin-organize-attributes:
        optional: true
      prettier-plugin-organize-imports:
        optional: true
      prettier-plugin-style-order:
        optional: true
      prettier-plugin-svelte:
        optional: true
      prettier-plugin-twig-melody:
        optional: true
    dependencies:
      prettier: 3.1.0
    dev: false

  /prettier@3.1.0:
    resolution: {integrity: sha512-TQLvXjq5IAibjh8EpBIkNKxO749UEWABoiIZehEPiY4GNpVdhaFKqSTu+QrlU6D2dPAfubRmtJTi4K4YkQ5eXw==}
    engines: {node: '>=14'}
    hasBin: true

  /pretty-bytes@5.6.0:
    resolution: {integrity: sha512-FFw039TmrBqFK8ma/7OL3sDz/VytdtJr044/QUJtH0wK9lb9jLq9tJyIxUwtQJHwar2BqtiA4iCWSwo9JLkzFg==}
    engines: {node: '>=6'}
    dev: false

  /pretty-format@27.5.1:
    resolution: {integrity: sha512-Qb1gy5OrP5+zDf2Bvnzdl3jsTf1qXVMazbvCoKhtKqVs4/YK4ozX4gKQJJVyNe+cajNPn0KoC0MC3FUmaHWEmQ==}
    engines: {node: ^10.13.0 || ^12.13.0 || ^14.15.0 || >=15.0.0}
    dependencies:
      ansi-regex: 5.0.1
      ansi-styles: 5.2.0
      react-is: 17.0.2
    dev: true

  /pretty-format@29.7.0:
    resolution: {integrity: sha512-Pdlw/oPxN+aXdmM9R00JVC9WVFoCLTKJvDVLgmJ+qAffBMxsV85l/Lu7sNx4zSzPyoL2euImuEwHhOXdEgNFZQ==}
    engines: {node: ^14.15.0 || ^16.10.0 || >=18.0.0}
    dependencies:
      '@jest/schemas': 29.6.3
      ansi-styles: 5.2.0
      react-is: 18.2.0
    dev: true

  /pretty-format@3.8.0:
    resolution: {integrity: sha512-WuxUnVtlWL1OfZFQFuqvnvs6MiAGk9UNsBostyBOB0Is9wb5uRESevA6rnl/rkksXaGX3GzZhPup5d6Vp1nFew==}
    dev: false

  /pretty@2.0.0:
    resolution: {integrity: sha512-G9xUchgTEiNpormdYBl+Pha50gOUovT18IvAe7EYMZ1/f9W/WWMPRn+xI68yXNMUk3QXHDwo/1wV/4NejVNe1w==}
    engines: {node: '>=0.10.0'}
    dependencies:
      condense-newlines: 0.2.1
      extend-shallow: 2.0.1
      js-beautify: 1.14.11
    dev: false

  /prisma@5.6.0:
    resolution: {integrity: sha512-EEaccku4ZGshdr2cthYHhf7iyvCcXqwJDvnoQRAJg5ge2Tzpv0e2BaMCp+CbbDUwoVTzwgOap9Zp+d4jFa2O9A==}
    engines: {node: '>=16.13'}
    hasBin: true
    requiresBuild: true
    dependencies:
      '@prisma/engines': 5.6.0

  /process-nextick-args@2.0.1:
    resolution: {integrity: sha512-3ouUOpQhtgrbOa17J7+uxOTpITYWaGP7/AhoR3+A+/1e9skrzelGi/dXzEYyvbxubEF6Wn2ypscTKiKJFFn1ag==}
    dev: false

  /prompts@2.4.2:
    resolution: {integrity: sha512-NxNv/kLguCA7p3jE8oL2aEBsrJWgAakBpgmgK6lpPWV+WuOmY6r2/zbAVnP+T8bQlA0nzHXSJSJW0Hq7ylaD2Q==}
    engines: {node: '>= 6'}
    dependencies:
      kleur: 3.0.3
      sisteransi: 1.0.5
    dev: true

  /prop-types@15.8.1:
    resolution: {integrity: sha512-oj87CgZICdulUohogVAR7AjlC0327U4el4L6eAvOqCeudMDVU0NThNaV+b9Df4dXgSP1gXMTnPdhfe/2qDH5cg==}
    dependencies:
      loose-envify: 1.4.0
      object-assign: 4.1.1
      react-is: 16.13.1
    dev: false

  /property-information@6.2.0:
    resolution: {integrity: sha512-kma4U7AFCTwpqq5twzC1YVIDXSqg6qQK6JN0smOw8fgRy1OkMi0CYSzFmsy6dnqSenamAtj0CyXMUJ1Mf6oROg==}
    dev: false

  /proto-list@1.2.4:
    resolution: {integrity: sha512-vtK/94akxsTMhe0/cbfpR+syPuszcuwhqVjJq26CuNDgFGj682oRBXOP5MJpv2r7JtE8MsiepGIqvvOTBwn2vA==}
    dev: false

  /protobufjs@7.2.4:
    resolution: {integrity: sha512-AT+RJgD2sH8phPmCf7OUZR8xGdcJRga4+1cOaXJ64hvcSkVhNcRHOwIxUatPH15+nj59WAGTDv3LSGZPEQbJaQ==}
    engines: {node: '>=12.0.0'}
    requiresBuild: true
    dependencies:
      '@protobufjs/aspromise': 1.1.2
      '@protobufjs/base64': 1.1.2
      '@protobufjs/codegen': 2.0.4
      '@protobufjs/eventemitter': 1.1.0
      '@protobufjs/fetch': 1.1.0
      '@protobufjs/float': 1.0.2
      '@protobufjs/inquire': 1.1.0
      '@protobufjs/path': 1.1.2
      '@protobufjs/pool': 1.1.0
      '@protobufjs/utf8': 1.1.0
      '@types/node': 20.9.3
      long: 5.2.3
    dev: false

  /proxy-agent@6.3.1:
    resolution: {integrity: sha512-Rb5RVBy1iyqOtNl15Cw/llpeLH8bsb37gM1FUfKQ+Wck6xHlbAhWGUFiTRHtkjqGTA5pSHz6+0hrPW/oECihPQ==}
    engines: {node: '>= 14'}
    dependencies:
      agent-base: 7.1.0
      debug: 4.3.4
      http-proxy-agent: 7.0.0
      https-proxy-agent: 7.0.2
      lru-cache: 7.18.3
      pac-proxy-agent: 7.0.1
      proxy-from-env: 1.1.0
      socks-proxy-agent: 8.0.2
    transitivePeerDependencies:
      - supports-color
    dev: true

  /proxy-from-env@1.1.0:
    resolution: {integrity: sha512-D+zkORCbA9f1tdWRK0RaCR3GPv50cMxcrz4X8k5LTSUD1Dkw47mKJEZQNunItRTkWwgtaUSo1RVFRIG9ZXiFYg==}

  /psl@1.9.0:
    resolution: {integrity: sha512-E/ZsdU4HLs/68gYzgGTkMicWTLPdAftJLfJFlLUAAKZGkStNU72sZjT66SnMDVOfOWY/YAoiD7Jxa9iHvngcag==}
    dev: true

  /pstree.remy@1.1.8:
    resolution: {integrity: sha512-77DZwxQmxKnu3aR542U+X8FypNzbfJ+C5XQDk3uWjWxn6151aIMGthWYRXTqT1E5oJvg+ljaa2OJi+VfvCOQ8w==}
    dev: true

  /punycode@2.3.0:
    resolution: {integrity: sha512-rRV+zQD8tVFys26lAGR9WUuS4iUAngJScM+ZRSKtvl5tKeZ2t5bvdNFdNHBW9FWR4guGHlgmsZ1G7BSm2wTbuA==}
    engines: {node: '>=6'}

  /pure-rand@6.0.3:
    resolution: {integrity: sha512-KddyFewCsO0j3+np81IQ+SweXLDnDQTs5s67BOnrYmYe/yNmUhttQyGsYzy8yUnoljGAQ9sl38YB4vH8ur7Y+w==}
    dev: true

  /qs@6.11.2:
    resolution: {integrity: sha512-tDNIz22aBzCDxLtVH++VnTfzxlfeK5CbqohpSqpJgj1Wg/cQbStNAz3NuqCs5vV+pjBsK4x4pN9HlVh7rcYRiA==}
    engines: {node: '>=0.6'}
    dependencies:
      side-channel: 1.0.4
    dev: false

  /querystringify@2.2.0:
    resolution: {integrity: sha512-FIqgj2EUvTa7R50u0rGsyTftzjYmv/a3hO345bZNrqabNqjtgiDMgmo4mkUjd+nzU5oF3dClKqFIPUKybUyqoQ==}
    dev: true

  /queue-microtask@1.2.3:
    resolution: {integrity: sha512-NuaNSa6flKT5JaSYQzJok04JzTL1CA6aGhv5rfLW3PgqA+M2ChpZQnAC8h8i4ZFkBS8X5RqkDBHA7r4hej3K9A==}

  /rc@1.2.8:
    resolution: {integrity: sha512-y3bGgqKj3QBdxLbLkomlohkvsA8gdAiUQlSBJnBhfn+BPxg4bc62d8TcBW15wavDfgexCgccckhcZvywyQYPOw==}
    hasBin: true
    dependencies:
      deep-extend: 0.6.0
      ini: 1.3.8
      minimist: 1.2.8
      strip-json-comments: 2.0.1
    dev: true

  /react-day-picker@8.9.1(date-fns@2.30.0)(react@18.2.0):
    resolution: {integrity: sha512-W0SPApKIsYq+XCtfGeMYDoU0KbsG3wfkYtlw8l+vZp6KoBXGOlhzBUp4tNx1XiwiOZwhfdGOlj7NGSCKGSlg5Q==}
    peerDependencies:
      date-fns: ^2.28.0
      react: ^16.8.0 || ^17.0.0 || ^18.0.0
    dependencies:
      date-fns: 2.30.0
      react: 18.2.0
    dev: false

  /react-dom-confetti@0.2.0(react@18.2.0):
    resolution: {integrity: sha512-+XRTi+WlCrcRN2dTjdEopOaPFtS7hpaHRRQ0sHiVRGqpchKz4QVh3i+6eLEEpNHYpN2VgPmhjvJ/vnjmUYhlIQ==}
    peerDependencies:
      react: '*'
    dependencies:
      dom-confetti: 0.2.2
      react: 18.2.0
    dev: false

  /react-dom@18.2.0(react@18.2.0):
    resolution: {integrity: sha512-6IMTriUmvsjHUjNtEDudZfuDQUoWXVxKHhlEGSk81n4YFS+r/Kl99wXiwlVXtPBtJenozv2P+hxDsw9eA7Xo6g==}
    peerDependencies:
      react: ^18.2.0
    dependencies:
      loose-envify: 1.4.0
      react: 18.2.0
      scheduler: 0.23.0

  /react-email@1.9.5:
    resolution: {integrity: sha512-c2ubADlAGKAsfmQRDQd0s3/o+wUW/WCVhwiZo+RkUgsP35RhzDBQisFfxHEX8trjNf0eSv4R9g3ASmRF1vAP8A==}
    engines: {node: '>=16.0.0'}
    hasBin: true
    dependencies:
      '@commander-js/extra-typings': 9.4.1(commander@9.4.1)
      '@manypkg/find-root': 2.2.1
      '@octokit/rest': 19.0.7
      '@react-email/render': 0.0.6
      chokidar: 3.5.3
      commander: 9.4.1
      detect-package-manager: 2.0.1
      esbuild: 0.16.4
      fs-extra: 11.1.1
      glob: 8.0.3
      log-symbols: 4.1.0
      normalize-path: 3.0.0
      ora: 5.4.1
      read-pkg: 5.2.0
      shelljs: 0.8.5
      tree-node-cli: 1.6.0
    transitivePeerDependencies:
      - encoding
    dev: false

  /react-hook-form@7.48.2(react@18.2.0):
    resolution: {integrity: sha512-H0T2InFQb1hX7qKtDIZmvpU1Xfn/bdahWBN1fH19gSe4bBEqTfmlr7H3XWTaVtiK4/tpPaI1F3355GPMZYge+A==}
    engines: {node: '>=12.22.0'}
    peerDependencies:
      react: ^16.8.0 || ^17 || ^18
    dependencies:
      react: 18.2.0
    dev: false

  /react-hotkeys-hook@4.4.1(react-dom@18.2.0)(react@18.2.0):
    resolution: {integrity: sha512-sClBMBioFEgFGYLTWWRKvhxcCx1DRznd+wkFHwQZspnRBkHTgruKIHptlK/U/2DPX8BhHoRGzpMVWUXMmdZlmw==}
    peerDependencies:
      react: '>=16.8.1'
      react-dom: '>=16.8.1'
    dependencies:
      react: 18.2.0
      react-dom: 18.2.0(react@18.2.0)
    dev: false

  /react-is@16.13.1:
    resolution: {integrity: sha512-24e6ynE2H+OKt4kqsOvNd8kBpV65zoxbA4BVsEOB3ARVWQki/DHzaUoC5KuON/BiccDaCCTZBuOcfZs70kR8bQ==}
    dev: false

  /react-is@17.0.2:
    resolution: {integrity: sha512-w2GsyukL62IJnlaff/nRegPQR94C/XXamvMWmSHRJ4y7Ts/4ocGRmTHvOs8PSE6pB3dWOrD/nueuU5sduBsQ4w==}
    dev: true

  /react-is@18.2.0:
    resolution: {integrity: sha512-xWGDIW6x921xtzPkhiULtthJHoJvBbF3q26fzloPCK0hsvxtPVelvftw3zjbHWSkR2km9Z+4uxbDDK/6Zw9B8w==}
    dev: true

  /react-lifecycles-compat@3.0.4:
    resolution: {integrity: sha512-fBASbA6LnOU9dOU2eW7aQ8xmYBSXUIWr+UmF9b1efZBazGNO+rcXT/icdKnYm2pTwcRylVUYwW7H1PHfLekVzA==}
    dev: false

  /react-remove-scroll-bar@2.3.4(@types/react@18.2.38)(react@18.2.0):
    resolution: {integrity: sha512-63C4YQBUt0m6ALadE9XV56hV8BgJWDmmTPY758iIJjfQKt2nYwoUrPk0LXRXcB/yIj82T1/Ixfdpdk68LwIB0A==}
    engines: {node: '>=10'}
    peerDependencies:
      '@types/react': ^16.8.0 || ^17.0.0 || ^18.0.0
      react: ^16.8.0 || ^17.0.0 || ^18.0.0
    peerDependenciesMeta:
      '@types/react':
        optional: true
    dependencies:
      '@types/react': 18.2.38
      react: 18.2.0
      react-style-singleton: 2.2.1(@types/react@18.2.38)(react@18.2.0)
      tslib: 2.6.0
    dev: false

  /react-remove-scroll@2.5.4(@types/react@18.2.38)(react@18.2.0):
    resolution: {integrity: sha512-xGVKJJr0SJGQVirVFAUZ2k1QLyO6m+2fy0l8Qawbp5Jgrv3DeLalrfMNBFSlmz5kriGGzsVBtGVnf4pTKIhhWA==}
    engines: {node: '>=10'}
    peerDependencies:
      '@types/react': ^16.8.0 || ^17.0.0 || ^18.0.0
      react: ^16.8.0 || ^17.0.0 || ^18.0.0
    peerDependenciesMeta:
      '@types/react':
        optional: true
    dependencies:
      '@types/react': 18.2.38
      react: 18.2.0
      react-remove-scroll-bar: 2.3.4(@types/react@18.2.38)(react@18.2.0)
      react-style-singleton: 2.2.1(@types/react@18.2.38)(react@18.2.0)
      tslib: 2.6.0
      use-callback-ref: 1.3.0(@types/react@18.2.38)(react@18.2.0)
      use-sidecar: 1.1.2(@types/react@18.2.38)(react@18.2.0)
    dev: false

  /react-remove-scroll@2.5.5(@types/react@18.2.38)(react@18.2.0):
    resolution: {integrity: sha512-ImKhrzJJsyXJfBZ4bzu8Bwpka14c/fQt0k+cyFp/PBhTfyDnU5hjOtM4AG/0AMyy8oKzOTR0lDgJIM7pYXI0kw==}
    engines: {node: '>=10'}
    peerDependencies:
      '@types/react': ^16.8.0 || ^17.0.0 || ^18.0.0
      react: ^16.8.0 || ^17.0.0 || ^18.0.0
    peerDependenciesMeta:
      '@types/react':
        optional: true
    dependencies:
      '@types/react': 18.2.38
      react: 18.2.0
      react-remove-scroll-bar: 2.3.4(@types/react@18.2.38)(react@18.2.0)
      react-style-singleton: 2.2.1(@types/react@18.2.38)(react@18.2.0)
      tslib: 2.6.0
      use-callback-ref: 1.3.0(@types/react@18.2.38)(react@18.2.0)
      use-sidecar: 1.1.2(@types/react@18.2.38)(react@18.2.0)
    dev: false

  /react-resize-detector@8.1.0(react-dom@18.2.0)(react@18.2.0):
    resolution: {integrity: sha512-S7szxlaIuiy5UqLhLL1KY3aoyGHbZzsTpYal9eYMwCyKqoqoVLCmIgAgNyIM1FhnP2KyBygASJxdhejrzjMb+w==}
    peerDependencies:
      react: ^16.0.0 || ^17.0.0 || ^18.0.0
      react-dom: ^16.0.0 || ^17.0.0 || ^18.0.0
    dependencies:
      lodash: 4.17.21
      react: 18.2.0
      react-dom: 18.2.0(react@18.2.0)
    dev: false

  /react-smooth@2.0.5(prop-types@15.8.1)(react-dom@18.2.0)(react@18.2.0):
    resolution: {integrity: sha512-BMP2Ad42tD60h0JW6BFaib+RJuV5dsXJK9Baxiv/HlNFjvRLqA9xrNKxVWnUIZPQfzUwGXIlU/dSYLU+54YGQA==}
    peerDependencies:
      prop-types: ^15.6.0
      react: ^15.0.0 || ^16.0.0 || ^17.0.0 || ^18.0.0
      react-dom: ^15.0.0 || ^16.0.0 || ^17.0.0 || ^18.0.0
    dependencies:
      fast-equals: 5.0.1
      prop-types: 15.8.1
      react: 18.2.0
      react-dom: 18.2.0(react@18.2.0)
      react-transition-group: 2.9.0(react-dom@18.2.0)(react@18.2.0)
    dev: false

  /react-style-singleton@2.2.1(@types/react@18.2.38)(react@18.2.0):
    resolution: {integrity: sha512-ZWj0fHEMyWkHzKYUr2Bs/4zU6XLmq9HsgBURm7g5pAVfyn49DgUiNgY2d4lXRlYSiCif9YBGpQleewkcqddc7g==}
    engines: {node: '>=10'}
    peerDependencies:
      '@types/react': ^16.8.0 || ^17.0.0 || ^18.0.0
      react: ^16.8.0 || ^17.0.0 || ^18.0.0
    peerDependenciesMeta:
      '@types/react':
        optional: true
    dependencies:
      '@types/react': 18.2.38
      get-nonce: 1.0.1
      invariant: 2.2.4
      react: 18.2.0
      tslib: 2.6.0
    dev: false

  /react-transition-group@2.9.0(react-dom@18.2.0)(react@18.2.0):
    resolution: {integrity: sha512-+HzNTCHpeQyl4MJ/bdE0u6XRMe9+XG/+aL4mCxVN4DnPBQ0/5bfHWPDuOZUzYdMj94daZaZdCCc1Dzt9R/xSSg==}
    peerDependencies:
      react: '>=15.0.0'
      react-dom: '>=15.0.0'
    dependencies:
      dom-helpers: 3.4.0
      loose-envify: 1.4.0
      prop-types: 15.8.1
      react: 18.2.0
      react-dom: 18.2.0(react@18.2.0)
      react-lifecycles-compat: 3.0.4
    dev: false

  /react-transition-group@4.4.5(react-dom@18.2.0)(react@18.2.0):
    resolution: {integrity: sha512-pZcd1MCJoiKiBR2NRxeCRg13uCXbydPnmB4EOeRrY7480qNWO8IIgQG6zlDkm6uRMsURXPuKq0GWtiM59a5Q6g==}
    peerDependencies:
      react: '>=16.6.0'
      react-dom: '>=16.6.0'
    dependencies:
      '@babel/runtime': 7.23.2
      dom-helpers: 5.2.1
      loose-envify: 1.4.0
      prop-types: 15.8.1
      react: 18.2.0
      react-dom: 18.2.0(react@18.2.0)
    dev: false

  /react-youtube@10.1.0(react@18.2.0):
    resolution: {integrity: sha512-ZfGtcVpk0SSZtWCSTYOQKhfx5/1cfyEW1JN/mugGNfAxT3rmVJeMbGpA9+e78yG21ls5nc/5uZJETE3cm3knBg==}
    engines: {node: '>= 14.x'}
    peerDependencies:
      react: '>=0.14.1'
    dependencies:
      fast-deep-equal: 3.1.3
      prop-types: 15.8.1
      react: 18.2.0
      youtube-player: 5.5.2
    transitivePeerDependencies:
      - supports-color
    dev: false

  /react@18.2.0:
    resolution: {integrity: sha512-/3IjMdb2L9QbBdWiW5e3P2/npwMBaU9mHCSCUzNln0ZCYbcfTsGbTJrU/kGemdH2IWmB2ioZ+zkxtmq6g09fGQ==}
    engines: {node: '>=0.10.0'}
    dependencies:
      loose-envify: 1.4.0

  /read-cache@1.0.0:
    resolution: {integrity: sha512-Owdv/Ft7IjOgm/i0xvNDZ1LrRANRfew4b2prF3OWMQLxLfu3bS8FVhCsrSCMK4lR56Y9ya+AThoTpDCTxCmpRA==}
    dependencies:
      pify: 2.3.0

  /read-pkg@5.2.0:
    resolution: {integrity: sha512-Ug69mNOpfvKDAc2Q8DRpMjjzdtrnv9HcSMX+4VsZxD1aZ6ZzrIE7rlzXBtWTyhULSMKg076AW6WR5iZpD0JiOg==}
    engines: {node: '>=8'}
    dependencies:
      '@types/normalize-package-data': 2.4.4
      normalize-package-data: 2.5.0
      parse-json: 5.2.0
      type-fest: 0.6.0
    dev: false

  /read-yaml-file@1.1.0:
    resolution: {integrity: sha512-VIMnQi/Z4HT2Fxuwg5KrY174U1VdUIASQVWXXyqtNRtxSr9IYkn1rsI6Tb6HsrHCmB7gVpNwX6JxPTHcH6IoTA==}
    engines: {node: '>=6'}
    dependencies:
      graceful-fs: 4.2.11
      js-yaml: 3.14.1
      pify: 4.0.1
      strip-bom: 3.0.0
    dev: false

  /readable-stream@2.3.8:
    resolution: {integrity: sha512-8p0AUk4XODgIewSi0l8Epjs+EVnWiK7NoDIEGU0HhE7+ZyY8D1IMY7odu5lRrFXGg71L15KG8QrPmum45RTtdA==}
    dependencies:
      core-util-is: 1.0.3
      inherits: 2.0.4
      isarray: 1.0.0
      process-nextick-args: 2.0.1
      safe-buffer: 5.1.2
      string_decoder: 1.1.1
      util-deprecate: 1.0.2
    dev: false

  /readable-stream@3.6.2:
    resolution: {integrity: sha512-9u/sniCrY3D5WdsERHzHE4G2YCXqoG5FTHUiCC4SIbr6XcLZBY05ya9EKjYek9O5xOAwjGq+1JdGBAS7Q9ScoA==}
    engines: {node: '>= 6'}
    dependencies:
      inherits: 2.0.4
      string_decoder: 1.3.0
      util-deprecate: 1.0.2

  /readdirp@3.6.0:
    resolution: {integrity: sha512-hOS089on8RduqdbhvQ5Z37A0ESjsqz6qnRcffsMU3495FuTdqSm+7bhJ29JvIOsBDEEnan5DPu9t3To9VRlMzA==}
    engines: {node: '>=8.10.0'}
    dependencies:
      picomatch: 2.3.1

  /recharts-scale@0.4.5:
    resolution: {integrity: sha512-kivNFO+0OcUNu7jQquLXAxz1FIwZj8nrj+YkOKc5694NbjCvcT6aSZiIzNzd2Kul4o4rTto8QVR9lMNtxD4G1w==}
    dependencies:
      decimal.js-light: 2.5.1
    dev: false

  /recharts@2.9.0(prop-types@15.8.1)(react-dom@18.2.0)(react@18.2.0):
    resolution: {integrity: sha512-cVgiAU3W5UrA8nRRV/N0JrudgZzY/vjkzrlShbH+EFo1vs4nMlXgshZWLI0DfDLmn4/p4pF7Lq7F5PU+K94Ipg==}
    engines: {node: '>=12'}
    peerDependencies:
      prop-types: ^15.6.0
      react: ^16.0.0 || ^17.0.0 || ^18.0.0
      react-dom: ^16.0.0 || ^17.0.0 || ^18.0.0
    dependencies:
      classnames: 2.3.2
      eventemitter3: 4.0.7
      lodash: 4.17.21
      prop-types: 15.8.1
      react: 18.2.0
      react-dom: 18.2.0(react@18.2.0)
      react-is: 16.13.1
      react-resize-detector: 8.1.0(react-dom@18.2.0)(react@18.2.0)
      react-smooth: 2.0.5(prop-types@15.8.1)(react-dom@18.2.0)(react@18.2.0)
      recharts-scale: 0.4.5
      tiny-invariant: 1.3.1
      victory-vendor: 36.6.11
    dev: false

  /rechoir@0.6.2:
    resolution: {integrity: sha512-HFM8rkZ+i3zrV+4LQjwQ0W+ez98pApMGM3HUrN04j3CqzPOzl9nmP15Y8YXNm8QHGv/eacOVEjqhmWpkRV0NAw==}
    engines: {node: '>= 0.10'}
    dependencies:
      resolve: 1.22.2
    dev: false

  /redent@3.0.0:
    resolution: {integrity: sha512-6tDA8g98We0zd0GvVeMT9arEOnTw9qM03L9cJXaCjrip1OO764RDBLBfrB4cwzNGDj5OA5ioymC9GkizgWJDUg==}
    engines: {node: '>=8'}
    dependencies:
      indent-string: 4.0.0
      strip-indent: 3.0.0
    dev: true

  /redis-errors@1.2.0:
    resolution: {integrity: sha512-1qny3OExCf0UvUV/5wpYKf2YwPcOqXzkwKKSmKHiE6ZMQs5heeE/c8eXK+PNllPvmjgAbfnsbpkGZWy8cBpn9w==}
    engines: {node: '>=4'}
    dev: false

  /redis-parser@3.0.0:
    resolution: {integrity: sha512-DJnGAeenTdpMEH6uAJRK/uiyEIH9WVsUmoLwzudwGJUwZPp80PDBWPHXSAGNPwNvIXAbe7MSUB1zQFugFml66A==}
    engines: {node: '>=4'}
    dependencies:
      redis-errors: 1.2.0
    dev: false

  /reflect.getprototypeof@1.0.4:
    resolution: {integrity: sha512-ECkTw8TmJwW60lOTR+ZkODISW6RQ8+2CL3COqtiJKLd6MmB45hN51HprHFziKLGkAuTGQhBb91V8cy+KHlaCjw==}
    engines: {node: '>= 0.4'}
    dependencies:
      call-bind: 1.0.2
      define-properties: 1.2.1
      es-abstract: 1.22.2
      get-intrinsic: 1.2.1
      globalthis: 1.0.3
      which-builtin-type: 1.1.3
    dev: false

  /regenerator-runtime@0.13.11:
    resolution: {integrity: sha512-kY1AZVr2Ra+t+piVaJ4gxaFaReZVH40AKNo7UCX6W+dEwBo/2oZJzqfuN1qLq1oL45o56cPaTXELwrTh8Fpggg==}

  /regenerator-runtime@0.14.0:
    resolution: {integrity: sha512-srw17NI0TUWHuGa5CFGGmhfNIeja30WMBfbslPNhf6JrqQlLN5gcrvig1oqPxiVaXb0oW0XRKtH6Nngs5lKCIA==}

  /regexp.prototype.flags@1.5.0:
    resolution: {integrity: sha512-0SutC3pNudRKgquxGoRGIz946MZVHqbNfPjBdxeOhBrdgDKlRoXmYLQN9xRbrR09ZXWeGAdPuif7egofn6v5LA==}
    engines: {node: '>= 0.4'}
    dependencies:
      call-bind: 1.0.2
      define-properties: 1.2.0
      functions-have-names: 1.2.3
    dev: false

  /regexp.prototype.flags@1.5.1:
    resolution: {integrity: sha512-sy6TXMN+hnP/wMy+ISxg3krXx7BAtWVO4UouuCN/ziM9UEne0euamVNafDfvC83bRNr95y0V5iijeDQFUNpvrg==}
    engines: {node: '>= 0.4'}
    dependencies:
      call-bind: 1.0.2
      define-properties: 1.2.1
      set-function-name: 2.0.1

  /registry-auth-token@3.3.2:
    resolution: {integrity: sha512-JL39c60XlzCVgNrO+qq68FoNb56w/m7JYvGR2jT5iR1xBrUA3Mfx5Twk5rqTThPmQKMWydGmq8oFtDlxfrmxnQ==}
    dependencies:
      rc: 1.2.8
      safe-buffer: 5.2.1
    dev: true

  /registry-url@3.1.0:
    resolution: {integrity: sha512-ZbgR5aZEdf4UKZVBPYIgaglBmSF2Hi94s2PcIHhRGFjKYu+chjJdYfHn4rt3hB6eCKLJ8giVIIfgMa1ehDfZKA==}
    engines: {node: '>=0.10.0'}
    dependencies:
      rc: 1.2.8
    dev: true

  /rehype-stringify@9.0.3:
    resolution: {integrity: sha512-kWiZ1bgyWlgOxpqD5HnxShKAdXtb2IUljn3hQAhySeak6IOQPPt6DeGnsIh4ixm7yKJWzm8TXFuC/lPfcWHJqw==}
    dependencies:
      '@types/hast': 2.3.5
      hast-util-to-html: 8.0.4
      unified: 10.1.2
    dev: false

  /remark-frontmatter@4.0.1:
    resolution: {integrity: sha512-38fJrB0KnmD3E33a5jZC/5+gGAC2WKNiPw1/fdXJvijBlhA7RCsvJklrYJakS0HedninvaCYW8lQGf9C918GfA==}
    dependencies:
      '@types/mdast': 3.0.12
      mdast-util-frontmatter: 1.0.1
      micromark-extension-frontmatter: 1.1.1
      unified: 10.1.2
    dev: false

  /remark-mdx-frontmatter@1.1.1:
    resolution: {integrity: sha512-7teX9DW4tI2WZkXS4DBxneYSY7NHiXl4AKdWDO9LXVweULlCT8OPWsOjLEnMIXViN1j+QcY8mfbq3k0EK6x3uA==}
    engines: {node: '>=12.2.0'}
    dependencies:
      estree-util-is-identifier-name: 1.1.0
      estree-util-value-to-estree: 1.3.0
      js-yaml: 4.1.0
      toml: 3.0.0
    dev: false

  /remark-mdx@2.3.0:
    resolution: {integrity: sha512-g53hMkpM0I98MU266IzDFMrTD980gNF3BJnkyFcmN+dD873mQeD5rdMO3Y2X+x8umQfbSE0PcoEDl7ledSA+2g==}
    dependencies:
      mdast-util-mdx: 2.0.1
      micromark-extension-mdxjs: 1.0.1
    transitivePeerDependencies:
      - supports-color
    dev: false

  /remark-parse@10.0.2:
    resolution: {integrity: sha512-3ydxgHa/ZQzG8LvC7jTXccARYDcRld3VfcgIIFs7bI6vbRSxJJmzgLEIIoYKyrfhaY+ujuWaf/PJiMZXoiCXgw==}
    dependencies:
      '@types/mdast': 3.0.12
      mdast-util-from-markdown: 1.3.1
      unified: 10.1.2
    transitivePeerDependencies:
      - supports-color
    dev: false

  /remark-rehype@10.1.0:
    resolution: {integrity: sha512-EFmR5zppdBp0WQeDVZ/b66CWJipB2q2VLNFMabzDSGR66Z2fQii83G5gTBbgGEnEEA0QRussvrFHxk1HWGJskw==}
    dependencies:
      '@types/hast': 2.3.5
      '@types/mdast': 3.0.12
      mdast-util-to-hast: 12.3.0
      unified: 10.1.2
    dev: false

  /repeat-string@1.6.1:
    resolution: {integrity: sha512-PV0dzCYDNfRi1jCDbJzpW7jNNDRuCOG/jI5ctQcGKt/clZD+YcPS3yIlWuTJMmESC8aevCFmWJy5wjAFgNqN6w==}
    engines: {node: '>=0.10'}
    dev: false

  /require-directory@2.1.1:
    resolution: {integrity: sha512-fGxEI7+wsG9xrvdjsrlmL22OMTTiHRwAMroiEeMgq8gzoLC/PQr7RsRDSTLUg/bZAZtF+TVIkHc6/4RIKrui+Q==}
    engines: {node: '>=0.10.0'}

  /require-in-the-middle@7.2.0:
    resolution: {integrity: sha512-3TLx5TGyAY6AOqLBoXmHkNql0HIf2RGbuMgCDT2WO/uGVAPJs6h7Kl+bN6TIZGd9bWhWPwnDnTHGtW8Iu77sdw==}
    engines: {node: '>=8.6.0'}
    dependencies:
      debug: 4.3.4
      module-details-from-path: 1.0.3
      resolve: 1.22.2
    transitivePeerDependencies:
      - supports-color
    dev: false

  /requires-port@1.0.0:
    resolution: {integrity: sha512-KigOCHcocU3XODJxsu8i/j8T9tzT4adHiecwORRQ0ZZFcp7ahwXuRU1m+yuO90C5ZUyGeGfocHDI14M3L3yDAQ==}
    dev: true

  /resend@2.0.0:
    resolution: {integrity: sha512-jAh0DN84ZjjmzGM2vMjJ1hphPBg1mG98dzopF7kJzmin62v8ESg4og2iCKWdkAboGOT2SeO5exbr/8Xh8gLddw==}
    engines: {node: '>=18'}
    dependencies:
      '@react-email/render': 0.0.9
    dev: false

  /resolve-cwd@3.0.0:
    resolution: {integrity: sha512-OrZaX2Mb+rJCpH/6CpSqt9xFVpN++x01XnN2ie9g6P5/3xelLAkXWVADpdz1IHD/KFfEXyE6V0U01OQ3UO2rEg==}
    engines: {node: '>=8'}
    dependencies:
      resolve-from: 5.0.0
    dev: true

  /resolve-from@4.0.0:
    resolution: {integrity: sha512-pb/MYmXstAkysRFx8piNI1tGFNQIFA3vkE3Gq4EuA1dF6gHp/+vgZqsCGJapvy8N3Q+4o7FwvquPJcnZ7RYy4g==}
    engines: {node: '>=4'}

  /resolve-from@5.0.0:
    resolution: {integrity: sha512-qYg9KP24dD5qka9J47d0aVky0N+b4fTU89LN9iDnjB5waksiC49rvMB0PrUJQGoTmH50XPiqOvAjDfaijGxYZw==}
    engines: {node: '>=8'}
    dev: true

  /resolve-pkg-maps@1.0.0:
    resolution: {integrity: sha512-seS2Tj26TBVOC2NIc2rOe2y2ZO7efxITtLZcGSOnHHNOQ7CkiUBfw0Iw2ck6xkIhPwLhKNLS8BO+hEpngQlqzw==}
    dev: false

  /resolve.exports@2.0.2:
    resolution: {integrity: sha512-X2UW6Nw3n/aMgDVy+0rSqgHlv39WZAlZrXCdnbyEiKm17DSqHX4MmQMaST3FbeWR5FTuRcUwYAziZajji0Y7mg==}
    engines: {node: '>=10'}
    dev: true

  /resolve@1.22.2:
    resolution: {integrity: sha512-Sb+mjNHOULsBv818T40qSPeRiuWLyaGMa5ewydRLFimneixmVy2zdivRl+AF6jaYPC8ERxGDmFSiqui6SfPd+g==}
    hasBin: true
    dependencies:
      is-core-module: 2.13.0
      path-parse: 1.0.7
      supports-preserve-symlinks-flag: 1.0.0

  /resolve@2.0.0-next.4:
    resolution: {integrity: sha512-iMDbmAWtfU+MHpxt/I5iWI7cY6YVEZUQ3MBgPQ++XD1PELuJHIl82xBmObyP2KyQmkNB2dsqF7seoQQiAn5yDQ==}
    hasBin: true
    dependencies:
      is-core-module: 2.13.0
      path-parse: 1.0.7
      supports-preserve-symlinks-flag: 1.0.0
    dev: false

  /restore-cursor@3.1.0:
    resolution: {integrity: sha512-l+sSefzHpj5qimhFSE5a8nufZYAM3sBSVMAPtYkmC+4EH2anSGaEMXSD0izRQbu9nfyQ9y5JrVmp7E8oZrUjvA==}
    engines: {node: '>=8'}
    dependencies:
      onetime: 5.1.2
      signal-exit: 3.0.7

  /restore-cursor@4.0.0:
    resolution: {integrity: sha512-I9fPXU9geO9bHOt9pHHOhOkYerIMsmVaWB0rA2AI9ERh/+x/i7MV5HKBNrg+ljO5eoPVgCcnFuRjJ9uH6I/3eg==}
    engines: {node: ^12.20.0 || ^14.13.1 || >=16.0.0}
    dependencies:
      onetime: 5.1.2
      signal-exit: 3.0.7
    dev: true

  /reusify@1.0.4:
    resolution: {integrity: sha512-U9nH88a3fc/ekCF1l0/UP1IosiuIjyTh7hBvXVMHYgVcfGvt897Xguj2UOLDeI5BG2m7/uwyaLVT6fbtCwTyzw==}
    engines: {iojs: '>=1.0.0', node: '>=0.10.0'}

  /rfdc@1.3.0:
    resolution: {integrity: sha512-V2hovdzFbOi77/WajaSMXk2OLm+xNIeQdMMuB7icj7bk6zi2F8GGAxigcnDFpJHbNyNcgyJDiP+8nOrY5cZGrA==}
    dev: true

  /rimraf@2.7.1:
    resolution: {integrity: sha512-uWjbaKIK3T1OSVptzX7Nl6PvQ3qAGtKEtVRjRuazjfL3Bx5eI409VZSqgND+4UNnmzLVdPj9FqFJNPqBZFve4w==}
    hasBin: true
    dependencies:
      glob: 7.2.3
    dev: false

  /rimraf@3.0.2:
    resolution: {integrity: sha512-JZkJMZkAGFFPP2YqXZXPbMlMBgsxzE8ILs4lMIX/2o0L9UBw9O/Y3o6wFw/i9YLapcUJWwqbi3kdxIPdC62TIA==}
    hasBin: true
    dependencies:
      glob: 7.2.3

  /run-applescript@5.0.0:
    resolution: {integrity: sha512-XcT5rBksx1QdIhlFOCtgZkB99ZEouFZ1E2Kc2LHqNW13U3/74YGdkQRmThTwxy4QIyookibDKYZOPqX//6BlAg==}
    engines: {node: '>=12'}
    dependencies:
      execa: 5.1.1
    dev: false

  /run-async@2.4.1:
    resolution: {integrity: sha512-tvVnVv01b8c1RrA6Ep7JkStj85Guv/YrMcwqYQnwjsAS2cTmmPGBBjAjpCW7RrSodNSoE2/qg9O4bceNvUuDgQ==}
    engines: {node: '>=0.12.0'}
    dev: true

  /run-parallel@1.2.0:
    resolution: {integrity: sha512-5l4VyZR86LZ/lDxZTR6jqL8AFE2S0IFLMP26AbjsLVADxHdhB/c0GUsH+y39UfCi3dzz8OlQuPmnaJOMoDHQBA==}
    dependencies:
      queue-microtask: 1.2.3

  /rxjs@6.6.7:
    resolution: {integrity: sha512-hTdwr+7yYNIT5n4AMYp85KA6yw2Va0FLa3Rguvbpa4W3I5xynaBZo41cM3XM+4Q6fRMj3sBYIR1VAmZMXYJvRQ==}
    engines: {npm: '>=2.0.0'}
    dependencies:
      tslib: 1.14.1
    dev: true

  /rxjs@7.8.1:
    resolution: {integrity: sha512-AA3TVj+0A2iuIoQkWEK/tqFjBq2j+6PO6Y0zJcvzLAFhEFIO3HL0vls9hWLncZbAAbK0mar7oZ4V079I/qPMxg==}
    dependencies:
      tslib: 2.6.0
    dev: true

  /sade@1.8.1:
    resolution: {integrity: sha512-xal3CZX1Xlo/k4ApwCFrHVACi9fBqJ7V+mwhBsuf/1IOKbBy098Fex+Wa/5QMubw09pSZ/u8EY8PWgevJsXp1A==}
    engines: {node: '>=6'}
    dependencies:
      mri: 1.2.0
    dev: false

  /safe-array-concat@1.0.1:
    resolution: {integrity: sha512-6XbUAseYE2KtOuGueyeobCySj9L4+66Tn6KQMOPQJrAJEowYKW/YR/MGJZl7FdydUdaFu4LYyDZjxf4/Nmo23Q==}
    engines: {node: '>=0.4'}
    dependencies:
      call-bind: 1.0.2
      get-intrinsic: 1.2.1
      has-symbols: 1.0.3
      isarray: 2.0.5
    dev: false

  /safe-buffer@5.1.2:
    resolution: {integrity: sha512-Gd2UZBJDkXlY7GbJxfsE8/nvKkUEU1G38c1siN6QP6a9PT9MmHB8GnpscSmMJSoF8LOIrt8ud/wPtojys4G6+g==}
    dev: false

  /safe-buffer@5.2.1:
    resolution: {integrity: sha512-rp3So07KcdmmKbGvgaNxQSJr7bGVSVk5S9Eq1F+ppbRo70+YeaDxkw5Dd8NPN+GD6bjnYm2VuPuCXmpuYvmCXQ==}

  /safe-regex-test@1.0.0:
    resolution: {integrity: sha512-JBUUzyOgEwXQY1NuPtvcj/qcBDbDmEvWufhlnXZIm75DEHp+afM1r1ujJpJsV/gSM4t59tpDyPi1sd6ZaPFfsA==}
    dependencies:
      call-bind: 1.0.2
      get-intrinsic: 1.2.1
      is-regex: 1.1.4
    dev: false

  /safer-buffer@2.1.2:
    resolution: {integrity: sha512-YZo3K82SD7Riyi0E1EQPojLz7kpepnSQI9IyPbHHg1XXXevb5dJI7tpyN2ADxGcQbHG7vcyRHk0cbwqcQriUtg==}

  /saxes@6.0.0:
    resolution: {integrity: sha512-xAg7SOnEhrm5zI3puOOKyy1OMcMlIJZYNJY7xLBwSze0UjhPLnWfj2GF2EpT0jmzaJKIWKHLsaSSajf35bcYnA==}
    engines: {node: '>=v12.22.7'}
    dependencies:
      xmlchars: 2.2.0
    dev: true

  /scheduler@0.23.0:
    resolution: {integrity: sha512-CtuThmgHNg7zIZWAXi3AsyIzA3n4xx7aNyjwC2VJldO2LMVDhFK+63xGqq6CsJH4rTAt6/M+N4GhZiDYPx9eUw==}
    dependencies:
      loose-envify: 1.4.0

  /section-matter@1.0.0:
    resolution: {integrity: sha512-vfD3pmTzGpufjScBh50YHKzEu2lxBWhVEHsNGoEXmCmn2hKGfeNLYMzCJpe8cD7gqX7TJluOVpBkAequ6dgMmA==}
    engines: {node: '>=4'}
    dependencies:
      extend-shallow: 2.0.1
      kind-of: 6.0.3
    dev: false

  /selderee@0.10.0:
    resolution: {integrity: sha512-DEL/RW/f4qLw/NrVg97xKaEBC8IpzIG2fvxnzCp3Z4yk4jQ3MXom+Imav9wApjxX2dfS3eW7x0DXafJr85i39A==}
    dependencies:
      parseley: 0.11.0
    dev: false

  /selderee@0.11.0:
    resolution: {integrity: sha512-5TF+l7p4+OsnP8BCCvSyZiSPc4x4//p5uPwK8TCnVPJYRmU2aYKMpOXvw8zM5a5JvuuCGN1jmsMwuU2W02ukfA==}
    dependencies:
      parseley: 0.12.1
    dev: false

  /semver@5.7.2:
    resolution: {integrity: sha512-cBznnQ9KjJqU67B52RMC65CMarK2600WFnbkcaiwWq3xy/5haFJlshgnpjovMVJ+Hff49d8GEn0b87C5pDQ10g==}
    hasBin: true
    dev: false

  /semver@6.3.1:
    resolution: {integrity: sha512-BR7VvDCVHO+q2xBEWskxS6DJE1qRnb7DxzUrogb71CWoSficBxYsiAGd+Kl0mmq/MprG9yArRkyrQxTO6XjMzA==}
    hasBin: true

  /semver@7.5.3:
    resolution: {integrity: sha512-QBlUtyVk/5EeHbi7X0fw6liDZc7BBmEaSYn01fMU1OUYbf6GPsbTtd8WmnqbI20SeycoHSeiybkE/q1Q+qlThQ==}
    engines: {node: '>=10'}
    hasBin: true
    dependencies:
      lru-cache: 6.0.0
    dev: true

  /semver@7.5.4:
    resolution: {integrity: sha512-1bCSESV6Pv+i21Hvpxp3Dx+pSD8lIPt8uVjRrxAUt/nbswYc+tK6Y2btiULjd4+fnq15PX+nqQDC7Oft7WkwcA==}
    engines: {node: '>=10'}
    hasBin: true
    dependencies:
      lru-cache: 6.0.0

  /sentence-case@2.1.1:
    resolution: {integrity: sha512-ENl7cYHaK/Ktwk5OTD+aDbQ3uC8IByu/6Bkg+HDv8Mm+XnBnppVNalcfJTNsp1ibstKh030/JKQQWglDvtKwEQ==}
    dependencies:
      no-case: 2.3.2
      upper-case-first: 1.1.2
    dev: true

  /seroval@0.5.1:
    resolution: {integrity: sha512-ZfhQVB59hmIauJG5Ydynupy8KHyr5imGNtdDhbZG68Ufh1Ynkv9KOYOAABf71oVbQxJ8VkWnMHAjEHE7fWkH5g==}
    engines: {node: '>=10'}
    dev: false

  /server-only@0.0.1:
    resolution: {integrity: sha512-qepMx2JxAa5jjfzxG79yPPq+8BuFToHd1hm7kI+Z4zAq1ftQiP7HcxMhDDItrbtwVeLg/cY2JnKnrcFkmiswNA==}
    dev: false

  /set-function-name@2.0.1:
    resolution: {integrity: sha512-tMNCiqYVkXIZgc2Hnoy2IvC/f8ezc5koaRFkCjrpWzGpCd3qbZXPzVy9MAZzK1ch/X0jvSkojys3oqJN0qCmdA==}
    engines: {node: '>= 0.4'}
    dependencies:
      define-data-property: 1.1.1
      functions-have-names: 1.2.3
      has-property-descriptors: 1.0.0

  /setimmediate@1.0.5:
    resolution: {integrity: sha512-MATJdZp8sLqDl/68LfQmbP8zKPLQNV6BIZoIgrscFDQ+RsvK/BxeDQOgyxKKoh0y/8h3BqVFnCqQ/gd+reiIXA==}
    dev: false

  /shebang-command@2.0.0:
    resolution: {integrity: sha512-kHxr2zZpYtdmrN1qDjrrX/Z1rR1kG8Dx+gkpK1G4eXmvXswmcE1hTWBWYUzlraYw1/yZp6YuDY77YtvbN0dmDA==}
    engines: {node: '>=8'}
    dependencies:
      shebang-regex: 3.0.0

  /shebang-regex@3.0.0:
    resolution: {integrity: sha512-7++dFhtcx3353uBaq8DDR4NuxBetBzC7ZQOhmTQInHEd6bSrXdiEyzCvG07Z44UYdLShWUyXt5M/yhz8ekcb1A==}
    engines: {node: '>=8'}

  /shelljs@0.8.5:
    resolution: {integrity: sha512-TiwcRcrkhHvbrZbnRcFYMLl30Dfov3HKqzp5tO5b4pt6G/SezKcYhmDg15zXVBswHmctSAQKznqNW2LO5tTDow==}
    engines: {node: '>=4'}
    hasBin: true
    dependencies:
      glob: 7.2.3
      interpret: 1.4.0
      rechoir: 0.6.2
    dev: false

  /shimmer@1.2.1:
    resolution: {integrity: sha512-sQTKC1Re/rM6XyFM6fIAGHRPVGvyXfgzIDvzoq608vM+jeyVD0Tu1E6Np0Kc2zAIFWIj963V2800iF/9LPieQw==}
    dev: false

  /side-channel@1.0.4:
    resolution: {integrity: sha512-q5XPytqFEIKHkGdiMIrY10mvLRvnQh42/+GoBlFW3b2LXLE2xxJpZFdm94we0BaoV3RwJyGqg5wS7epxTv0Zvw==}
    dependencies:
      call-bind: 1.0.2
      get-intrinsic: 1.2.1
      object-inspect: 1.12.3

  /signal-exit@3.0.7:
    resolution: {integrity: sha512-wnD2ZE+l+SPC/uoS0vXeE9L1+0wuaMqKlfz9AMUo38JsyLSBWSFcHR1Rri62LZc12vLr1gb3jl7iwQhgwpAbGQ==}

  /signal-exit@4.1.0:
    resolution: {integrity: sha512-bzyZ1e88w9O1iNJbKnOlvYTrWPDl46O1bG0D3XInv+9tkPrxrN8jUUTiFlDkkmKWgn1M6CfIA13SuGqOa9Korw==}
    engines: {node: '>=14'}

  /simple-update-notifier@2.0.0:
    resolution: {integrity: sha512-a2B9Y0KlNXl9u/vsW6sTIu9vGEpfKu2wRV6l1H3XEas/0gUIzGzBoP/IouTcUQbm9JWZLH3COxyn03TYlFax6w==}
    engines: {node: '>=10'}
    dependencies:
      semver: 7.5.3
    dev: true

  /sister@3.0.2:
    resolution: {integrity: sha512-p19rtTs+NksBRKW9qn0UhZ8/TUI9BPw9lmtHny+Y3TinWlOa9jWh9xB0AtPSdmOy49NJJJSSe0Ey4C7h0TrcYA==}
    dev: false

  /sisteransi@1.0.5:
    resolution: {integrity: sha512-bLGGlR1QxBcynn2d5YmDX4MGjlZvy2MRBDRNHLJ8VI6l6+9FUiyTFNJ0IveOSP0bcXgVDPRcfGqA0pjaqUpfVg==}
    dev: true

  /slash@3.0.0:
    resolution: {integrity: sha512-g9Q1haeby36OSStwb4ntCGGGaKsaVSjQ68fBxoQcutl5fS1vuY18H3wSt3jFyFtrkx+Kz0V1G85A4MyAdDMi2Q==}
    engines: {node: '>=8'}

  /slash@4.0.0:
    resolution: {integrity: sha512-3dOsAHXXUkQTpOYcoAxLIorMTp4gIQr5IW3iVb7A7lFIp0VHhnynm9izx6TssdrIcVIESAlVjtnO2K8bg+Coew==}
    engines: {node: '>=12'}
    dev: false

  /slice-ansi@5.0.0:
    resolution: {integrity: sha512-FC+lgizVPfie0kkhqUScwRu1O/lF6NOgJmlCgK+/LYxDCTk8sGelYaHDhFcDN+Sn3Cv+3VSa4Byeo+IMCzpMgQ==}
    engines: {node: '>=12'}
    dependencies:
      ansi-styles: 6.2.1
      is-fullwidth-code-point: 4.0.0
    dev: true

  /smart-buffer@4.2.0:
    resolution: {integrity: sha512-94hK0Hh8rPqQl2xXc3HsaBoOXKV20MToPkcXvwbISWLEs+64sBq5kFgn2kJDHb1Pry9yrP0dxrCI9RRci7RXKg==}
    engines: {node: '>= 6.0.0', npm: '>= 3.0.0'}
    dev: true

  /snake-case@2.1.0:
    resolution: {integrity: sha512-FMR5YoPFwOLuh4rRz92dywJjyKYZNLpMn1R5ujVpIYkbA9p01fq8RMg0FkO4M+Yobt4MjHeLTJVm5xFFBHSV2Q==}
    dependencies:
      no-case: 2.3.2
    dev: true

  /socks-proxy-agent@8.0.2:
    resolution: {integrity: sha512-8zuqoLv1aP/66PHF5TqwJ7Czm3Yv32urJQHrVyhD7mmA6d61Zv8cIXQYPTWwmg6qlupnPvs/QKDmfa4P/qct2g==}
    engines: {node: '>= 14'}
    dependencies:
      agent-base: 7.1.0
      debug: 4.3.4
      socks: 2.7.1
    transitivePeerDependencies:
      - supports-color
    dev: true

  /socks@2.7.1:
    resolution: {integrity: sha512-7maUZy1N7uo6+WVEX6psASxtNlKaNVMlGQKkG/63nEDdLOWNbiUMoLK7X4uYoLhQstau72mLgfEWcXcwsaHbYQ==}
    engines: {node: '>= 10.13.0', npm: '>= 3.0.0'}
    dependencies:
      ip: 2.0.0
      smart-buffer: 4.2.0
    dev: true

  /solid-js@1.7.8:
    resolution: {integrity: sha512-XHBWk1FvFd0JMKljko7FfhefJMTSgYEuVKcQ2a8hzRXfiuSJAGsrPPafqEo+f6l+e8Oe3cROSpIL6kbzjC1fjQ==}
    dependencies:
      csstype: 3.1.2
      seroval: 0.5.1
    dev: false

  /solid-swr-store@0.10.7(solid-js@1.7.8)(swr-store@0.10.6):
    resolution: {integrity: sha512-A6d68aJmRP471aWqKKPE2tpgOiR5fH4qXQNfKIec+Vap+MGQm3tvXlT8n0I8UgJSlNAsSAUuw2VTviH2h3Vv5g==}
    engines: {node: '>=10'}
    peerDependencies:
      solid-js: ^1.2
      swr-store: ^0.10
    dependencies:
      solid-js: 1.7.8
      swr-store: 0.10.6
    dev: false

  /sonner@1.2.2(react-dom@18.2.0)(react@18.2.0):
    resolution: {integrity: sha512-EHxYBr5tLDQW4CqosTsX95/Qd5oxjDeQN/EbKBZcjdNp4Hjs6snXB6Lmu1kTL27M3su0oG9DxkllfvX+aSoI4Q==}
    peerDependencies:
      react: ^18.0.0
      react-dom: ^18.0.0
    dependencies:
      react: 18.2.0
      react-dom: 18.2.0(react@18.2.0)
    dev: false

  /source-map-js@1.0.2:
    resolution: {integrity: sha512-R0XvVJ9WusLiqTCEiGCmICCMplcCkIwwR11mOSD9CR5u+IXYdiseeEuXCVAjS54zqwkLcPNnmU4OeJ6tUrWhDw==}
    engines: {node: '>=0.10.0'}

  /source-map-support@0.5.13:
    resolution: {integrity: sha512-SHSKFHadjVA5oR4PPqhtAVdcBWwRYVd6g6cAXnIbRiIwc2EhPrTuKUBdSLvlEKyIP3GCf89fltvcZiP9MMFA1w==}
    dependencies:
      buffer-from: 1.1.2
      source-map: 0.6.1
    dev: true

  /source-map-support@0.5.21:
    resolution: {integrity: sha512-uBHU3L3czsIyYXKX88fdrGovxdSCoTGDRZ6SYXtSRxLZUzHg5P/66Ht6uoUlHu9EZod+inXhKo3qQgwXUT/y1w==}
    dependencies:
      buffer-from: 1.1.2
      source-map: 0.6.1
    dev: false

  /source-map@0.6.1:
    resolution: {integrity: sha512-UjgapumWlbMhkBgzT7Ykc5YXUT46F0iKu8SGXq0bcwP5dz/h0Plj6enJqjz1Zbq2l5WaqYnrVbwWOWMyF3F47g==}
    engines: {node: '>=0.10.0'}

  /source-map@0.7.4:
    resolution: {integrity: sha512-l3BikUxvPOcn5E74dZiq5BGsTb5yEwhaTSzccU6t4sDOH8NWJCstKO5QT2CvtFoK6F0saL7p9xHAqHOlCPJygA==}
    engines: {node: '>= 8'}
    dev: false

  /space-separated-tokens@2.0.2:
    resolution: {integrity: sha512-PEGlAwrG8yXGXRjW32fGbg66JAlOAwbObuqVoJpv/mRgoWDQfgH1wDPvtzWyUSNAXBGSk8h755YDbbcEy3SH2Q==}
    dev: false

  /spdx-correct@3.2.0:
    resolution: {integrity: sha512-kN9dJbvnySHULIluDHy32WHRUu3Og7B9sbY7tsFLctQkIqnMh3hErYgdMjTYuqmcXX+lK5T1lnUt3G7zNswmZA==}
    dependencies:
      spdx-expression-parse: 3.0.1
      spdx-license-ids: 3.0.16
    dev: false

  /spdx-exceptions@2.3.0:
    resolution: {integrity: sha512-/tTrYOC7PPI1nUAgx34hUpqXuyJG+DTHJTnIULG4rDygi4xu/tfgmq1e1cIRwRzwZgo4NLySi+ricLkZkw4i5A==}
    dev: false

  /spdx-expression-parse@3.0.1:
    resolution: {integrity: sha512-cbqHunsQWnJNE6KhVSMsMeH5H/L9EpymbzqTQ3uLwNCLZ1Q481oWaofqH7nO6V07xlXwY6PhQdQ2IedWx/ZK4Q==}
    dependencies:
      spdx-exceptions: 2.3.0
      spdx-license-ids: 3.0.16
    dev: false

  /spdx-license-ids@3.0.16:
    resolution: {integrity: sha512-eWN+LnM3GR6gPu35WxNgbGl8rmY1AEmoMDvL/QD6zYmPWgywxWqJWNdLGT+ke8dKNWrcYgYjPpG5gbTfghP8rw==}
    dev: false

  /sprintf-js@1.0.3:
    resolution: {integrity: sha512-D9cPgkvLlV3t3IzL0D0YLvGA9Ahk4PcvVwUbN0dSGr1aP0Nrt4AEnTUbuGvquEC0mA64Gqt1fzirlRs5ibXx8g==}

  /sswr@2.0.0(svelte@4.1.1):
    resolution: {integrity: sha512-mV0kkeBHcjcb0M5NqKtKVg/uTIYNlIIniyDfSGrSfxpEdM9C365jK0z55pl9K0xAkNTJi2OAOVFQpgMPUk+V0w==}
    peerDependencies:
      svelte: ^4.0.0
    dependencies:
      svelte: 4.1.1
      swrev: 4.0.0
    dev: false

  /stack-utils@2.0.6:
    resolution: {integrity: sha512-XlkWvfIm6RmsWtNJx+uqtKLS8eqFbxUg0ZzLXqY0caEy9l7hruX8IpiDnjsLavoBgqCCR71TqWO8MaXYheJ3RQ==}
    engines: {node: '>=10'}
    dependencies:
      escape-string-regexp: 2.0.0
    dev: true

  /standard-as-callback@2.1.0:
    resolution: {integrity: sha512-qoRRSyROncaz1z0mvYqIE4lCd9p2R90i6GxW3uZv5ucSu8tU7B5HXUP1gG8pVZsYNVaXjk8ClXHPttLyxAL48A==}
    dev: false

  /stop-iteration-iterator@1.0.0:
    resolution: {integrity: sha512-iCGQj+0l0HOdZ2AEeBADlsRC+vsnDsZsbdSiH1yNSjcfKM7fdpCMfqAL/dwF5BLiw/XhRft/Wax6zQbhq2BcjQ==}
    engines: {node: '>= 0.4'}
    dependencies:
      internal-slot: 1.0.5
    dev: true

  /streamsearch@1.1.0:
    resolution: {integrity: sha512-Mcc5wHehp9aXz1ax6bZUyY5afg9u2rv5cqQI3mRrYkGC8rW2hM02jWuwjtL++LS5qinSyhj2QfLyNsuc+VsExg==}
    engines: {node: '>=10.0.0'}
    dev: false

  /string-argv@0.3.2:
    resolution: {integrity: sha512-aqD2Q0144Z+/RqG52NeHEkZauTAUWJO8c6yTftGJKO3Tja5tUgIfmIl6kExvhtxSDP7fXB6DvzkfMpCd/F3G+Q==}
    engines: {node: '>=0.6.19'}
    dev: true

  /string-length@4.0.2:
    resolution: {integrity: sha512-+l6rNN5fYHNhZZy41RXsYptCjA2Igmq4EG7kZAYFQI1E1VTXarr6ZPXBg6eq7Y6eK4FEhY6AJlyuFIb/v/S0VQ==}
    engines: {node: '>=10'}
    dependencies:
      char-regex: 1.0.2
      strip-ansi: 6.0.1
    dev: true

  /string-width@4.2.3:
    resolution: {integrity: sha512-wKyQRQpjJ0sIp62ErSZdGsjMJWsap5oRNihHhu6G7JVO/9jIB6UyevL+tXuOqrng8j/cxKTWyWUwvSTriiZz/g==}
    engines: {node: '>=8'}
    dependencies:
      emoji-regex: 8.0.0
      is-fullwidth-code-point: 3.0.0
      strip-ansi: 6.0.1

  /string-width@5.1.2:
    resolution: {integrity: sha512-HnLOCR3vjcY8beoNLtcjZ5/nxn2afmME6lhrDrebokqMap+XbeW8n9TXpPDOqdGK5qcI3oT0GKTW6wC7EMiVqA==}
    engines: {node: '>=12'}
    dependencies:
      eastasianwidth: 0.2.0
      emoji-regex: 9.2.2
      strip-ansi: 7.1.0

  /string.prototype.matchall@4.0.8:
    resolution: {integrity: sha512-6zOCOcJ+RJAQshcTvXPHoxoQGONa3e/Lqx90wUA+wEzX78sg5Bo+1tQo4N0pohS0erG9qtCqJDjNCQBjeWVxyg==}
    dependencies:
      call-bind: 1.0.2
      define-properties: 1.2.1
      es-abstract: 1.22.2
      get-intrinsic: 1.2.1
      has-symbols: 1.0.3
      internal-slot: 1.0.5
      regexp.prototype.flags: 1.5.1
      side-channel: 1.0.4
    dev: false

  /string.prototype.trim@1.2.7:
    resolution: {integrity: sha512-p6TmeT1T3411M8Cgg9wBTMRtY2q9+PNy9EV1i2lIXUN/btt763oIfxwN3RR8VU6wHX8j/1CFy0L+YuThm6bgOg==}
    engines: {node: '>= 0.4'}
    dependencies:
      call-bind: 1.0.2
      define-properties: 1.2.1
      es-abstract: 1.22.2
    dev: false

  /string.prototype.trim@1.2.8:
    resolution: {integrity: sha512-lfjY4HcixfQXOfaqCvcBuOIapyaroTXhbkfJN3gcB1OtyupngWK4sEET9Knd0cXd28kTUqu/kHoV4HKSJdnjiQ==}
    engines: {node: '>= 0.4'}
    dependencies:
      call-bind: 1.0.2
      define-properties: 1.2.1
      es-abstract: 1.22.2
    dev: false

  /string.prototype.trimend@1.0.6:
    resolution: {integrity: sha512-JySq+4mrPf9EsDBEDYMOb/lM7XQLulwg5R/m1r0PXEFqrV0qHvl58sdTilSXtKOflCsK2E8jxf+GKC0T07RWwQ==}
    dependencies:
      call-bind: 1.0.2
      define-properties: 1.2.1
      es-abstract: 1.22.2
    dev: false

  /string.prototype.trimend@1.0.7:
    resolution: {integrity: sha512-Ni79DqeB72ZFq1uH/L6zJ+DKZTkOtPIHovb3YZHQViE+HDouuU4mBrLOLDn5Dde3RF8qw5qVETEjhu9locMLvA==}
    dependencies:
      call-bind: 1.0.2
      define-properties: 1.2.1
      es-abstract: 1.22.2
    dev: false

  /string.prototype.trimstart@1.0.6:
    resolution: {integrity: sha512-omqjMDaY92pbn5HOX7f9IccLA+U1tA9GvtU4JrodiXFfYB7jPzzHpRzpglLAjtUV6bB557zwClJezTqnAiYnQA==}
    dependencies:
      call-bind: 1.0.2
      define-properties: 1.2.1
      es-abstract: 1.22.2
    dev: false

  /string.prototype.trimstart@1.0.7:
    resolution: {integrity: sha512-NGhtDFu3jCEm7B4Fy0DpLewdJQOZcQ0rGbwQ/+stjnrp2i+rlKeCvos9hOIeCmqwratM47OBxY7uFZzjxHXmrg==}
    dependencies:
      call-bind: 1.0.2
      define-properties: 1.2.1
      es-abstract: 1.22.2
    dev: false

  /string_decoder@1.1.1:
    resolution: {integrity: sha512-n/ShnvDi6FHbbVfviro+WojiFzv+s8MPMHBczVePfUpDJLwoLT0ht1l4YwBCbi8pJAveEEdnkHyPyTP/mzRfwg==}
    dependencies:
      safe-buffer: 5.1.2
    dev: false

  /string_decoder@1.3.0:
    resolution: {integrity: sha512-hkRX8U1WjJFd8LsDJ2yQ/wWWxaopEsABU1XfkM8A+j0+85JAGppt16cr1Whg6KIbb4okU6Mql6BOj+uup/wKeA==}
    dependencies:
      safe-buffer: 5.2.1

  /stringify-entities@4.0.3:
    resolution: {integrity: sha512-BP9nNHMhhfcMbiuQKCqMjhDP5yBCAxsPu4pHFFzJ6Alo9dZgY4VLDPutXqIjpRiMoKdp7Av85Gr73Q5uH9k7+g==}
    dependencies:
      character-entities-html4: 2.1.0
      character-entities-legacy: 3.0.0
    dev: false

  /strip-ansi@6.0.1:
    resolution: {integrity: sha512-Y38VPSHcqkFrCpFnQ9vuSXmquuv5oXOKpGeT6aGrr3o3Gc9AlVa6JBfUSOCnbxGGZF+/0ooI7KrPuUSztUdU5A==}
    engines: {node: '>=8'}
    dependencies:
      ansi-regex: 5.0.1

  /strip-ansi@7.1.0:
    resolution: {integrity: sha512-iq6eVVI64nQQTRYq2KtEg2d2uU7LElhTJwsH4YzIHZshxlgZms/wIc4VoDQTlG/IvVIrBKG06CrZnp0qv7hkcQ==}
    engines: {node: '>=12'}
    dependencies:
      ansi-regex: 6.0.1

  /strip-bom-string@1.0.0:
    resolution: {integrity: sha512-uCC2VHvQRYu+lMh4My/sFNmF2klFymLX1wHJeXnbEJERpV/ZsVuonzerjfrGpIGF7LBVa1O7i9kjiWvJiFck8g==}
    engines: {node: '>=0.10.0'}
    dev: false

  /strip-bom@3.0.0:
    resolution: {integrity: sha512-vavAMRXOgBVNF6nyEEmL3DBK19iRpDcoIwW+swQ+CbGiu7lju6t+JklA1MHweoWtadgt4ISVUsXLyDq34ddcwA==}
    engines: {node: '>=4'}
    dev: false

  /strip-bom@4.0.0:
    resolution: {integrity: sha512-3xurFv5tEgii33Zi8Jtp55wEIILR9eh34FAW00PZf+JnSsTmV/ioewSgQl97JHvgjoRGwPShsWm+IdrxB35d0w==}
    engines: {node: '>=8'}
    dev: true

  /strip-final-newline@2.0.0:
    resolution: {integrity: sha512-BrpvfNAE3dcvq7ll3xVumzjKjZQ5tI1sEUIKr3Uoks0XUl45St3FlatVqef9prk4jRDzhW6WZg+3bk93y6pLjA==}
    engines: {node: '>=6'}

  /strip-final-newline@3.0.0:
    resolution: {integrity: sha512-dOESqjYr96iWYylGObzd39EuNTa5VJxyvVAEm5Jnh7KGo75V43Hk1odPQkNDyXNmUR6k+gEiDVXnjB8HJ3crXw==}
    engines: {node: '>=12'}

  /strip-indent@3.0.0:
    resolution: {integrity: sha512-laJTa3Jb+VQpaC6DseHhF7dXVqHTfJPCRDaEbid/drOhgitgYku/letMUqOXFoWV0zIIUbjpdH2t+tYj4bQMRQ==}
    engines: {node: '>=8'}
    dependencies:
      min-indent: 1.0.1
    dev: true

  /strip-json-comments@2.0.1:
    resolution: {integrity: sha512-4gB8na07fecVVkOI6Rs4e7T6NOTki5EmL7TUduTs6bu3EdnSycntVJ4re8kgZA+wx9IueI2Y11bfbgwtzuE0KQ==}
    engines: {node: '>=0.10.0'}
    dev: true

  /strip-json-comments@3.1.1:
    resolution: {integrity: sha512-6fPc+R4ihwqP6N/aIv2f1gMH8lOVtWQHoqC4yK6oSDVVocumAsfCqjkXnqiYMhmMwS/mEHLp7Vehlt3ql6lEig==}
    engines: {node: '>=8'}

  /style-to-object@0.4.1:
    resolution: {integrity: sha512-HFpbb5gr2ypci7Qw+IOhnP2zOU7e77b+rzM+wTzXzfi1PrtBCX0E7Pk4wL4iTLnhzZ+JgEGAhX81ebTg/aYjQw==}
    dependencies:
      inline-style-parser: 0.1.1
    dev: false

  /styled-jsx@5.1.1(@babel/core@7.22.15)(react@18.2.0):
    resolution: {integrity: sha512-pW7uC1l4mBZ8ugbiZrcIsiIvVx1UmTfw7UkC3Um2tmfUq9Bhk8IiyEIPl6F8agHgjzku6j0xQEZbfA5uSgSaCw==}
    engines: {node: '>= 12.0.0'}
    peerDependencies:
      '@babel/core': '*'
      babel-plugin-macros: '*'
      react: '>= 16.8.0 || 17.x.x || ^18.0.0-0'
    peerDependenciesMeta:
      '@babel/core':
        optional: true
      babel-plugin-macros:
        optional: true
    dependencies:
      '@babel/core': 7.22.15
      client-only: 0.0.1
      react: 18.2.0
    dev: false

  /sucrase@3.32.0:
    resolution: {integrity: sha512-ydQOU34rpSyj2TGyz4D2p8rbktIOZ8QY9s+DGLvFU1i5pWJE8vkpruCjGCMHsdXwnD7JDcS+noSwM/a7zyNFDQ==}
    engines: {node: '>=8'}
    hasBin: true
    dependencies:
      '@jridgewell/gen-mapping': 0.3.3
      commander: 4.1.1
      glob: 7.1.6
      lines-and-columns: 1.2.4
      mz: 2.7.0
      pirates: 4.0.6
      ts-interface-checker: 0.1.13

  /supports-color@5.5.0:
    resolution: {integrity: sha512-QjVjwdXIt408MIiAqCX4oUKsgU2EqAGzs2Ppkm4aQYbjm+ZEWEcW4SfFNTr4uMNZma0ey4f5lgLrkB0aX0QMow==}
    engines: {node: '>=4'}
    dependencies:
      has-flag: 3.0.0

  /supports-color@7.2.0:
    resolution: {integrity: sha512-qpCAvRl9stuOHveKsn7HncJRvv501qIacKzQlO/+Lwxc9+0q2wLyv4Dfvt80/DPn2pqOBsJdDiogXGR9+OvwRw==}
    engines: {node: '>=8'}
    dependencies:
      has-flag: 4.0.0

  /supports-color@8.1.1:
    resolution: {integrity: sha512-MpUEN2OodtUzxvKQl72cUF7RQ5EiHsGvSsVG0ia9c5RbWGL2CI4C7EpPS8UTBIplnlzZiNuV56w+FuNxy3ty2Q==}
    engines: {node: '>=10'}
    dependencies:
      has-flag: 4.0.0
    dev: true

  /supports-preserve-symlinks-flag@1.0.0:
    resolution: {integrity: sha512-ot0WnXS9fgdkgIcePe6RHNk1WA8+muPa6cSjeR3V8K27q9BB1rTE3R1p7Hv0z1ZyAc8s6Vvv8DIyWf681MAt0w==}
    engines: {node: '>= 0.4'}

  /svelte@4.1.1:
    resolution: {integrity: sha512-Enick5fPFISLoVy0MFK45cG+YlQt6upw8skEK9zzTpJnH1DqEv8xOZwizCGSo3Q6HZ7KrZTM0J18poF7aQg5zw==}
    engines: {node: '>=16'}
    dependencies:
      '@ampproject/remapping': 2.2.1
      '@jridgewell/sourcemap-codec': 1.4.15
      '@jridgewell/trace-mapping': 0.3.18
      acorn: 8.9.0
      aria-query: 5.3.0
      axobject-query: 3.2.1
      code-red: 1.0.3
      css-tree: 2.3.1
      estree-walker: 3.0.3
      is-reference: 3.0.1
      locate-character: 3.0.0
      magic-string: 0.30.0
      periscopic: 3.1.0
    dev: false

  /swap-case@1.1.2:
    resolution: {integrity: sha512-BAmWG6/bx8syfc6qXPprof3Mn5vQgf5dwdUNJhsNqU9WdPt5P+ES/wQ5bxfijy8zwZgZZHslC3iAsxsuQMCzJQ==}
    dependencies:
      lower-case: 1.1.4
      upper-case: 1.1.3
    dev: true

  /swr-store@0.10.6:
    resolution: {integrity: sha512-xPjB1hARSiRaNNlUQvWSVrG5SirCjk2TmaUyzzvk69SZQan9hCJqw/5rG9iL7xElHU784GxRPISClq4488/XVw==}
    engines: {node: '>=10'}
    dependencies:
      dequal: 2.0.3
    dev: false

  /swr@2.2.0(react@18.2.0):
    resolution: {integrity: sha512-AjqHOv2lAhkuUdIiBu9xbuettzAzWXmCEcLONNKJRba87WAefz8Ca9d6ds/SzrPc235n1IxWYdhJ2zF3MNUaoQ==}
    peerDependencies:
      react: ^16.11.0 || ^17.0.0 || ^18.0.0
    dependencies:
      react: 18.2.0
      use-sync-external-store: 1.2.0(react@18.2.0)
    dev: false

  /swr@2.2.4(react@18.2.0):
    resolution: {integrity: sha512-njiZ/4RiIhoOlAaLYDqwz5qH/KZXVilRLvomrx83HjzCWTfa+InyfAjv05PSFxnmLzZkNO9ZfvgoqzAaEI4sGQ==}
    peerDependencies:
      react: ^16.11.0 || ^17.0.0 || ^18.0.0
    dependencies:
      client-only: 0.0.1
      react: 18.2.0
      use-sync-external-store: 1.2.0(react@18.2.0)
    dev: false

  /swrev@4.0.0:
    resolution: {integrity: sha512-LqVcOHSB4cPGgitD1riJ1Hh4vdmITOp+BkmfmXRh4hSF/t7EnS4iD+SOTmq7w5pPm/SiPeto4ADbKS6dHUDWFA==}
    dev: false

  /swrv@1.0.4(vue@3.3.4):
    resolution: {integrity: sha512-zjEkcP8Ywmj+xOJW3lIT65ciY/4AL4e/Or7Gj0MzU3zBJNMdJiT8geVZhINavnlHRMMCcJLHhraLTAiDOTmQ9g==}
    peerDependencies:
      vue: '>=3.2.26 < 4'
    dependencies:
      vue: 3.3.4
    dev: false

  /symbol-tree@3.2.4:
    resolution: {integrity: sha512-9QNk5KwDF+Bvz+PyObkmSYjI5ksVUYtjW7AU22r2NKcfLJcXp96hkDWU3+XndOsUb+AQ9QhfzfCT2O+CNWT5Tw==}
    dev: true

  /synckit@0.8.5:
    resolution: {integrity: sha512-L1dapNV6vu2s/4Sputv8xGsCdAVlb5nRDMFU/E27D44l5U6cw1g0dGd45uLc+OXjNMmF4ntiMdCimzcjFKQI8Q==}
    engines: {node: ^14.18.0 || >=16.0.0}
    dependencies:
      '@pkgr/utils': 2.4.1
      tslib: 2.6.0
    dev: false

  /tabbable@6.2.0:
    resolution: {integrity: sha512-Cat63mxsVJlzYvN51JmVXIgNoUokrIaT2zLclCXjRd8boZ0004U4KCs/sToJ75C6sdlByWxpYnb5Boif1VSFew==}
    dev: false

  /tailwind-merge@1.14.0:
    resolution: {integrity: sha512-3mFKyCo/MBcgyOTlrY8T7odzZFx+w+qKSMAmdFzRvqBfLlSigU6TZnlFHK0lkMwj9Bj8OYU+9yW9lmGuS0QEnQ==}
    dev: false

  /tailwind-merge@2.0.0:
    resolution: {integrity: sha512-WO8qghn9yhsldLSg80au+3/gY9E4hFxIvQ3qOmlpXnqpDKoMruKfi/56BbbMg6fHTQJ9QD3cc79PoWqlaQE4rw==}
    dependencies:
      '@babel/runtime': 7.23.2
    dev: false

  /tailwindcss-animate@1.0.7(tailwindcss@3.3.5):
    resolution: {integrity: sha512-bl6mpH3T7I3UFxuvDEXLxy/VuFxBk5bbzplh7tXI68mwMokNYd1t9qPBHlnyTwfa4JGC4zP516I1hYYtQ/vspA==}
    peerDependencies:
      tailwindcss: '>=3.0.0 || insiders'
    dependencies:
      tailwindcss: 3.3.5
    dev: false

  /tailwindcss@3.3.2:
    resolution: {integrity: sha512-9jPkMiIBXvPc2KywkraqsUfbfj+dHDb+JPWtSJa9MLFdrPyazI7q6WX2sUrm7R9eVR7qqv3Pas7EvQFzxKnI6w==}
    engines: {node: '>=14.0.0'}
    hasBin: true
    dependencies:
      '@alloc/quick-lru': 5.2.0
      arg: 5.0.2
      chokidar: 3.5.3
      didyoumean: 1.2.2
      dlv: 1.1.3
      fast-glob: 3.3.0
      glob-parent: 6.0.2
      is-glob: 4.0.3
      jiti: 1.20.0
      lilconfig: 2.1.0
      micromatch: 4.0.5
      normalize-path: 3.0.0
      object-hash: 3.0.0
      picocolors: 1.0.0
      postcss: 8.4.31
      postcss-import: 15.1.0(postcss@8.4.31)
      postcss-js: 4.0.1(postcss@8.4.31)
      postcss-load-config: 4.0.1(postcss@8.4.31)
      postcss-nested: 6.0.1(postcss@8.4.31)
      postcss-selector-parser: 6.0.13
      postcss-value-parser: 4.2.0
      resolve: 1.22.2
      sucrase: 3.32.0
    transitivePeerDependencies:
      - ts-node
    dev: false

  /tailwindcss@3.3.5:
    resolution: {integrity: sha512-5SEZU4J7pxZgSkv7FP1zY8i2TIAOooNZ1e/OGtxIEv6GltpoiXUqWvLy89+a10qYTB1N5Ifkuw9lqQkN9sscvA==}
    engines: {node: '>=14.0.0'}
    hasBin: true
    dependencies:
      '@alloc/quick-lru': 5.2.0
      arg: 5.0.2
      chokidar: 3.5.3
      didyoumean: 1.2.2
      dlv: 1.1.3
      fast-glob: 3.3.0
      glob-parent: 6.0.2
      is-glob: 4.0.3
      jiti: 1.20.0
      lilconfig: 2.1.0
      micromatch: 4.0.5
      normalize-path: 3.0.0
      object-hash: 3.0.0
      picocolors: 1.0.0
      postcss: 8.4.31
      postcss-import: 15.1.0(postcss@8.4.31)
      postcss-js: 4.0.1(postcss@8.4.31)
      postcss-load-config: 4.0.1(postcss@8.4.31)
      postcss-nested: 6.0.1(postcss@8.4.31)
      postcss-selector-parser: 6.0.13
      resolve: 1.22.2
      sucrase: 3.32.0
    transitivePeerDependencies:
      - ts-node

  /tapable@2.2.1:
    resolution: {integrity: sha512-GNzQvQTOIP6RyTfE2Qxb8ZVlNmw0n88vp1szwWRimP02mnTsx3Wtn5qRdqY9w2XduFNUgvOwhNnQsjwCp+kqaQ==}
    engines: {node: '>=6'}
    dev: false

  /test-exclude@6.0.0:
    resolution: {integrity: sha512-cAGWPIyOHU6zlmg88jwm7VRyXnMN7iV68OGAbYDk/Mh/xC/pzVPlQtY6ngoIH/5/tciuhGfvESU8GrHrcxD56w==}
    engines: {node: '>=8'}
    dependencies:
      '@istanbuljs/schema': 0.1.3
      glob: 7.2.3
      minimatch: 3.1.2
    dev: true

  /text-table@0.2.0:
    resolution: {integrity: sha512-N+8UisAXDGk8PFXP4HAzVR9nbfmVJ3zYLAWiTIoqC5v5isinhr+r5uaO8+7r3BMfuNIufIsA7RdpVgacC2cSpw==}

  /thenify-all@1.6.0:
    resolution: {integrity: sha512-RNxQH/qI8/t3thXJDwcstUO4zeqo64+Uy/+sNVRBx4Xn2OX+OZ9oP+iJnNFqplFra2ZUVeKCSa2oVWi3T4uVmA==}
    engines: {node: '>=0.8'}
    dependencies:
      thenify: 3.3.1

  /thenify@3.3.1:
    resolution: {integrity: sha512-RVZSIV5IG10Hk3enotrhvz0T9em6cyHBLkH/YAZuKqd8hRkKhSfCGIcP2KUY0EPxndzANBmNllzWPwak+bheSw==}
    dependencies:
      any-promise: 1.3.0

  /through@2.3.8:
    resolution: {integrity: sha512-w89qg7PI8wAdvX60bMDP+bFoD5Dvhm9oLheFp5O4a2QF0cSBGsBX4qZmadPMvVqlLJBBci+WqGGOAPvcDeNSVg==}
    dev: true

  /tiny-invariant@1.3.1:
    resolution: {integrity: sha512-AD5ih2NlSssTCwsMznbvwMZpJ1cbhkGd2uueNxzv2jDlEeZdU04JQfRnggJQ8DrcVBGjAsCKwFBbDlVNtEMlzw==}
    dev: false

  /tinycolor2@1.6.0:
    resolution: {integrity: sha512-XPaBkWQJdsf3pLKJV9p4qN/S+fm2Oj8AIPo1BTUhg5oxkvm9+SVEGFdhyOz7tTdUTfvxMiAs4sp6/eZO2Ew+pw==}
    dev: true

  /tinygradient@1.1.5:
    resolution: {integrity: sha512-8nIfc2vgQ4TeLnk2lFj4tRLvvJwEfQuabdsmvDdQPT0xlk9TaNtpGd6nNRxXoK6vQhN6RSzj+Cnp5tTQmpxmbw==}
    dependencies:
      '@types/tinycolor2': 1.4.4
      tinycolor2: 1.6.0
    dev: true

  /title-case@2.1.1:
    resolution: {integrity: sha512-EkJoZ2O3zdCz3zJsYCsxyq2OC5hrxR9mfdd5I+w8h/tmFfeOxJ+vvkxsKxdmN0WtS9zLdHEgfgVOiMVgv+Po4Q==}
    dependencies:
      no-case: 2.3.2
      upper-case: 1.1.3
    dev: true

  /titleize@3.0.0:
    resolution: {integrity: sha512-KxVu8EYHDPBdUYdKZdKtU2aj2XfEx9AfjXxE/Aj0vT06w2icA09Vus1rh6eSu1y01akYg6BjIK/hxyLJINoMLQ==}
    engines: {node: '>=12'}
    dev: false

  /tmp@0.0.33:
    resolution: {integrity: sha512-jRCJlojKnZ3addtTOjdIqoRuPEKBvNXcGYqzO6zWZX8KfKEpnGY5jfggJQ3EjKuu8D4bJRr0y+cYJFmYbImXGw==}
    engines: {node: '>=0.6.0'}
    dependencies:
      os-tmpdir: 1.0.2
    dev: true

  /tmpl@1.0.5:
    resolution: {integrity: sha512-3f0uOEAQwIqGuWW2MVzYg8fV/QNnc/IpuJNG837rLuczAaLVHslWHZQj4IGiEl5Hs3kkbhwL9Ab7Hrsmuj+Smw==}
    dev: true

  /to-fast-properties@2.0.0:
    resolution: {integrity: sha512-/OaKK0xYrs3DmxRYqL/yDc+FxFUVYhDlXMhRmv3z915w2HF1tnN1omB354j8VUGO/hbRzyD6Y3sA7v7GS/ceog==}
    engines: {node: '>=4'}

  /to-regex-range@5.0.1:
    resolution: {integrity: sha512-65P7iz6X5yEr1cwcgvQxbbIw7Uk3gOy5dIdtZ4rDveLqhrdJP+Li/Hx6tyK0NEb+2GCyneCMJiGqrADCSNk8sQ==}
    engines: {node: '>=8.0'}
    dependencies:
      is-number: 7.0.0

  /toml@3.0.0:
    resolution: {integrity: sha512-y/mWCZinnvxjTKYhJ+pYxwD0mRLVvOtdS2Awbgxln6iEnt4rk0yBxeSBHkGJcPucRiG0e55mwWp+g/05rsrd6w==}
    dev: false

  /touch@3.1.0:
    resolution: {integrity: sha512-WBx8Uy5TLtOSRtIq+M03/sKDrXCLHxwDcquSP2c43Le03/9serjQBIztjRz6FkJez9D/hleyAXTBGLwwZUw9lA==}
    hasBin: true
    dependencies:
      nopt: 1.0.10
    dev: true

  /tough-cookie@4.1.3:
    resolution: {integrity: sha512-aX/y5pVRkfRnfmuX+OdbSdXvPe6ieKX/G2s7e98f4poJHnqH3281gDPm/metm6E/WRamfx7WC4HUqkWHfQHprw==}
    engines: {node: '>=6'}
    dependencies:
      psl: 1.9.0
      punycode: 2.3.0
      universalify: 0.2.0
      url-parse: 1.5.10
    dev: true

  /tr46@0.0.3:
    resolution: {integrity: sha512-N3WMsuqV66lT30CrXNbEjx4GEwlow3v6rr4mCcv6prnfwhS01rkgyFdjPNBYd9br7LpXV1+Emh01fHnq2Gdgrw==}
    dev: false

  /tr46@3.0.0:
    resolution: {integrity: sha512-l7FvfAHlcmulp8kr+flpQZmVwtu7nfRV7NZujtN0OqES8EL4O4e0qqzL0DC5gAvx/ZC/9lk6rhcUwYvkBnBnYA==}
    engines: {node: '>=12'}
    dependencies:
      punycode: 2.3.0
    dev: true

  /traverse@0.3.9:
    resolution: {integrity: sha512-iawgk0hLP3SxGKDfnDJf8wTz4p2qImnyihM5Hh/sGvQ3K37dPi/w8sRhdNIxYA1TwFwc5mDhIJq+O0RsvXBKdQ==}
    dev: false

  /tree-node-cli@1.6.0:
    resolution: {integrity: sha512-M8um5Lbl76rWU5aC8oOeEhruiCM29lFCKnwpxrwMjpRicHXJx+bb9Cak11G3zYLrMb6Glsrhnn90rHIzDJrjvg==}
    hasBin: true
    dependencies:
      commander: 5.1.0
      fast-folder-size: 1.6.1
      pretty-bytes: 5.6.0
    dev: false

  /trim-lines@3.0.1:
    resolution: {integrity: sha512-kRj8B+YHZCc9kQYdWfJB2/oUl9rA99qbowYYBtr4ui4mZyAQ2JpvVBd/6U2YloATfqBhBTSMhTpgBHtU0Mf3Rg==}
    dev: false

  /trough@2.1.0:
    resolution: {integrity: sha512-AqTiAOLcj85xS7vQ8QkAV41hPDIJ71XJB4RCUrzo/1GM2CQwhkJGaf9Hgr7BOugMRpgGUrqRg/DrBDl4H40+8g==}
    dev: false

  /ts-interface-checker@0.1.13:
    resolution: {integrity: sha512-Y/arvbn+rrz3JCKl9C4kVNfTfSm2/mEp5FSz5EsZSANGPSlQrpRI5M4PKF+mJnE52jOO90PnPSc3Ur3bTQw0gA==}

  /ts-node@10.9.1(@types/node@20.9.3)(typescript@5.3.2):
    resolution: {integrity: sha512-NtVysVPkxxrwFGUUxGYhfux8k78pQB3JqYBXlLRZgdGUqTO5wU/UyHop5p70iEbGhB7q5KmiZiU0Y3KlJrScEw==}
    hasBin: true
    peerDependencies:
      '@swc/core': '>=1.2.50'
      '@swc/wasm': '>=1.2.50'
      '@types/node': '*'
      typescript: '>=2.7'
    peerDependenciesMeta:
      '@swc/core':
        optional: true
      '@swc/wasm':
        optional: true
    dependencies:
      '@cspotcode/source-map-support': 0.8.1
      '@tsconfig/node10': 1.0.9
      '@tsconfig/node12': 1.0.11
      '@tsconfig/node14': 1.0.3
      '@tsconfig/node16': 1.0.4
      '@types/node': 20.9.3
      acorn: 8.9.0
      acorn-walk: 8.2.0
      arg: 4.1.3
      create-require: 1.1.1
      diff: 4.0.2
      make-error: 1.3.6
      typescript: 5.3.2
      v8-compile-cache-lib: 3.0.1
      yn: 3.1.1
    dev: true

  /ts-pattern@4.3.0:
    resolution: {integrity: sha512-pefrkcd4lmIVR0LA49Imjf9DYLK8vtWhqBPA3Ya1ir8xCW0O2yjL9dsCVvI7pCodLC5q7smNpEtDR2yVulQxOg==}
    dev: false

  /tsconfig-paths@3.14.2:
    resolution: {integrity: sha512-o/9iXgCYc5L/JxCHPe3Hvh8Q/2xm5Z+p18PESBU6Ff33695QnCHBEjcytY2q19ua7Mbl/DavtBOLq+oG0RCL+g==}
    dependencies:
      '@types/json5': 0.0.29
      json5: 1.0.2
      minimist: 1.2.8
      strip-bom: 3.0.0
    dev: false

  /tslib@1.14.1:
    resolution: {integrity: sha512-Xni35NKzjgMrwevysHTCArtLDpPvye8zV/0E4EyYn43P7/7qvQwPh9BGkHewbMulVntbigmcT7rdX3BNo9wRJg==}

  /tslib@2.6.0:
    resolution: {integrity: sha512-7At1WUettjcSRHXCyYtTselblcHl9PJFFVKiCAy/bY97+BPZXSQ2wbq0P9s8tK2G7dFQfNnlJnPAiArVBVBsfA==}

  /tsutils@3.21.0(typescript@5.3.2):
    resolution: {integrity: sha512-mHKK3iUXL+3UF6xL5k0PEhKRUBKPBCv/+RkEOpjRWxxx27KKRBmmA60A9pgOUvMi8GKhRMPEmjBRPzs2W7O1OA==}
    engines: {node: '>= 6'}
    peerDependencies:
      typescript: '>=2.8.0 || >= 3.2.0-dev || >= 3.3.0-dev || >= 3.4.0-dev || >= 3.5.0-dev || >= 3.6.0-dev || >= 3.6.0-beta || >= 3.7.0-dev || >= 3.7.0-beta'
    dependencies:
      tslib: 1.14.1
      typescript: 5.3.2
    dev: false

  /turbo-darwin-64@1.10.16:
    resolution: {integrity: sha512-+Jk91FNcp9e9NCLYlvDDlp2HwEDp14F9N42IoW3dmHI5ZkGSXzalbhVcrx3DOox3QfiNUHxzWg4d7CnVNCuuMg==}
    cpu: [x64]
    os: [darwin]
    requiresBuild: true
    dev: true
    optional: true

  /turbo-darwin-arm64@1.10.16:
    resolution: {integrity: sha512-jqGpFZipIivkRp/i+jnL8npX0VssE6IAVNKtu573LXtssZdV/S+fRGYA16tI46xJGxSAivrZ/IcgZrV6Jk80bw==}
    cpu: [arm64]
    os: [darwin]
    requiresBuild: true
    dev: true
    optional: true

  /turbo-linux-64@1.10.16:
    resolution: {integrity: sha512-PpqEZHwLoizQ6sTUvmImcRmACyRk9EWLXGlqceogPZsJ1jTRK3sfcF9fC2W56zkSIzuLEP07k5kl+ZxJd8JMcg==}
    cpu: [x64]
    os: [linux]
    requiresBuild: true
    dev: true
    optional: true

  /turbo-linux-arm64@1.10.16:
    resolution: {integrity: sha512-TMjFYz8to1QE0fKVXCIvG/4giyfnmqcQIwjdNfJvKjBxn22PpbjeuFuQ5kNXshUTRaTJihFbuuCcb5OYFNx4uw==}
    cpu: [arm64]
    os: [linux]
    requiresBuild: true
    dev: true
    optional: true

  /turbo-windows-64@1.10.16:
    resolution: {integrity: sha512-+jsf68krs0N66FfC4/zZvioUap/Tq3sPFumnMV+EBo8jFdqs4yehd6+MxIwYTjSQLIcpH8KoNMB0gQYhJRLZzw==}
    cpu: [x64]
    os: [win32]
    requiresBuild: true
    dev: true
    optional: true

  /turbo-windows-arm64@1.10.16:
    resolution: {integrity: sha512-sKm3hcMM1bl0B3PLG4ifidicOGfoJmOEacM5JtgBkYM48ncMHjkHfFY7HrJHZHUnXM4l05RQTpLFoOl/uIo2HQ==}
    cpu: [arm64]
    os: [win32]
    requiresBuild: true
    dev: true
    optional: true

  /turbo@1.10.16:
    resolution: {integrity: sha512-2CEaK4FIuSZiP83iFa9GqMTQhroW2QryckVqUydmg4tx78baftTOS0O+oDAhvo9r9Nit4xUEtC1RAHoqs6ZEtg==}
    hasBin: true
    optionalDependencies:
      turbo-darwin-64: 1.10.16
      turbo-darwin-arm64: 1.10.16
      turbo-linux-64: 1.10.16
      turbo-linux-arm64: 1.10.16
      turbo-windows-64: 1.10.16
      turbo-windows-arm64: 1.10.16
    dev: true

  /tw-to-css@0.0.12:
    resolution: {integrity: sha512-rQAsQvOtV1lBkyCw+iypMygNHrShYAItES5r8fMsrhhaj5qrV2LkZyXc8ccEH+u5bFjHjQ9iuxe90I7Kykf6pw==}
    engines: {node: '>=16.0.0'}
    dependencies:
      postcss: 8.4.31
      postcss-css-variables: 0.18.0(postcss@8.4.31)
      tailwindcss: 3.3.2
    transitivePeerDependencies:
      - ts-node
    dev: false

  /typanion@3.13.0:
    resolution: {integrity: sha512-AkZMjMIW8MGeQwBxu1bixzu/2Zk7rH6ILrI/9zBoW0sAiVaWwHjXSnmPBomfY2t7tSG6m5bIE+OYYyyuGnFVHA==}
    dev: false

  /type-check@0.4.0:
    resolution: {integrity: sha512-XleUoc9uwGXqjWwXaUTZAmzMcFZ5858QA2vvx1Ur5xIcixXIP+8LnFDgRplU30us6teqdlskFfu+ae4K79Ooew==}
    engines: {node: '>= 0.8.0'}
    dependencies:
      prelude-ls: 1.2.1

  /type-detect@4.0.8:
    resolution: {integrity: sha512-0fr/mIH1dlO+x7TlcMy+bIDqKPsw/70tVyeHW787goQjhmqaZe10uwLujubK9q9Lg6Fiho1KUKDYz0Z7k7g5/g==}
    engines: {node: '>=4'}
    dev: true

  /type-fest@0.20.2:
    resolution: {integrity: sha512-Ne+eE4r0/iWnpAxD852z3A+N0Bt5RN//NjJwRd2VFHEmrywxf5vsZlh4R6lixl6B+wz/8d+maTSAkN1FIkI3LQ==}
    engines: {node: '>=10'}

  /type-fest@0.21.3:
    resolution: {integrity: sha512-t0rzBq87m3fVcduHDUFhKmyyX+9eo6WQjZvf51Ea/M0Q7+T374Jp1aUiyUl0GKxp8M/OETVHSDvmkyPgvX+X2w==}
    engines: {node: '>=10'}
    dev: true

  /type-fest@0.6.0:
    resolution: {integrity: sha512-q+MB8nYR1KDLrgr4G5yemftpMC7/QLqVndBmEEdqzmNj5dcFOO4Oo8qlwZE3ULT3+Zim1F8Kq4cBnikNhlCMlg==}
    engines: {node: '>=8'}
    dev: false

  /type-fest@1.4.0:
    resolution: {integrity: sha512-yGSza74xk0UG8k+pLh5oeoYirvIiWo5t0/o3zHHAO2tRDiZcxWP7fywNlXhqb6/r6sWvwi+RsyQMWhVLe4BVuA==}
    engines: {node: '>=10'}
    dev: true

  /type-fest@3.13.1:
    resolution: {integrity: sha512-tLq3bSNx+xSpwvAJnzrK0Ep5CLNWjvFTOp71URMaAEWBfRb9nnJiBoUe0tF8bI4ZFO3omgBR6NvnbzVUT3Ly4g==}
    engines: {node: '>=14.16'}
    dev: false

  /typed-array-buffer@1.0.0:
    resolution: {integrity: sha512-Y8KTSIglk9OZEr8zywiIHG/kmQ7KWyjseXs1CbSo8vC42w7hg2HgYTxSWwP0+is7bWDc1H+Fo026CpHFwm8tkw==}
    engines: {node: '>= 0.4'}
    dependencies:
      call-bind: 1.0.2
      get-intrinsic: 1.2.1
      is-typed-array: 1.1.12
    dev: false

  /typed-array-byte-length@1.0.0:
    resolution: {integrity: sha512-Or/+kvLxNpeQ9DtSydonMxCx+9ZXOswtwJn17SNLvhptaXYDJvkFFP5zbfU/uLmvnBJlI4yrnXRxpdWH/M5tNA==}
    engines: {node: '>= 0.4'}
    dependencies:
      call-bind: 1.0.2
      for-each: 0.3.3
      has-proto: 1.0.1
      is-typed-array: 1.1.12
    dev: false

  /typed-array-byte-offset@1.0.0:
    resolution: {integrity: sha512-RD97prjEt9EL8YgAgpOkf3O4IF9lhJFr9g0htQkm0rchFp/Vx7LW5Q8fSXXub7BXAODyUQohRMyOc3faCPd0hg==}
    engines: {node: '>= 0.4'}
    dependencies:
      available-typed-arrays: 1.0.5
      call-bind: 1.0.2
      for-each: 0.3.3
      has-proto: 1.0.1
      is-typed-array: 1.1.12
    dev: false

  /typed-array-length@1.0.4:
    resolution: {integrity: sha512-KjZypGq+I/H7HI5HlOoGHkWUUGq+Q0TPhQurLbyrVrvnKTBgzLhIJ7j6J/XTQOi0d1RjyZ0wdas8bKs2p0x3Ng==}
    dependencies:
      call-bind: 1.0.2
      for-each: 0.3.3
      is-typed-array: 1.1.10
    dev: false

  /typescript@5.2.2:
    resolution: {integrity: sha512-mI4WrpHsbCIcwT9cF4FZvr80QUeKvsUsUvKDoR+X/7XHQH98xYD8YHZg7ANtz2GtZt/CBq2QJ0thkGJMHfqc1w==}
    engines: {node: '>=14.17'}
    hasBin: true
    dev: true

  /typescript@5.3.2:
    resolution: {integrity: sha512-6l+RyNy7oAHDfxC4FzSJcz9vnjTKxrLpDG5M2Vu4SHRVNg6xzqZp6LYSR9zjqQTu8DU/f5xwxUdADOkbrIX2gQ==}
    engines: {node: '>=14.17'}
    hasBin: true

  /uglify-js@3.17.4:
    resolution: {integrity: sha512-T9q82TJI9e/C1TAxYvfb16xO120tMVFZrGA3f9/P4424DNu6ypK103y0GPFVa17yotwSyZW5iYXgjYHkGrJW/g==}
    engines: {node: '>=0.8.0'}
    hasBin: true
    requiresBuild: true
    dev: true
    optional: true

  /unbox-primitive@1.0.2:
    resolution: {integrity: sha512-61pPlCD9h51VoreyJ0BReideM3MDKMKnh6+V9L08331ipq6Q8OFXZYiqP6n/tbHx4s5I9uRhcye6BrbkizkBDw==}
    dependencies:
      call-bind: 1.0.2
      has-bigints: 1.0.2
      has-symbols: 1.0.3
      which-boxed-primitive: 1.0.2
    dev: false

  /undefsafe@2.0.5:
    resolution: {integrity: sha512-WxONCrssBM8TSPRqN5EmsjVrsv4A8X12J4ArBiiayv3DyyG3ZlIg6yysuuSYdZsVz3TKcTg2fd//Ujd4CHV1iA==}
    dev: true

  /undici-types@5.26.5:
    resolution: {integrity: sha512-JlCMO+ehdEIKqlFxk6IfVoAUVmgz7cU7zD/h9XZ0qzeosSHmUJVOzSQvvYSYWXkFXC+IfLKSIffhv0sVZup6pA==}

  /undici@5.26.5:
    resolution: {integrity: sha512-cSb4bPFd5qgR7qr2jYAi0hlX9n5YKK2ONKkLFkxl+v/9BvC0sOpZjBHDBSXc5lWAf5ty9oZdRXytBIHzgUcerw==}
    engines: {node: '>=14.0'}
    dependencies:
      '@fastify/busboy': 2.0.0
    dev: false

  /unified@10.1.2:
    resolution: {integrity: sha512-pUSWAi/RAnVy1Pif2kAoeWNBa3JVrx0MId2LASj8G+7AiHWoKZNTomq6LG326T68U7/e263X6fTdcXIy7XnF7Q==}
    dependencies:
      '@types/unist': 2.0.7
      bail: 2.0.2
      extend: 3.0.2
      is-buffer: 2.0.5
      is-plain-obj: 4.1.0
      trough: 2.1.0
      vfile: 5.3.7
    dev: false

  /unist-util-generated@2.0.1:
    resolution: {integrity: sha512-qF72kLmPxAw0oN2fwpWIqbXAVyEqUzDHMsbtPvOudIlUzXYFIeQIuxXQCRCFh22B7cixvU0MG7m3MW8FTq/S+A==}
    dev: false

  /unist-util-is@5.2.1:
    resolution: {integrity: sha512-u9njyyfEh43npf1M+yGKDGVPbY/JWEemg5nH05ncKPfi+kBbKBJoTdsogMu33uhytuLlv9y0O7GH7fEdwLdLQw==}
    dependencies:
      '@types/unist': 2.0.7
    dev: false

  /unist-util-position-from-estree@1.1.2:
    resolution: {integrity: sha512-poZa0eXpS+/XpoQwGwl79UUdea4ol2ZuCYguVaJS4qzIOMDzbqz8a3erUCOmubSZkaOuGamb3tX790iwOIROww==}
    dependencies:
      '@types/unist': 2.0.7
    dev: false

  /unist-util-position@4.0.4:
    resolution: {integrity: sha512-kUBE91efOWfIVBo8xzh/uZQ7p9ffYRtUbMRZBNFYwf0RK8koUMx6dGUfwylLOKmaT2cs4wSW96QoYUSXAyEtpg==}
    dependencies:
      '@types/unist': 2.0.7
    dev: false

  /unist-util-remove-position@4.0.2:
    resolution: {integrity: sha512-TkBb0HABNmxzAcfLf4qsIbFbaPDvMO6wa3b3j4VcEzFVaw1LBKwnW4/sRJ/atSLSzoIg41JWEdnE7N6DIhGDGQ==}
    dependencies:
      '@types/unist': 2.0.7
      unist-util-visit: 4.1.2
    dev: false

  /unist-util-stringify-position@3.0.3:
    resolution: {integrity: sha512-k5GzIBZ/QatR8N5X2y+drfpWG8IDBzdnVj6OInRNWm1oXrzydiaAT2OQiA8DPRRZyAKb9b6I2a6PxYklZD0gKg==}
    dependencies:
      '@types/unist': 2.0.7
    dev: false

  /unist-util-visit-parents@5.1.3:
    resolution: {integrity: sha512-x6+y8g7wWMyQhL1iZfhIPhDAs7Xwbn9nRosDXl7qoPTSCy0yNxnKc+hWokFifWQIDGi154rdUqKvbCa4+1kLhg==}
    dependencies:
      '@types/unist': 2.0.7
      unist-util-is: 5.2.1
    dev: false

  /unist-util-visit@4.1.2:
    resolution: {integrity: sha512-MSd8OUGISqHdVvfY9TPhyK2VdUrPgxkUtWSuMHF6XAAFuL4LokseigBnZtPnJMu+FbynTkFNnFlyjxpVKujMRg==}
    dependencies:
      '@types/unist': 2.0.7
      unist-util-is: 5.2.1
      unist-util-visit-parents: 5.1.3
    dev: false

  /universal-user-agent@6.0.1:
    resolution: {integrity: sha512-yCzhz6FN2wU1NiiQRogkTQszlQSlpWaw8SvVegAc+bDxbzHgh1vX8uIe8OYyMH6DwH+sdTJsgMl36+mSMdRJIQ==}
    dev: false

  /universalify@0.1.2:
    resolution: {integrity: sha512-rBJeI5CXAlmy1pV+617WB9J63U6XcazHHF2f2dbJix4XzpUF0RS3Zbj0FGIOCAva5P/d/GBOYaACQ1w+0azUkg==}
    engines: {node: '>= 4.0.0'}

  /universalify@0.2.0:
    resolution: {integrity: sha512-CJ1QgKmNg3CwvAv/kOFmtnEN05f0D/cn9QntgNOQlQF9dgvVTHj3t+8JPdjqawCHk7V/KA+fbUqzZ9XWhcqPUg==}
    engines: {node: '>= 4.0.0'}
    dev: true

  /universalify@2.0.0:
    resolution: {integrity: sha512-hAZsKq7Yy11Zu1DE0OzWjw7nnLZmJZYTDZZyEFHZdUhV8FkH5MCfoU1XMaxXovpyW5nq5scPqq0ZDP9Zyl04oQ==}
    engines: {node: '>= 10.0.0'}

  /untildify@4.0.0:
    resolution: {integrity: sha512-KK8xQ1mkzZeg9inewmFVDNkg3l5LUhoq9kN6iWYB/CC9YMG8HA+c1Q8HwDe6dEX7kErrEVNVBO3fWsVq5iDgtw==}
    engines: {node: '>=8'}
    dev: false

  /unzipper@0.10.14:
    resolution: {integrity: sha512-ti4wZj+0bQTiX2KmKWuwj7lhV+2n//uXEotUmGuQqrbVZSEGFMbI68+c6JCQ8aAmUWYvtHEz2A8K6wXvueR/6g==}
    dependencies:
      big-integer: 1.6.51
      binary: 0.3.0
      bluebird: 3.4.7
      buffer-indexof-polyfill: 1.0.2
      duplexer2: 0.1.4
      fstream: 1.0.12
      graceful-fs: 4.2.11
      listenercount: 1.0.1
      readable-stream: 2.3.8
      setimmediate: 1.0.5
    dev: false

  /update-browserslist-db@1.0.11(browserslist@4.21.10):
    resolution: {integrity: sha512-dCwEFf0/oT85M1fHBg4F0jtLwJrutGoHSQXCh7u4o2t1drG+c0a9Flnqww6XUKSfQMPpJBRjU8d4RXB09qtvaA==}
    hasBin: true
    peerDependencies:
      browserslist: '>= 4.21.0'
    dependencies:
      browserslist: 4.21.10
      escalade: 3.1.1
      picocolors: 1.0.0

  /update-check@1.5.4:
    resolution: {integrity: sha512-5YHsflzHP4t1G+8WGPlvKbJEbAJGCgw+Em+dGR1KmBUbr1J36SJBqlHLjR7oob7sco5hWHGQVcr9B2poIVDDTQ==}
    dependencies:
      registry-auth-token: 3.3.2
      registry-url: 3.1.0
    dev: true

  /upper-case-first@1.1.2:
    resolution: {integrity: sha512-wINKYvI3Db8dtjikdAqoBbZoP6Q+PZUyfMR7pmwHzjC2quzSkUq5DmPrTtPEqHaz8AGtmsB4TqwapMTM1QAQOQ==}
    dependencies:
      upper-case: 1.1.3
    dev: true

  /upper-case-first@2.0.2:
    resolution: {integrity: sha512-514ppYHBaKwfJRK/pNC6c/OxfGa0obSnAl106u97Ed0I625Nin96KAjttZF6ZL3e1XLtphxnqrOi9iWgm+u+bg==}
    dependencies:
      tslib: 2.6.0
    dev: false

  /upper-case@1.1.3:
    resolution: {integrity: sha512-WRbjgmYzgXkCV7zNVpy5YgrHgbBv126rMALQQMrmzOVC4GM2waQ9x7xtm8VU+1yF2kWyPzI9zbZ48n4vSxwfSA==}
    dev: true

  /uri-js@4.4.1:
    resolution: {integrity: sha512-7rKUyy33Q1yc98pQ1DAmLtwX109F7TIfWlW1Ydo8Wl1ii1SeHieeh0HHfPeL2fMXK6z0s8ecKs9frCuLJvndBg==}
    dependencies:
      punycode: 2.3.0

  /url-parse@1.5.10:
    resolution: {integrity: sha512-WypcfiRhfeUP9vvF0j6rw0J3hrWrw6iZv3+22h6iRMJ/8z1Tj6XfLP4DsUix5MhMPnXpiHDoKyoZ/bdCkwBCiQ==}
    dependencies:
      querystringify: 2.2.0
      requires-port: 1.0.0
    dev: true

  /url-template@2.0.8:
    resolution: {integrity: sha512-XdVKMF4SJ0nP/O7XIPB0JwAEuT9lDIYnNsK8yGVe43y0AWoKeJNdv3ZNWh7ksJ6KqQFjOO6ox/VEitLnaVNufw==}
    dev: false

  /use-callback-ref@1.3.0(@types/react@18.2.38)(react@18.2.0):
    resolution: {integrity: sha512-3FT9PRuRdbB9HfXhEq35u4oZkvpJ5kuYbpqhCfmiZyReuRgpnhDlbr2ZEnnuS0RrJAPn6l23xjFg9kpDM+Ms7w==}
    engines: {node: '>=10'}
    peerDependencies:
      '@types/react': ^16.8.0 || ^17.0.0 || ^18.0.0
      react: ^16.8.0 || ^17.0.0 || ^18.0.0
    peerDependenciesMeta:
      '@types/react':
        optional: true
    dependencies:
      '@types/react': 18.2.38
      react: 18.2.0
      tslib: 2.6.0
    dev: false

  /use-sidecar@1.1.2(@types/react@18.2.38)(react@18.2.0):
    resolution: {integrity: sha512-epTbsLuzZ7lPClpz2TyryBfztm7m+28DlEv2ZCQ3MDr5ssiwyOwGH/e5F9CkfWjJ1t4clvI58yF822/GUkjjhw==}
    engines: {node: '>=10'}
    peerDependencies:
      '@types/react': ^16.9.0 || ^17.0.0 || ^18.0.0
      react: ^16.8.0 || ^17.0.0 || ^18.0.0
    peerDependenciesMeta:
      '@types/react':
        optional: true
    dependencies:
      '@types/react': 18.2.38
      detect-node-es: 1.1.0
      react: 18.2.0
      tslib: 2.6.0
    dev: false

  /use-sync-external-store@1.2.0(react@18.2.0):
    resolution: {integrity: sha512-eEgnFxGQ1Ife9bzYs6VLi8/4X6CObHMw9Qr9tPY43iKwsPw8xE8+EFsf/2cFZ5S3esXgpWgtSCtLNS41F+sKPA==}
    peerDependencies:
      react: ^16.8.0 || ^17.0.0 || ^18.0.0
    dependencies:
      react: 18.2.0
    dev: false

  /usehooks-ts@2.9.1(react-dom@18.2.0)(react@18.2.0):
    resolution: {integrity: sha512-2FAuSIGHlY+apM9FVlj8/oNhd+1y+Uwv5QNkMQz1oSfdHk4PXo1qoCw9I5M7j0vpH8CSWFJwXbVPeYDjLCx9PA==}
    engines: {node: '>=16.15.0', npm: '>=8'}
    peerDependencies:
      react: ^16.8.0  || ^17.0.0 || ^18.0.0
      react-dom: ^16.8.0  || ^17.0.0 || ^18.0.0
    dependencies:
      react: 18.2.0
      react-dom: 18.2.0(react@18.2.0)
    dev: false

  /util-deprecate@1.0.2:
    resolution: {integrity: sha512-EPD5q1uXyFxJpCrLnCc1nHnq3gOa6DZBocAIiI2TaSCA7VCJ1UJDMagCzIkXNsUYfD1daK//LTEQ8xiIbrHtcw==}

  /uuid@8.3.2:
    resolution: {integrity: sha512-+NYs2QeMWy+GWFOEm9xnn6HCDp0l7QBD7ml8zLUmJ+93Q5NF0NocErnwkTkXVFNiX3/fpC6afS8Dhb/gz7R7eg==}
    hasBin: true
    dev: false

  /uuid@9.0.0:
    resolution: {integrity: sha512-MXcSTerfPa4uqyzStbRoTgt5XIe3x5+42+q1sDuy3R5MDk66URdLMOZe5aPX/SQd+kuYAh0FdP/pO28IkQyTeg==}
    hasBin: true
    dev: false

  /uvu@0.5.6:
    resolution: {integrity: sha512-+g8ENReyr8YsOc6fv/NVJs2vFdHBnBNdfE49rshrTzDWOlUx4Gq7KOS2GD8eqhy2j+Ejq29+SbKH8yjkAqXqoA==}
    engines: {node: '>=8'}
    hasBin: true
    dependencies:
      dequal: 2.0.3
      diff: 5.1.0
      kleur: 4.1.5
      sade: 1.8.1
    dev: false

  /v8-compile-cache-lib@3.0.1:
    resolution: {integrity: sha512-wa7YjyUGfNZngI/vtK0UHAN+lgDCxBPCylVXGp0zu59Fz5aiGtNXaq3DhIov063MorB+VfufLh3JlF2KdTK3xg==}
    dev: true

  /v8-to-istanbul@9.1.0:
    resolution: {integrity: sha512-6z3GW9x8G1gd+JIIgQQQxXuiJtCXeAjp6RaPEPLv62mH3iPHPxV6W3robxtCzNErRo6ZwTmzWhsbNvjyEBKzKA==}
    engines: {node: '>=10.12.0'}
    dependencies:
      '@jridgewell/trace-mapping': 0.3.18
      '@types/istanbul-lib-coverage': 2.0.4
      convert-source-map: 1.9.0
    dev: true

  /validate-npm-package-license@3.0.4:
    resolution: {integrity: sha512-DpKm2Ui/xN7/HQKCtpZxoRWBhZ9Z0kqtygG8XCgNQ8ZlDnxuQmWhj566j8fN4Cu3/JmbhsDo7fcAJq4s9h27Ew==}
    dependencies:
      spdx-correct: 3.2.0
      spdx-expression-parse: 3.0.1
    dev: false

  /validate-npm-package-name@5.0.0:
    resolution: {integrity: sha512-YuKoXDAhBYxY7SfOKxHBDoSyENFeW5VvIIQp2TGQuit8gpK6MnWaQelBKxso72DoxTZfZdcP3W90LqpSkgPzLQ==}
    engines: {node: ^14.17.0 || ^16.13.0 || >=18.0.0}
    dependencies:
      builtins: 5.0.1
    dev: true

  /vfile-location@4.1.0:
    resolution: {integrity: sha512-YF23YMyASIIJXpktBa4vIGLJ5Gs88UB/XePgqPmTa7cDA+JeO3yclbpheQYCHjVHBn/yePzrXuygIL+xbvRYHw==}
    dependencies:
      '@types/unist': 2.0.7
      vfile: 5.3.7
    dev: false

  /vfile-message@3.1.4:
    resolution: {integrity: sha512-fa0Z6P8HUrQN4BZaX05SIVXic+7kE3b05PWAtPuYP9QLHsLKYR7/AlLW3NtOrpXRLeawpDLMsVkmk5DG0NXgWw==}
    dependencies:
      '@types/unist': 2.0.7
      unist-util-stringify-position: 3.0.3
    dev: false

  /vfile@5.3.7:
    resolution: {integrity: sha512-r7qlzkgErKjobAmyNIkkSpizsFPYiUPuJb5pNW1RB4JcYVZhs4lIbVqk8XPk033CV/1z8ss5pkax8SuhGpcG8g==}
    dependencies:
      '@types/unist': 2.0.7
      is-buffer: 2.0.5
      unist-util-stringify-position: 3.0.3
      vfile-message: 3.1.4
    dev: false

  /victory-vendor@36.6.11:
    resolution: {integrity: sha512-nT8kCiJp8dQh8g991J/R5w5eE2KnO8EAIP0xocWlh9l2okngMWglOPoMZzJvek8Q1KUc4XE/mJxTZnvOB1sTYg==}
    dependencies:
      '@types/d3-array': 3.0.5
      '@types/d3-ease': 3.0.0
      '@types/d3-interpolate': 3.0.1
      '@types/d3-scale': 4.0.3
      '@types/d3-shape': 3.1.1
      '@types/d3-time': 3.0.0
      '@types/d3-timer': 3.0.0
      d3-array: 3.2.4
      d3-ease: 3.0.1
      d3-interpolate: 3.0.1
      d3-scale: 4.0.2
      d3-shape: 3.2.0
      d3-time: 3.1.0
      d3-timer: 3.0.1
    dev: false

  /vue@3.3.4:
    resolution: {integrity: sha512-VTyEYn3yvIeY1Py0WaYGZsXnz3y5UnGi62GjVEqvEGPl6nxbOrCXbVOTQWBEJUqAyTUk2uJ5JLVnYJ6ZzGbrSw==}
    dependencies:
      '@vue/compiler-dom': 3.3.4
      '@vue/compiler-sfc': 3.3.4
      '@vue/runtime-dom': 3.3.4
      '@vue/server-renderer': 3.3.4(vue@3.3.4)
      '@vue/shared': 3.3.4
    dev: false

  /w3c-xmlserializer@4.0.0:
    resolution: {integrity: sha512-d+BFHzbiCx6zGfz0HyQ6Rg69w9k19nviJspaj4yNscGjrHu94sVP+aRm75yEbCh+r2/yR+7q6hux9LVtbuTGBw==}
    engines: {node: '>=14'}
    dependencies:
      xml-name-validator: 4.0.0
    dev: true

  /walker@1.0.8:
    resolution: {integrity: sha512-ts/8E8l5b7kY0vlWLewOkDXMmPdLcVV4GmOQLyxuSswIJsweeFZtAsMF7k1Nszz+TYBQrlYRmzOnr398y1JemQ==}
    dependencies:
      makeerror: 1.0.12
    dev: true

  /watchpack@2.4.0:
    resolution: {integrity: sha512-Lcvm7MGST/4fup+ifyKi2hjyIAwcdI4HRgtvTpIUxBRhB+RFtUh8XtDOxUfctVCnhVi+QQj49i91OyvzkJl6cg==}
    engines: {node: '>=10.13.0'}
    dependencies:
      glob-to-regexp: 0.4.1
      graceful-fs: 4.2.11
    dev: false

  /wcwidth@1.0.1:
    resolution: {integrity: sha512-XHPEwS0q6TaxcvG85+8EYkbiCux2XtWG2mkc47Ng2A77BQu9+DqIOJldST4HgPkuea7dvKSj5VgX3P1d4rW8Tg==}
    dependencies:
      defaults: 1.0.4

  /web-namespaces@2.0.1:
    resolution: {integrity: sha512-bKr1DkiNa2krS7qxNtdrtHAmzuYGFQLiQ13TsorsdT6ULTkPLKuu5+GsFpDlg6JFjUTwX2DyhMPG2be8uPrqsQ==}
    dev: false

  /web-streams-polyfill@3.2.1:
    resolution: {integrity: sha512-e0MO3wdXWKrLbL0DgGnUV7WHVuw9OUvL4hjgnPkIeEvESk74gAITi5G606JtZPp39cd8HA9VQzCIvA49LpPN5Q==}
    engines: {node: '>= 8'}
    dev: false

  /web-streams-polyfill@4.0.0-beta.3:
    resolution: {integrity: sha512-QW95TCTaHmsYfHDybGMwO5IJIM93I/6vTRk+daHTWFPhwh+C8Cg7j7XyKrwrj8Ib6vYXe0ocYNrmzY4xAAN6ug==}
    engines: {node: '>= 14'}
    dev: false

  /webidl-conversions@3.0.1:
    resolution: {integrity: sha512-2JAn3z8AR6rjK8Sm8orRC0h/bcl/DqL7tRPdGZ4I1CjdF+EaMLmYxBHyXuKL849eucPFhvBoxMsflfOb8kxaeQ==}
    dev: false

  /webidl-conversions@7.0.0:
    resolution: {integrity: sha512-VwddBukDzu71offAQR975unBIGqfKZpM+8ZX6ySk8nYhVoo5CYaZyzt3YBvYtRtO+aoGlqxPg/B87NGVZ/fu6g==}
    engines: {node: '>=12'}
    dev: true

  /whatwg-encoding@2.0.0:
    resolution: {integrity: sha512-p41ogyeMUrw3jWclHWTQg1k05DSVXPLcVxRTYsXUk+ZooOCZLcoYgPZ/HL/D/N+uQPOtcp1me1WhBEaX02mhWg==}
    engines: {node: '>=12'}
    dependencies:
      iconv-lite: 0.6.3
    dev: true

  /whatwg-mimetype@3.0.0:
    resolution: {integrity: sha512-nt+N2dzIutVRxARx1nghPKGv1xHikU7HKdfafKkLNLindmPU/ch3U31NOCGGA/dmPcmb1VlofO0vnKAcsm0o/Q==}
    engines: {node: '>=12'}
    dev: true

  /whatwg-url@11.0.0:
    resolution: {integrity: sha512-RKT8HExMpoYx4igMiVMY83lN6UeITKJlBQ+vR/8ZJ8OCdSiN3RwCq+9gH0+Xzj0+5IrM6i4j/6LuvzbZIQgEcQ==}
    engines: {node: '>=12'}
    dependencies:
      tr46: 3.0.0
      webidl-conversions: 7.0.0
    dev: true

  /whatwg-url@5.0.0:
    resolution: {integrity: sha512-saE57nupxk6v3HY35+jzBwYa0rKSy0XR8JSxZPwgLr7ys0IBzhGviA1/TUGJLmSVqs8pb9AnvICXEuOHLprYTw==}
    dependencies:
      tr46: 0.0.3
      webidl-conversions: 3.0.1
    dev: false

  /which-boxed-primitive@1.0.2:
    resolution: {integrity: sha512-bwZdv0AKLpplFY2KZRX6TvyuN7ojjr7lwkg6ml0roIy9YeuSr7JS372qlNW18UQYzgYK9ziGcerWqZOmEn9VNg==}
    dependencies:
      is-bigint: 1.0.4
      is-boolean-object: 1.1.2
      is-number-object: 1.0.7
      is-string: 1.0.7
      is-symbol: 1.0.4

  /which-builtin-type@1.1.3:
    resolution: {integrity: sha512-YmjsSMDBYsM1CaFiayOVT06+KJeXf0o5M/CAd4o1lTadFAtacTUM49zoYxr/oroopFDfhvN6iEcBxUyc3gvKmw==}
    engines: {node: '>= 0.4'}
    dependencies:
      function.prototype.name: 1.1.6
      has-tostringtag: 1.0.0
      is-async-function: 2.0.0
      is-date-object: 1.0.5
      is-finalizationregistry: 1.0.2
      is-generator-function: 1.0.10
      is-regex: 1.1.4
      is-weakref: 1.0.2
      isarray: 2.0.5
      which-boxed-primitive: 1.0.2
      which-collection: 1.0.1
      which-typed-array: 1.1.11
    dev: false

  /which-collection@1.0.1:
    resolution: {integrity: sha512-W8xeTUwaln8i3K/cY1nGXzdnVZlidBcagyNFtBdD5kxnb4TvGKR7FfSIS3mYpwWS1QUCutfKz8IY8RjftB0+1A==}
    dependencies:
      is-map: 2.0.2
      is-set: 2.0.2
      is-weakmap: 2.0.1
      is-weakset: 2.0.2

  /which-typed-array@1.1.11:
    resolution: {integrity: sha512-qe9UWWpkeG5yzZ0tNYxDmd7vo58HDBc39mZ0xWWpolAGADdFOzkfamWLDxkOWcvHQKVmdTyQdLD4NOfjLWTKew==}
    engines: {node: '>= 0.4'}
    dependencies:
      available-typed-arrays: 1.0.5
      call-bind: 1.0.2
      for-each: 0.3.3
      gopd: 1.0.1
      has-tostringtag: 1.0.0

  /which-typed-array@1.1.9:
    resolution: {integrity: sha512-w9c4xkx6mPidwp7180ckYWfMmvxpjlZuIudNtDf4N/tTAUB8VJbX25qZoAsrtGuYNnGw3pa0AXgbGKRB8/EceA==}
    engines: {node: '>= 0.4'}
    dependencies:
      available-typed-arrays: 1.0.5
      call-bind: 1.0.2
      for-each: 0.3.3
      gopd: 1.0.1
      has-tostringtag: 1.0.0
      is-typed-array: 1.1.10
    dev: false

  /which@2.0.2:
    resolution: {integrity: sha512-BLI3Tl1TW3Pvl70l3yq3Y64i+awpwXqsGBYWkkqMtnbXgrMD+yj7rhW0kuEDxzJaYXGjEW5ogapKNMEKNMjibA==}
    engines: {node: '>= 8'}
    hasBin: true
    dependencies:
      isexe: 2.0.0

  /wordwrap@1.0.0:
    resolution: {integrity: sha512-gvVzJFlPycKc5dZN4yPkP8w7Dc37BtP1yczEneOb4uq34pXZcvrtRTmWV8W+Ume+XCxKgbjM+nevkyFPMybd4Q==}
    dev: true

  /wrap-ansi@6.2.0:
    resolution: {integrity: sha512-r6lPcBGxZXlIcymEu7InxDMhdW0KDxpLgoFLcguasxCaJ/SOIZwINatK9KY/tf+ZrlywOKU0UDj3ATXUBfxJXA==}
    engines: {node: '>=8'}
    dependencies:
      ansi-styles: 4.3.0
      string-width: 4.2.3
      strip-ansi: 6.0.1
    dev: true

  /wrap-ansi@7.0.0:
    resolution: {integrity: sha512-YVGIj2kamLSTxw6NsZjoBxfSwsn0ycdesmc4p+Q21c5zPuZ1pl+NfxVdxPtdHvmNVOQ6XSYG4AUtyt/Fi7D16Q==}
    engines: {node: '>=10'}
    dependencies:
      ansi-styles: 4.3.0
      string-width: 4.2.3
      strip-ansi: 6.0.1

  /wrap-ansi@8.1.0:
    resolution: {integrity: sha512-si7QWI6zUMq56bESFvagtmzMdGOtoxfR+Sez11Mobfc7tm+VkUckk9bW2UeffTGVUbOksxmSw0AA2gs8g71NCQ==}
    engines: {node: '>=12'}
    dependencies:
      ansi-styles: 6.2.1
      string-width: 5.1.2
      strip-ansi: 7.1.0

  /wrappy@1.0.2:
    resolution: {integrity: sha512-l4Sp/DRseor9wL6EvV2+TuQn63dMkPjZ/sp9XkghTEbV9KlPS1xUsZ3u7/IQO4wxtcFB4bgpQPRcR3QCvezPcQ==}

  /write-file-atomic@4.0.2:
    resolution: {integrity: sha512-7KxauUdBmSdWnmpaGFg+ppNjKF8uNLry8LyzjauQDOVONfFLNKrKvQOxZ/VuTIcS/gge/YNahf5RIIQWTSarlg==}
    engines: {node: ^12.13.0 || ^14.15.0 || >=16.0.0}
    dependencies:
      imurmurhash: 0.1.4
      signal-exit: 3.0.7
    dev: true

  /ws@8.13.0:
    resolution: {integrity: sha512-x9vcZYTrFPC7aSIbj7sRCYo7L/Xb8Iy+pW0ng0wt2vCJv7M9HOMy0UoN3rr+IFC7hb7vXoqS+P9ktyLLLhO+LA==}
    engines: {node: '>=10.0.0'}
    peerDependencies:
      bufferutil: ^4.0.1
      utf-8-validate: '>=5.0.2'
    peerDependenciesMeta:
      bufferutil:
        optional: true
      utf-8-validate:
        optional: true
    dev: true

  /xml-name-validator@4.0.0:
    resolution: {integrity: sha512-ICP2e+jsHvAj2E2lIHxa5tjXRlKDJo4IdvPvCXbXQGdzSfmSpNVyIKMvoZHjDY9DP0zV17iI85o90vRFXNccRw==}
    engines: {node: '>=12'}
    dev: true

  /xmlchars@2.2.0:
    resolution: {integrity: sha512-JZnDKK8B0RCDw84FNdDAIpZK+JuJw+s7Lz8nksI7SIuU3UXJJslUthsi+uWBUYOwPFwW7W7PRLRfUKpxjtjFCw==}
    dev: true

  /y18n@5.0.8:
    resolution: {integrity: sha512-0pfFzegeDWJHJIAmTLRP2DwHjdF5s7jo9tuztdQxAhINCdvS+3nGINqPd00AphqJR/0LhANUS6/+7SCb98YOfA==}
    engines: {node: '>=10'}

  /yallist@3.1.1:
    resolution: {integrity: sha512-a4UGQaWPH59mOXUYnAG2ewncQS4i4F43Tv3JoAM+s2VDAmS9NsK8GpDMLrCHPksFT7h3K6TOoUNn2pb7RoXx4g==}

  /yallist@4.0.0:
    resolution: {integrity: sha512-3wdGidZyq5PB084XLES5TpOSRA3wjXAlIWMhum2kRcv/41Sn2emQ0dycQW4uZXLejwKvg6EsvbdlVL+FYEct7A==}

  /yaml@2.3.1:
    resolution: {integrity: sha512-2eHWfjaoXgTBC2jNM1LRef62VQa0umtvRiDSk6HSzW7RvS5YtkabJrwYLLEKWBc8a5U2PTSCs+dJjUTJdlHsWQ==}
    engines: {node: '>= 14'}
    dev: false

  /yaml@2.3.2:
    resolution: {integrity: sha512-N/lyzTPaJasoDmfV7YTrYCI0G/3ivm/9wdG0aHuheKowWQwGTsK0Eoiw6utmzAnI6pkJa0DUVygvp3spqqEKXg==}
    engines: {node: '>= 14'}

  /yaml@2.3.4:
    resolution: {integrity: sha512-8aAvwVUSHpfEqTQ4w/KMlf3HcRdt50E5ODIQJBw1fQ5RL34xabzxtUlzTXVqc4rkZsPbvrXKWnABCD7kWSmocA==}
    engines: {node: '>= 14'}
    dev: true

  /yargs-parser@21.1.1:
    resolution: {integrity: sha512-tVpsJW7DdjecAiFpbIB1e3qxIQsE6NoPc5/eTdrbbIC4h0LVsWhnoa3g+m2HclBIujHzsxZ4VJVA+GUuc2/LBw==}
    engines: {node: '>=12'}

  /yargs@17.7.2:
    resolution: {integrity: sha512-7dSzzRQ++CKnNI/krKnYRV7JKKPUXMEh61soaHKg9mrWEhzFWhFnxPxGl+69cD1Ou63C13NUPCnmIcrvqCuM6w==}
    engines: {node: '>=12'}
    dependencies:
      cliui: 8.0.1
      escalade: 3.1.1
      get-caller-file: 2.0.5
      require-directory: 2.1.1
      string-width: 4.2.3
      y18n: 5.0.8
      yargs-parser: 21.1.1

  /yn@3.1.1:
    resolution: {integrity: sha512-Ux4ygGWsu2c7isFWe8Yu1YluJmqVhxqK2cLXNQA5AcC3QfbGNpM7fu0Y8b/z16pXLnFxZYvWhd3fhBY9DLmC6Q==}
    engines: {node: '>=6'}
    dev: true

  /yocto-queue@0.1.0:
    resolution: {integrity: sha512-rVksvsnNCdJ/ohGc6xgPwyN8eheCxsiLM8mxuE/t/mOVqJewPuO1miLpTHQiRgTKCLexL4MeAFVagts7HmNZ2Q==}
    engines: {node: '>=10'}

  /youtube-player@5.5.2:
    resolution: {integrity: sha512-ZGtsemSpXnDky2AUYWgxjaopgB+shFHgXVpiJFeNB5nWEugpW1KWYDaHKuLqh2b67r24GtP6HoSW5swvf0fFIQ==}
    dependencies:
      debug: 2.6.9
      load-script: 1.0.0
      sister: 3.0.2
    transitivePeerDependencies:
      - supports-color
    dev: false

  /zod@3.22.4:
    resolution: {integrity: sha512-iC+8Io04lddc+mVqQ9AZ7OQ2MrUKGN+oIQyq1vemgt46jwCwLfhq7/pwnBnNXXXZb8VTVLKwp9EDkx+ryxIWmg==}
    dev: false

  /zwitch@2.0.4:
    resolution: {integrity: sha512-bXE4cR/kVZhKZX/RjPEflHaKVhUVl85noU3v6b8apfQEc1x4A+zBxjZ4lN8LqGd6WZ3dl98pY4o717VFmoPp+A==}
    dev: false<|MERGE_RESOLUTION|>--- conflicted
+++ resolved
@@ -84,12 +84,9 @@
       '@hookform/resolvers':
         specifier: ^3.3.2
         version: 3.3.2(react-hook-form@7.48.2)
-<<<<<<< HEAD
-=======
       '@inboxzero/loops':
         specifier: workspace:*
         version: link:../../packages/loops
->>>>>>> 7fc55725
       '@inboxzero/resend':
         specifier: workspace:*
         version: link:../../packages/resend
@@ -362,8 +359,6 @@
         specifier: 7.33.2
         version: 7.33.2(eslint@8.54.0)
 
-<<<<<<< HEAD
-=======
   packages/loops:
     dependencies:
       loops:
@@ -380,7 +375,6 @@
         specifier: 5.2.2
         version: 5.2.2
 
->>>>>>> 7fc55725
   packages/resend:
     dependencies:
       '@react-email/components':
@@ -2135,134 +2129,6 @@
     dependencies:
       '@nodelib/fs.scandir': 2.1.5
       fastq: 1.15.0
-
-  /@octokit/auth-token@3.0.4:
-    resolution: {integrity: sha512-TWFX7cZF2LXoCvdmJWY7XVPi74aSY0+FfBZNSXEXFkMpjcqsQwDSYVv5FhRFaI0V1ECnwbz4j59T/G+rXNWaIQ==}
-    engines: {node: '>= 14'}
-    dev: false
-
-  /@octokit/core@4.2.4:
-    resolution: {integrity: sha512-rYKilwgzQ7/imScn3M9/pFfUf4I1AZEH3KhyJmtPdE2zfaXAn2mFfUy4FbKewzc2We5y/LlKLj36fWJLKC2SIQ==}
-    engines: {node: '>= 14'}
-    dependencies:
-      '@octokit/auth-token': 3.0.4
-      '@octokit/graphql': 5.0.6
-      '@octokit/request': 6.2.8
-      '@octokit/request-error': 3.0.3
-      '@octokit/types': 9.3.2
-      before-after-hook: 2.2.3
-      universal-user-agent: 6.0.1
-    transitivePeerDependencies:
-      - encoding
-    dev: false
-
-  /@octokit/endpoint@7.0.6:
-    resolution: {integrity: sha512-5L4fseVRUsDFGR00tMWD/Trdeeihn999rTMGRMC1G/Ldi1uWlWJzI98H4Iak5DB/RVvQuyMYKqSK/R6mbSOQyg==}
-    engines: {node: '>= 14'}
-    dependencies:
-      '@octokit/types': 9.3.2
-      is-plain-object: 5.0.0
-      universal-user-agent: 6.0.1
-    dev: false
-
-  /@octokit/graphql@5.0.6:
-    resolution: {integrity: sha512-Fxyxdy/JH0MnIB5h+UQ3yCoh1FG4kWXfFKkpWqjZHw/p+Kc8Y44Hu/kCgNBT6nU1shNumEchmW/sUO1JuQnPcw==}
-    engines: {node: '>= 14'}
-    dependencies:
-      '@octokit/request': 6.2.8
-      '@octokit/types': 9.3.2
-      universal-user-agent: 6.0.1
-    transitivePeerDependencies:
-      - encoding
-    dev: false
-
-  /@octokit/openapi-types@18.1.1:
-    resolution: {integrity: sha512-VRaeH8nCDtF5aXWnjPuEMIYf1itK/s3JYyJcWFJT8X9pSNnBtriDf7wlEWsGuhPLl4QIH4xM8fqTXDwJ3Mu6sw==}
-    dev: false
-
-  /@octokit/plugin-paginate-rest@6.1.2(@octokit/core@4.2.4):
-    resolution: {integrity: sha512-qhrmtQeHU/IivxucOV1bbI/xZyC/iOBhclokv7Sut5vnejAIAEXVcGQeRpQlU39E0WwK9lNvJHphHri/DB6lbQ==}
-    engines: {node: '>= 14'}
-    peerDependencies:
-      '@octokit/core': '>=4'
-    dependencies:
-      '@octokit/core': 4.2.4
-      '@octokit/tsconfig': 1.0.2
-      '@octokit/types': 9.3.2
-    dev: false
-
-  /@octokit/plugin-request-log@1.0.4(@octokit/core@4.2.4):
-    resolution: {integrity: sha512-mLUsMkgP7K/cnFEw07kWqXGF5LKrOkD+lhCrKvPHXWDywAwuDUeDwWBpc69XK3pNX0uKiVt8g5z96PJ6z9xCFA==}
-    peerDependencies:
-      '@octokit/core': '>=3'
-    dependencies:
-      '@octokit/core': 4.2.4
-    dev: false
-
-  /@octokit/plugin-rest-endpoint-methods@7.2.3(@octokit/core@4.2.4):
-    resolution: {integrity: sha512-I5Gml6kTAkzVlN7KCtjOM+Ruwe/rQppp0QU372K1GP7kNOYEKe8Xn5BW4sE62JAHdwpq95OQK/qGNyKQMUzVgA==}
-    engines: {node: '>= 14'}
-    peerDependencies:
-      '@octokit/core': '>=3'
-    dependencies:
-      '@octokit/core': 4.2.4
-      '@octokit/types': 10.0.0
-    dev: false
-
-  /@octokit/request-error@3.0.3:
-    resolution: {integrity: sha512-crqw3V5Iy2uOU5Np+8M/YexTlT8zxCfI+qu+LxUB7SZpje4Qmx3mub5DfEKSO8Ylyk0aogi6TYdf6kxzh2BguQ==}
-    engines: {node: '>= 14'}
-    dependencies:
-      '@octokit/types': 9.3.2
-      deprecation: 2.3.1
-      once: 1.4.0
-    dev: false
-
-  /@octokit/request@6.2.8:
-    resolution: {integrity: sha512-ow4+pkVQ+6XVVsekSYBzJC0VTVvh/FCTUUgTsboGq+DTeWdyIFV8WSCdo0RIxk6wSkBTHqIK1mYuY7nOBXOchw==}
-    engines: {node: '>= 14'}
-    dependencies:
-      '@octokit/endpoint': 7.0.6
-      '@octokit/request-error': 3.0.3
-      '@octokit/types': 9.3.2
-      is-plain-object: 5.0.0
-      node-fetch: 2.6.12(encoding@0.1.13)
-      universal-user-agent: 6.0.1
-    transitivePeerDependencies:
-      - encoding
-    dev: false
-
-  /@octokit/rest@19.0.7:
-    resolution: {integrity: sha512-HRtSfjrWmWVNp2uAkEpQnuGMJsu/+dBr47dRc5QVgsCbnIc1+GFEaoKBWkYG+zjrsHpSqcAElMio+n10c0b5JA==}
-    engines: {node: '>= 14'}
-    dependencies:
-      '@octokit/core': 4.2.4
-      '@octokit/plugin-paginate-rest': 6.1.2(@octokit/core@4.2.4)
-      '@octokit/plugin-request-log': 1.0.4(@octokit/core@4.2.4)
-      '@octokit/plugin-rest-endpoint-methods': 7.2.3(@octokit/core@4.2.4)
-    transitivePeerDependencies:
-      - encoding
-    dev: false
-
-  /@octokit/tsconfig@1.0.2:
-    resolution: {integrity: sha512-I0vDR0rdtP8p2lGMzvsJzbhdOWy405HcGovrspJ8RRibHnyRgggUSNO5AIox5LmqiwmatHKYsvj6VGFHkqS7lA==}
-    dev: false
-
-  /@octokit/types@10.0.0:
-    resolution: {integrity: sha512-Vm8IddVmhCgU1fxC1eyinpwqzXPEYu0NrYzD3YZjlGjyftdLBTeqNblRC0jmJmgxbJIsQlyogVeGnrNaaMVzIg==}
-    dependencies:
-      '@octokit/openapi-types': 18.1.1
-    dev: false
-
-  /@octokit/types@9.3.2:
-    resolution: {integrity: sha512-D4iHGTdAnEEVsB8fl95m1hiz7D5YiRdQ9b/OEb3BYRVwbLsGHcRVPz+u+BgRLNk0Q0/4iZCBqDN96j2XNxfXrA==}
-    dependencies:
-      '@octokit/openapi-types': 18.1.1
-    dev: false
-
-  /@one-ini/wasm@0.1.1:
-    resolution: {integrity: sha512-XuySG1E38YScSJoMlqovLru4KTUNSjgVTIjyh7qMX6aNN5HY5Ct5LhRJdxO79JtTzKfzV/bnWpz+zquYrISsvw==}
-    dev: false
 
   /@octokit/auth-token@3.0.4:
     resolution: {integrity: sha512-TWFX7cZF2LXoCvdmJWY7XVPi74aSY0+FfBZNSXEXFkMpjcqsQwDSYVv5FhRFaI0V1ECnwbz4j59T/G+rXNWaIQ==}
@@ -7386,17 +7252,6 @@
       once: 1.4.0
     dev: false
 
-  /glob@8.0.3:
-    resolution: {integrity: sha512-ull455NHSHI/Y1FqGaaYFaLGkNMMJbavMrEGFXG/PGrg6y7sutWHUHrz6gy6WEBH6akM1M414dWKCNs+IhKdiQ==}
-    engines: {node: '>=12'}
-    dependencies:
-      fs.realpath: 1.0.0
-      inflight: 1.0.6
-      inherits: 2.0.4
-      minimatch: 5.1.6
-      once: 1.4.0
-    dev: false
-
   /globals@11.12.0:
     resolution: {integrity: sha512-WOBp/EEGUiIsJSp7wcv/y6MO+lV9UoncWqxuFfm8eBwzWNgyfBd6Gz+IeKQ9jCmyhoH99g15M3T+QaVHFjizVA==}
     engines: {node: '>=4'}
