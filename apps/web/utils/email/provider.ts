--- conflicted
+++ resolved
@@ -2,1606 +2,9 @@
   getGmailClientForEmail,
   getOutlookClientForEmail,
 } from "@/utils/account";
-<<<<<<< HEAD
-import type { InboxZeroLabel } from "@/utils/label";
-import type { ThreadsQuery } from "@/app/api/threads/validation";
-import { getMessageByRfc822Id } from "@/utils/gmail/message";
-import {
-  draftEmail as gmailDraftEmail,
-  forwardEmail as gmailForwardEmail,
-  replyToEmail as gmailReplyToEmail,
-  sendEmailWithPlainText as gmailSendEmailWithPlainText,
-} from "@/utils/gmail/mail";
-import {
-  draftEmail as outlookDraftEmail,
-  forwardEmail as outlookForwardEmail,
-  replyToEmail as outlookReplyToEmail,
-  sendEmailWithPlainText as outlookSendEmailWithPlainText,
-} from "@/utils/outlook/mail";
-import {
-  archiveThread as gmailArchiveThread,
-  getOrCreateLabel as gmailGetOrCreateLabel,
-  labelMessage as gmailLabelMessage,
-  markReadThread as gmailMarkReadThread,
-  removeThreadLabel as gmailRemoveThreadLabel,
-} from "@/utils/gmail/label";
-import { trashThread as gmailTrashThread } from "@/utils/gmail/trash";
-import {
-  archiveThread as outlookArchiveThread,
-  getOrCreateLabel as outlookGetOrCreateLabel,
-  labelMessage as outlookLabelMessage,
-  markReadThread as outlookMarkReadThread,
-} from "@/utils/outlook/label";
-import { trashThread as outlookTrashThread } from "@/utils/outlook/trash";
-import { markSpam as gmailMarkSpam } from "@/utils/gmail/spam";
-import { markSpam as outlookMarkSpam } from "@/utils/outlook/spam";
-import { handlePreviousDraftDeletion } from "@/utils/ai/choose-rule/draft-management";
-import { createScopedLogger } from "@/utils/logger";
-import {
-  getThreadMessages as getGmailThreadMessages,
-  getThreadsFromSenderWithSubject as getGmailThreadsFromSenderWithSubject,
-} from "@/utils/gmail/thread";
-import {
-  getThreadMessages as getOutlookThreadMessages,
-  getThreadsFromSenderWithSubject as getOutlookThreadsFromSenderWithSubject,
-} from "@/utils/outlook/thread";
-import { getMessagesBatch } from "@/utils/gmail/message";
-import { getAccessTokenFromClient } from "@/utils/gmail/client";
-import { getGmailAttachment } from "@/utils/gmail/attachment";
-import { getOutlookAttachment } from "@/utils/outlook/attachment";
-import {
-  getThreadsBatch,
-  getThreadsWithNextPageToken,
-} from "@/utils/gmail/thread";
-import { decodeSnippet } from "@/utils/gmail/decode";
-import {
-  getAwaitingReplyLabel as getGmailAwaitingReplyLabel,
-  getReplyTrackingLabels,
-} from "@/utils/reply-tracker/label";
-import { getOrCreateLabels as getOutlookOrCreateLabels } from "@/utils/outlook/label";
-import {
-  AWAITING_REPLY_LABEL_NAME,
-  NEEDS_REPLY_LABEL_NAME,
-} from "@/utils/reply-tracker/consts";
-import {
-  getDraft as getGmailDraft,
-  deleteDraft as deleteGmailDraft,
-} from "@/utils/gmail/draft";
-import {
-  getDraft as getOutlookDraft,
-  deleteDraft as deleteOutlookDraft,
-} from "@/utils/outlook/draft";
-import {
-  getFiltersList as getGmailFiltersList,
-  createFilter as createGmailFilter,
-  deleteFilter as deleteGmailFilter,
-  createAutoArchiveFilter,
-} from "@/utils/gmail/filter";
-import {
-  getFiltersList as getOutlookFiltersList,
-  createFilter as createOutlookFilter,
-  deleteFilter as deleteOutlookFilter,
-  createAutoArchiveFilter as createOutlookAutoArchiveFilter,
-} from "@/utils/outlook/filter";
-import { processHistoryForUser as processGmailHistory } from "@/app/api/google/webhook/process-history";
-import { processHistoryForUser as processOutlookHistory } from "@/app/api/outlook/webhook/process-history";
-import { watchGmail, unwatchGmail } from "@/utils/gmail/watch";
-import { watchOutlook, unwatchOutlook } from "@/utils/outlook/watch";
-
-const logger = createScopedLogger("email-provider");
-
-export interface EmailThread {
-  id: string;
-  messages: ParsedMessage[];
-  snippet: string;
-  historyId?: string;
-}
-
-export interface EmailLabel {
-  id: string;
-  name: string;
-  type: string;
-  threadsTotal?: number;
-  color?: {
-    textColor?: string;
-    backgroundColor?: string;
-  };
-  labelListVisibility?: string;
-  messageListVisibility?: string;
-}
-
-export interface EmailFilter {
-  id: string;
-  criteria?: {
-    from?: string;
-  };
-  action?: {
-    addLabelIds?: string[];
-    removeLabelIds?: string[];
-  };
-}
-
-export interface EmailProvider {
-  readonly name: "google" | "microsoft";
-  getThreads(folderId?: string): Promise<EmailThread[]>;
-  getThread(threadId: string): Promise<EmailThread>;
-  getLabels(): Promise<EmailLabel[]>;
-  getLabelById(labelId: string): Promise<EmailLabel | null>;
-  getMessage(messageId: string): Promise<ParsedMessage>;
-  getMessages(query?: string, maxResults?: number): Promise<ParsedMessage[]>;
-  getSentMessages(maxResults?: number): Promise<ParsedMessage[]>;
-  getThreadMessages(threadId: string): Promise<ParsedMessage[]>;
-  getPreviousConversationMessages(
-    messageIds: string[],
-  ): Promise<ParsedMessage[]>;
-  archiveThread(threadId: string, ownerEmail: string): Promise<void>;
-  archiveThreadWithLabel(
-    threadId: string,
-    ownerEmail: string,
-    labelId?: string,
-  ): Promise<void>;
-  trashThread(
-    threadId: string,
-    ownerEmail: string,
-    actionSource: "user" | "automation",
-  ): Promise<void>;
-  labelMessage(messageId: string, labelName: string): Promise<void>;
-  removeThreadLabel(threadId: string, labelId: string): Promise<void>;
-  getAwaitingReplyLabel(): Promise<string>;
-  draftEmail(
-    email: ParsedMessage,
-    args: { to?: string; subject?: string; content: string },
-    executedRule?: { id: string; threadId: string; emailAccountId: string },
-  ): Promise<{ draftId: string }>;
-  replyToEmail(email: ParsedMessage, content: string): Promise<void>;
-  sendEmail(args: {
-    to: string;
-    cc?: string;
-    bcc?: string;
-    subject: string;
-    messageText: string;
-  }): Promise<void>;
-  forwardEmail(
-    email: ParsedMessage,
-    args: { to: string; cc?: string; bcc?: string; content?: string },
-  ): Promise<void>;
-  markSpam(threadId: string): Promise<void>;
-  markRead(threadId: string): Promise<void>;
-  markReadThread(threadId: string, read: boolean): Promise<void>;
-  getDraft(draftId: string): Promise<ParsedMessage | null>;
-  deleteDraft(draftId: string): Promise<void>;
-  createLabel(name: string, description?: string): Promise<EmailLabel>;
-  getOrCreateInboxZeroLabel(key: InboxZeroLabel): Promise<EmailLabel>;
-  getOriginalMessage(
-    originalMessageId: string | undefined,
-  ): Promise<ParsedMessage | null>;
-  getFiltersList(): Promise<EmailFilter[]>;
-  createFilter(options: {
-    from: string;
-    addLabelIds?: string[];
-    removeLabelIds?: string[];
-  }): Promise<any>;
-  deleteFilter(id: string): Promise<any>;
-  createAutoArchiveFilter(options: {
-    from: string;
-    gmailLabelId?: string;
-    labelName?: string;
-  }): Promise<any>;
-  getMessagesWithPagination(options: {
-    query?: string;
-    maxResults?: number;
-    pageToken?: string;
-    before?: Date;
-    after?: Date;
-  }): Promise<{
-    messages: ParsedMessage[];
-    nextPageToken?: string;
-  }>;
-  getMessagesBatch(messageIds: string[]): Promise<ParsedMessage[]>;
-  getAccessToken(): string;
-  checkIfReplySent(senderEmail: string): Promise<boolean>;
-  countReceivedMessages(
-    senderEmail: string,
-    threshold: number,
-  ): Promise<number>;
-  getAttachment(
-    messageId: string,
-    attachmentId: string,
-  ): Promise<{ data: string; size: number }>;
-  getThreadsWithQuery(options: {
-    query?: ThreadsQuery;
-    maxResults?: number;
-    pageToken?: string;
-  }): Promise<{
-    threads: EmailThread[];
-    nextPageToken?: string;
-  }>;
-  hasPreviousCommunicationsWithSenderOrDomain(options: {
-    from: string;
-    date: Date;
-    messageId: string;
-  }): Promise<boolean>;
-  getThreadsFromSenderWithSubject(
-    sender: string,
-    limit: number,
-  ): Promise<Array<{ id: string; snippet: string; subject: string }>>;
-  getReplyTrackingLabels(): Promise<{
-    awaitingReplyLabelId: string;
-    needsReplyLabelId: string;
-  }>;
-  processHistory(options: {
-    emailAddress: string;
-    historyId?: number;
-    startHistoryId?: number;
-    subscriptionId?: string;
-    resourceData?: {
-      id: string;
-      conversationId?: string;
-    };
-  }): Promise<void>;
-  watchEmails(): Promise<{
-    expirationDate: Date;
-    subscriptionId?: string;
-  } | null>;
-  unwatchEmails(subscriptionId?: string): Promise<void>;
-  isReplyInThread(message: ParsedMessage): boolean;
-}
-
-export class GmailProvider implements EmailProvider {
-  readonly name = "google";
-  private client: gmail_v1.Gmail;
-  constructor(client: gmail_v1.Gmail) {
-    this.client = client;
-  }
-
-  async getThreads(folderId?: string): Promise<EmailThread[]> {
-    const response = await this.client.users.threads.list({
-      userId: "me",
-      q: folderId ? `in:${folderId}` : undefined,
-    });
-
-    const threads = response.data.threads || [];
-    const threadPromises = threads.map((thread) => this.getThread(thread.id!));
-    return Promise.all(threadPromises);
-  }
-
-  async getThread(threadId: string): Promise<EmailThread> {
-    const response = await this.client.users.threads.get({
-      userId: "me",
-      id: threadId,
-    });
-
-    const messages = response.data.messages || [];
-    const messagePromises = messages.map((message) =>
-      this.getMessage(message.id!),
-    );
-
-    return {
-      id: threadId,
-      messages: await Promise.all(messagePromises),
-      snippet: response.data.snippet || "",
-      historyId: response.data.historyId || undefined,
-    };
-  }
-
-  async getLabels(): Promise<EmailLabel[]> {
-    const labels = await getGmailLabels(this.client);
-    return (labels || [])
-      .filter(
-        (label) =>
-          label.type === "user" &&
-          label.labelListVisibility !== labelVisibility.labelHide,
-      )
-      .map((label) => ({
-        id: label.id!,
-        name: label.name!,
-        type: label.type!,
-        threadsTotal: label.threadsTotal || undefined,
-        labelListVisibility: label.labelListVisibility || undefined,
-        messageListVisibility: label.messageListVisibility || undefined,
-      }));
-  }
-
-  async getLabelById(labelId: string): Promise<EmailLabel | null> {
-    try {
-      const label = await getGmailLabelById({
-        gmail: this.client,
-        id: labelId,
-      });
-      return {
-        id: label.id!,
-        name: label.name!,
-        type: label.type!,
-        threadsTotal: label.threadsTotal || undefined,
-      };
-    } catch {
-      return null;
-    }
-  }
-
-  async getMessage(messageId: string): Promise<ParsedMessage> {
-    const message = await getGmailMessage(messageId, this.client, "full");
-    return parseMessage(message);
-  }
-
-  async getMessages(query?: string, maxResults = 50): Promise<ParsedMessage[]> {
-    const response = await getGmailMessages(this.client, {
-      query,
-      maxResults,
-    });
-    const messages = response.messages || [];
-    return messages
-      .filter((message) => message.payload)
-      .map((message) => parseMessage(message as any));
-  }
-
-  async getSentMessages(maxResults = 20): Promise<ParsedMessage[]> {
-    return getGmailSentMessages(this.client, maxResults);
-  }
-
-  async archiveThread(threadId: string, ownerEmail: string): Promise<void> {
-    await gmailArchiveThread({
-      gmail: this.client,
-      threadId,
-      ownerEmail,
-      actionSource: "automation",
-    });
-  }
-
-  async archiveThreadWithLabel(
-    threadId: string,
-    ownerEmail: string,
-    labelId?: string,
-  ): Promise<void> {
-    await gmailArchiveThread({
-      gmail: this.client,
-      threadId,
-      ownerEmail,
-      actionSource: "user",
-      labelId,
-    });
-  }
-
-  async trashThread(
-    threadId: string,
-    ownerEmail: string,
-    actionSource: "user" | "automation",
-  ): Promise<void> {
-    await gmailTrashThread({
-      gmail: this.client,
-      threadId,
-      ownerEmail,
-      actionSource,
-    });
-  }
-
-  async labelMessage(messageId: string, labelName: string): Promise<void> {
-    const label = await gmailGetOrCreateLabel({
-      gmail: this.client,
-      name: labelName,
-    });
-    if (!label.id)
-      throw new Error("Label not found and unable to create label");
-    await gmailLabelMessage({
-      gmail: this.client,
-      messageId,
-      addLabelIds: [label.id],
-    });
-  }
-
-  async getDraft(draftId: string): Promise<ParsedMessage | null> {
-    return getGmailDraft(draftId, this.client);
-  }
-
-  async deleteDraft(draftId: string): Promise<void> {
-    await deleteGmailDraft(this.client, draftId);
-  }
-
-  async draftEmail(
-    email: ParsedMessage,
-    args: { to?: string; subject?: string; content: string },
-    executedRule?: { id: string; threadId: string; emailAccountId: string },
-  ): Promise<{ draftId: string }> {
-    if (executedRule) {
-      // Run draft creation and previous draft deletion in parallel
-      const [result] = await Promise.all([
-        gmailDraftEmail(this.client, email, args),
-        handlePreviousDraftDeletion({
-          client: this,
-          executedRule,
-          logger,
-        }),
-      ]);
-      return { draftId: result.data.id || "" };
-    } else {
-      const result = await gmailDraftEmail(this.client, email, args);
-      return { draftId: result.data.id || "" };
-    }
-  }
-
-  async replyToEmail(email: ParsedMessage, content: string): Promise<void> {
-    await gmailReplyToEmail(this.client, email, content);
-  }
-
-  async sendEmail(args: {
-    to: string;
-    cc?: string;
-    bcc?: string;
-    subject: string;
-    messageText: string;
-  }): Promise<void> {
-    await gmailSendEmailWithPlainText(this.client, args);
-  }
-
-  async forwardEmail(
-    email: ParsedMessage,
-    args: { to: string; cc?: string; bcc?: string; content?: string },
-  ): Promise<void> {
-    await gmailForwardEmail(this.client, { messageId: email.id, ...args });
-  }
-
-  async markSpam(threadId: string): Promise<void> {
-    await gmailMarkSpam({ gmail: this.client, threadId });
-  }
-
-  async markRead(threadId: string): Promise<void> {
-    await gmailMarkReadThread({
-      gmail: this.client,
-      threadId,
-      read: true,
-    });
-  }
-
-  async getThreadMessages(threadId: string): Promise<ParsedMessage[]> {
-    return getGmailThreadMessages(threadId, this.client);
-  }
-
-  async getPreviousConversationMessages(
-    messageIds: string[],
-  ): Promise<ParsedMessage[]> {
-    return getMessagesBatch({
-      messageIds,
-      accessToken: getAccessTokenFromClient(this.client),
-    });
-  }
-
-  async removeThreadLabel(threadId: string, labelId: string): Promise<void> {
-    await gmailRemoveThreadLabel(this.client, threadId, labelId);
-  }
-
-  async getAwaitingReplyLabel(): Promise<string> {
-    return getGmailAwaitingReplyLabel(this.client);
-  }
-
-  async createLabel(name: string): Promise<EmailLabel> {
-    const label = await createGmailLabel({
-      gmail: this.client,
-      name,
-      messageListVisibility: messageVisibility.show,
-      labelListVisibility: labelVisibility.labelShow,
-    });
-
-    return {
-      id: label.id!,
-      name: label.name!,
-      type: label.type!,
-    };
-  }
-
-  async getOrCreateInboxZeroLabel(key: InboxZeroLabel): Promise<EmailLabel> {
-    const label = await getOrCreateGmailInboxZeroLabel({
-      gmail: this.client,
-      key,
-    });
-    return {
-      id: label.id!,
-      name: label.name!,
-      type: label.type!,
-      threadsTotal: label.threadsTotal || undefined,
-    };
-  }
-
-  async getOriginalMessage(
-    originalMessageId: string | undefined,
-  ): Promise<ParsedMessage | null> {
-    if (!originalMessageId) return null;
-    const originalMessage = await getMessageByRfc822Id(
-      originalMessageId,
-      this.client,
-    );
-    if (!originalMessage) return null;
-    return parseMessage(originalMessage);
-  }
-
-  async getFiltersList(): Promise<EmailFilter[]> {
-    const response = await getGmailFiltersList({ gmail: this.client });
-    return (response.data.filter || []).map((filter) => ({
-      id: filter.id || "",
-      criteria: {
-        from: filter.criteria?.from || undefined,
-      },
-      action: {
-        addLabelIds: filter.action?.addLabelIds || undefined,
-        removeLabelIds: filter.action?.removeLabelIds || undefined,
-      },
-    }));
-  }
-
-  async createFilter(options: {
-    from: string;
-    addLabelIds?: string[];
-    removeLabelIds?: string[];
-  }): Promise<any> {
-    return createGmailFilter({ gmail: this.client, ...options });
-  }
-
-  async createAutoArchiveFilter(options: {
-    from: string;
-    gmailLabelId?: string;
-  }): Promise<any> {
-    return createAutoArchiveFilter({
-      gmail: this.client,
-      from: options.from,
-      gmailLabelId: options.gmailLabelId,
-    });
-  }
-
-  async deleteFilter(id: string): Promise<any> {
-    return deleteGmailFilter({ gmail: this.client, id });
-  }
-
-  async getMessagesWithPagination(options: {
-    query?: string;
-    maxResults?: number;
-    pageToken?: string;
-    before?: Date;
-    after?: Date;
-  }): Promise<{
-    messages: ParsedMessage[];
-    nextPageToken?: string;
-  }> {
-    // Build query string for date filtering
-    let query = options.query || "";
-
-    if (options.before) {
-      query += ` before:${Math.floor(options.before.getTime() / 1000) + 1}`;
-    }
-
-    if (options.after) {
-      query += ` after:${Math.floor(options.after.getTime() / 1000) - 1}`;
-    }
-
-    const response = await getGmailMessages(this.client, {
-      query: query.trim() || undefined,
-      maxResults: options.maxResults || 20,
-      pageToken: options.pageToken || undefined,
-    });
-
-    const messages = response.messages || [];
-    const messagePromises = messages.map((message) =>
-      this.getMessage(message.id!),
-    );
-
-    return {
-      messages: await Promise.all(messagePromises),
-      nextPageToken: response.nextPageToken || undefined,
-    };
-  }
-
-  async getMessagesBatch(messageIds: string[]): Promise<ParsedMessage[]> {
-    return getMessagesBatch({
-      messageIds,
-      accessToken: getAccessTokenFromClient(this.client),
-    });
-  }
-
-  getAccessToken(): string {
-    return getAccessTokenFromClient(this.client);
-  }
-
-  async markReadThread(threadId: string, read: boolean): Promise<void> {
-    await gmailMarkReadThread({
-      gmail: this.client,
-      threadId,
-      read,
-    });
-  }
-
-  async checkIfReplySent(senderEmail: string): Promise<boolean> {
-    try {
-      const query = `from:me to:${senderEmail} label:sent`;
-      const response = await getGmailMessages(this.client, {
-        query,
-        maxResults: 1,
-      });
-      const sent = (response.messages?.length ?? 0) > 0;
-      logger.info("Checked for sent reply", { senderEmail, sent });
-      return sent;
-    } catch (error) {
-      logger.error("Error checking if reply was sent", {
-        error,
-        senderEmail,
-      });
-      return true; // Default to true on error (safer for TO_REPLY filtering)
-    }
-  }
-
-  async countReceivedMessages(
-    senderEmail: string,
-    threshold: number,
-  ): Promise<number> {
-    try {
-      const query = `from:${senderEmail}`;
-      logger.info(`Checking received message count (up to ${threshold})`, {
-        senderEmail,
-        threshold,
-      });
-
-      // Fetch up to the threshold number of message IDs.
-      const response = await getGmailMessages(this.client, {
-        query,
-        maxResults: threshold,
-      });
-      const count = response.messages?.length ?? 0;
-
-      logger.info("Received message count check result", {
-        senderEmail,
-        count,
-      });
-      return count;
-    } catch (error) {
-      logger.error("Error counting received messages", {
-        error,
-        senderEmail,
-      });
-      return 0; // Default to 0 on error
-    }
-  }
-
-  async getAttachment(
-    messageId: string,
-    attachmentId: string,
-  ): Promise<{ data: string; size: number }> {
-    const attachment = await getGmailAttachment(
-      this.client,
-      messageId,
-      attachmentId,
-    );
-    return {
-      data: attachment.data || "",
-      size: attachment.size || 0,
-    };
-  }
-
-  async getThreadsWithQuery(options: {
-    query?: ThreadsQuery;
-    maxResults?: number;
-    pageToken?: string;
-  }): Promise<{
-    threads: EmailThread[];
-    nextPageToken?: string;
-  }> {
-    const query = options.query;
-
-    function getQuery() {
-      if (query?.q) {
-        return query.q;
-      }
-      if (query?.fromEmail) {
-        return `from:${query.fromEmail}`;
-      }
-      if (query?.type === "archive") {
-        return `-label:${GmailLabel.INBOX}`;
-      }
-      return undefined;
-    }
-
-    function getLabelIds(type?: string | null) {
-      switch (type) {
-        case "inbox":
-          return [GmailLabel.INBOX];
-        case "sent":
-          return [GmailLabel.SENT];
-        case "draft":
-          return [GmailLabel.DRAFT];
-        case "trash":
-          return [GmailLabel.TRASH];
-        case "spam":
-          return [GmailLabel.SPAM];
-        case "starred":
-          return [GmailLabel.STARRED];
-        case "important":
-          return [GmailLabel.IMPORTANT];
-        case "unread":
-          return [GmailLabel.UNREAD];
-        case "archive":
-          return undefined;
-        case "all":
-          return undefined;
-        default:
-          if (!type || type === "undefined" || type === "null")
-            return [GmailLabel.INBOX];
-          return [type];
-      }
-    }
-
-    const { threads: gmailThreads, nextPageToken } =
-      await getThreadsWithNextPageToken({
-        gmail: this.client,
-        q: getQuery(),
-        labelIds: query?.labelId
-          ? [query.labelId]
-          : getLabelIds(query?.type) || [],
-        maxResults: options.maxResults || 50,
-        pageToken: options.pageToken || undefined,
-      });
-
-    const threadIds =
-      gmailThreads?.map((t) => t.id).filter((id): id is string => !!id) || [];
-    const threads = await getThreadsBatch(
-      threadIds,
-      getAccessTokenFromClient(this.client),
-    );
-
-    const emailThreads: EmailThread[] = threads
-      .map((thread) => {
-        const id = thread.id;
-        if (!id) return null;
-
-        const emailThread: EmailThread = {
-          id,
-          messages:
-            thread.messages?.map((message) => parseMessage(message as any)) ||
-            [],
-          snippet: decodeSnippet(thread.snippet),
-          historyId: thread.historyId || undefined,
-        };
-        return emailThread;
-      })
-      .filter((thread): thread is EmailThread => thread !== null);
-
-    return {
-      threads: emailThreads,
-      nextPageToken: nextPageToken || undefined,
-    };
-  }
-
-  async hasPreviousCommunicationsWithSenderOrDomain(options: {
-    from: string;
-    date: Date;
-    messageId: string;
-  }): Promise<boolean> {
-    return hasPreviousCommunicationsWithSenderOrDomain(this, options);
-  }
-
-  async getThreadsFromSenderWithSubject(
-    sender: string,
-    limit: number,
-  ): Promise<Array<{ id: string; snippet: string; subject: string }>> {
-    return getGmailThreadsFromSenderWithSubject(
-      this.client,
-      this.getAccessToken(),
-      sender,
-      limit,
-    );
-  }
-
-  async getReplyTrackingLabels(): Promise<{
-    awaitingReplyLabelId: string;
-    needsReplyLabelId: string;
-  }> {
-    return getReplyTrackingLabels(this.client);
-  }
-
-  async processHistory(options: {
-    emailAddress: string;
-    historyId?: number;
-    startHistoryId?: number;
-    subscriptionId?: string;
-    resourceData?: {
-      id: string;
-      conversationId?: string;
-    };
-  }): Promise<void> {
-    await processGmailHistory(
-      {
-        emailAddress: options.emailAddress,
-        historyId: options.historyId || 0,
-      },
-      {
-        startHistoryId: options.startHistoryId?.toString(),
-      },
-    );
-  }
-
-  async watchEmails(): Promise<{
-    expirationDate: Date;
-    subscriptionId?: string;
-  } | null> {
-    const res = await watchGmail(this.client);
-
-    if (res.expiration) {
-      const expirationDate = new Date(+res.expiration);
-      return { expirationDate };
-    }
-    return null;
-  }
-
-  async unwatchEmails(): Promise<void> {
-    await unwatchGmail(this.client);
-  }
-
-  // Gmail: The first message id in a thread is the threadId
-  isReplyInThread(message: ParsedMessage): boolean {
-    return !!(message.id && message.id !== message.threadId);
-  }
-}
-
-export class OutlookProvider implements EmailProvider {
-  readonly name = "microsoft";
-  private client: OutlookClient;
-
-  constructor(client: OutlookClient) {
-    this.client = client;
-  }
-
-  async getThreads(folderId?: string): Promise<EmailThread[]> {
-    const messages = await this.getMessages(folderId);
-    const threadMap = new Map<string, ParsedMessage[]>();
-
-    messages.forEach((message) => {
-      const threadId = message.threadId;
-      if (!threadMap.has(threadId)) {
-        threadMap.set(threadId, []);
-      }
-      threadMap.get(threadId)!.push(message);
-    });
-
-    return Array.from(threadMap.entries()).map(([id, messages]) => ({
-      id,
-      messages,
-      snippet: messages[0]?.snippet || "",
-    }));
-  }
-
-  async getThread(threadId: string): Promise<EmailThread> {
-    const messages = await this.getMessages(`conversationId:${threadId}`);
-    return {
-      id: threadId,
-      messages,
-      snippet: messages[0]?.snippet || "",
-    };
-  }
-
-  async getLabels(): Promise<EmailLabel[]> {
-    const labels = await getOutlookLabels(this.client);
-    return labels.map((label) => ({
-      id: label.id || "",
-      name: label.displayName || "",
-      type: "user",
-    }));
-  }
-
-  async getLabelById(labelId: string): Promise<EmailLabel | null> {
-    const labels = await this.getLabels();
-    return labels.find((label) => label.id === labelId) || null;
-  }
-
-  async getMessage(messageId: string): Promise<ParsedMessage> {
-    return getOutlookMessage(messageId, this.client);
-  }
-
-  async getMessages(query?: string, maxResults = 50): Promise<ParsedMessage[]> {
-    const allMessages: ParsedMessage[] = [];
-    let pageToken: string | undefined;
-    const pageSize = 20; // Outlook API limit
-
-    while (allMessages.length < maxResults) {
-      const response = await getOutlookBatchMessages(this.client, {
-        query,
-        maxResults: Math.min(pageSize, maxResults - allMessages.length),
-        pageToken,
-      });
-
-      const messages = response.messages || [];
-      allMessages.push(...messages);
-
-      // If we got fewer messages than requested, we've reached the end
-      if (messages.length < pageSize || !response.nextPageToken) {
-        break;
-      }
-
-      pageToken = response.nextPageToken;
-    }
-
-    return allMessages;
-  }
-
-  async getSentMessages(maxResults = 20): Promise<ParsedMessage[]> {
-    const folderIds = await getFolderIds(this.client);
-    const sentItemsFolderId = folderIds.sentitems;
-
-    if (!sentItemsFolderId) {
-      logger.warn("Could not find sent items folder");
-      return [];
-    }
-
-    const response = await getOutlookBatchMessages(this.client, {
-      maxResults,
-      folderId: sentItemsFolderId,
-    });
-
-    return response.messages || [];
-  }
-
-  async archiveThread(threadId: string, ownerEmail: string): Promise<void> {
-    await outlookArchiveThread({
-      client: this.client,
-      threadId,
-      ownerEmail,
-      actionSource: "automation",
-    });
-  }
-
-  async archiveThreadWithLabel(
-    threadId: string,
-    ownerEmail: string,
-    labelId?: string,
-  ): Promise<void> {
-    await outlookArchiveThread({
-      client: this.client,
-      threadId,
-      ownerEmail,
-      actionSource: "user",
-      labelId,
-    });
-  }
-
-  async trashThread(
-    threadId: string,
-    ownerEmail: string,
-    actionSource: "user" | "automation",
-  ): Promise<void> {
-    await outlookTrashThread({
-      client: this.client,
-      threadId,
-      ownerEmail,
-      actionSource,
-    });
-  }
-
-  async labelMessage(messageId: string, labelName: string): Promise<void> {
-    const label = await outlookGetOrCreateLabel({
-      client: this.client,
-      name: labelName,
-    });
-    await outlookLabelMessage({
-      client: this.client,
-      messageId,
-      categories: [label.displayName || ""],
-    });
-  }
-
-  async getDraft(draftId: string): Promise<ParsedMessage | null> {
-    return getOutlookDraft(draftId, this.client);
-  }
-
-  async deleteDraft(draftId: string): Promise<void> {
-    await deleteOutlookDraft(this.client, draftId);
-  }
-
-  async draftEmail(
-    email: ParsedMessage,
-    args: { to?: string; subject?: string; content: string },
-    executedRule?: { id: string; threadId: string; emailAccountId: string },
-  ): Promise<{ draftId: string }> {
-    if (executedRule) {
-      // Run draft creation and previous draft deletion in parallel
-      const [result] = await Promise.all([
-        outlookDraftEmail(this.client, email, args),
-        handlePreviousDraftDeletion({
-          client: this,
-          executedRule,
-          logger,
-        }),
-      ]);
-      return { draftId: result.id };
-    } else {
-      const result = await outlookDraftEmail(this.client, email, args);
-      return { draftId: result.id };
-    }
-  }
-
-  async replyToEmail(email: ParsedMessage, content: string): Promise<void> {
-    await outlookReplyToEmail(this.client, email, content);
-  }
-
-  async sendEmail(args: {
-    to: string;
-    cc?: string;
-    bcc?: string;
-    subject: string;
-    messageText: string;
-  }): Promise<void> {
-    await outlookSendEmailWithPlainText(this.client, args);
-  }
-
-  async forwardEmail(
-    email: ParsedMessage,
-    args: { to: string; cc?: string; bcc?: string; content?: string },
-  ): Promise<void> {
-    await outlookForwardEmail(this.client, { messageId: email.id, ...args });
-  }
-
-  async markSpam(threadId: string): Promise<void> {
-    await outlookMarkSpam(this.client, threadId);
-  }
-
-  async markRead(threadId: string): Promise<void> {
-    await outlookMarkReadThread({
-      client: this.client,
-      threadId,
-      read: true,
-    });
-  }
-
-  async getThreadMessages(threadId: string): Promise<ParsedMessage[]> {
-    return getOutlookThreadMessages(threadId, this.client);
-  }
-
-  async getPreviousConversationMessages(
-    messageIds: string[],
-  ): Promise<ParsedMessage[]> {
-    return this.getThreadMessages(messageIds[0]);
-  }
-
-  async removeThreadLabel(_threadId: string, _labelId: string): Promise<void> {
-    // For Outlook, we don't need to do anything with labels at this point
-    return Promise.resolve();
-  }
-
-  async createLabel(name: string): Promise<EmailLabel> {
-    const label = await createOutlookLabel({
-      client: this.client,
-      name,
-    });
-
-    return {
-      id: label.id,
-      name: label.displayName || label.id,
-      type: "user",
-    };
-  }
-
-  async getOrCreateInboxZeroLabel(key: InboxZeroLabel): Promise<EmailLabel> {
-    const label = await getOrCreateOutlookInboxZeroLabel({
-      client: this.client,
-      key,
-    });
-    return {
-      id: label.id,
-      name: label.displayName || label.id,
-      type: "user",
-    };
-  }
-
-  async getOriginalMessage(
-    originalMessageId: string | undefined,
-  ): Promise<ParsedMessage | null> {
-    if (!originalMessageId) return null;
-    try {
-      return await this.getMessage(originalMessageId);
-    } catch {
-      return null;
-    }
-  }
-
-  async getFiltersList(): Promise<EmailFilter[]> {
-    try {
-      const response = await getOutlookFiltersList({ client: this.client });
-
-      const mappedFilters = (response.value || []).map(
-        (filter: {
-          id: string;
-          conditions: { senderContains: string[] };
-          actions: { applyCategories: string[]; moveToFolder: string };
-        }) => {
-          const mappedFilter = {
-            id: filter.id || "",
-            criteria: {
-              from: filter.conditions?.senderContains?.[0] || undefined,
-            },
-            action: {
-              addLabelIds: filter.actions?.applyCategories || undefined,
-              removeLabelIds: filter.actions?.moveToFolder
-                ? ["INBOX"]
-                : undefined,
-            },
-          };
-          return mappedFilter;
-        },
-      );
-
-      return mappedFilters;
-    } catch (error) {
-      logger.error("Error in Outlook getFiltersList", { error });
-      throw error;
-    }
-  }
-
-  async createFilter(options: {
-    from: string;
-    addLabelIds?: string[];
-    removeLabelIds?: string[];
-  }): Promise<any> {
-    return createOutlookFilter({ client: this.client, ...options });
-  }
-
-  async createAutoArchiveFilter(options: {
-    from: string;
-    labelName?: string;
-  }): Promise<any> {
-    return createOutlookAutoArchiveFilter({
-      client: this.client,
-      from: options.from,
-      labelName: options.labelName,
-    });
-  }
-
-  async deleteFilter(id: string): Promise<any> {
-    return deleteOutlookFilter({ client: this.client, id });
-  }
-
-  async getMessagesWithPagination(options: {
-    query?: string;
-    maxResults?: number;
-    pageToken?: string;
-    before?: Date;
-    after?: Date;
-  }): Promise<{
-    messages: ParsedMessage[];
-    nextPageToken?: string;
-  }> {
-    // For Outlook, we need to handle date filtering differently
-    // Microsoft Graph API uses different date filtering syntax
-    let query = options.query || "";
-
-    // Build date filter for Outlook
-    const dateFilters: string[] = [];
-    if (options.before) {
-      dateFilters.push(`receivedDateTime lt ${options.before.toISOString()}`);
-    }
-    if (options.after) {
-      dateFilters.push(`receivedDateTime gt ${options.after.toISOString()}`);
-    }
-
-    // Combine date filters with existing query
-    if (dateFilters.length > 0) {
-      const dateFilter = dateFilters.join(" and ");
-      query = query ? `${query} and ${dateFilter}` : dateFilter;
-    }
-
-    // Get folder IDs to get the inbox folder ID
-    const folderIds = await getFolderIds(this.client);
-    const inboxFolderId = folderIds.inbox;
-
-    if (!inboxFolderId) {
-      throw new Error("Could not find inbox folder ID");
-    }
-
-    const response = await getOutlookBatchMessages(this.client, {
-      query: query.trim() || undefined,
-      maxResults: options.maxResults || 20,
-      pageToken: options.pageToken,
-      folderId: inboxFolderId, // Pass the inbox folder ID to match original behavior
-    });
-
-    return {
-      messages: response.messages || [],
-      nextPageToken: response.nextPageToken,
-    };
-  }
-
-  async getMessagesBatch(messageIds: string[]): Promise<ParsedMessage[]> {
-    // For Outlook, we need to fetch messages individually since there's no batch endpoint
-    const messagePromises = messageIds.map((messageId) =>
-      this.getMessage(messageId),
-    );
-    return Promise.all(messagePromises);
-  }
-
-  getAccessToken(): string {
-    return this.client.getAccessToken();
-  }
-
-  async markReadThread(threadId: string, read: boolean): Promise<void> {
-    await outlookMarkReadThread({
-      client: this.client,
-      threadId,
-      read,
-    });
-  }
-  async checkIfReplySent(senderEmail: string): Promise<boolean> {
-    try {
-      const query = `from:me to:${senderEmail}`;
-      const response = await getOutlookMessages(this.client, {
-        query,
-        maxResults: 1,
-      });
-      const sent = (response.messages?.length ?? 0) > 0;
-      logger.info("Checked for sent reply", { senderEmail, sent });
-      return sent;
-    } catch (error) {
-      logger.error("Error checking if reply was sent", {
-        error,
-        senderEmail,
-      });
-      return true; // Default to true on error (safer for TO_REPLY filtering)
-    }
-  }
-
-  async countReceivedMessages(
-    senderEmail: string,
-    threshold: number,
-  ): Promise<number> {
-    try {
-      const query = `from:${senderEmail}`;
-      logger.info(`Checking received message count (up to ${threshold})`, {
-        senderEmail,
-        threshold,
-      });
-
-      // Fetch up to the threshold number of messages
-      const response = await getOutlookMessages(this.client, {
-        query,
-        maxResults: threshold,
-      });
-      const count = response.messages?.length ?? 0;
-
-      logger.info("Received message count check result", {
-        senderEmail,
-        count,
-      });
-      return count;
-    } catch (error) {
-      logger.error("Error counting received messages", {
-        error,
-        senderEmail,
-      });
-      return 0; // Default to 0 on error
-    }
-  }
-
-  async getAttachment(
-    messageId: string,
-    attachmentId: string,
-  ): Promise<{ data: string; size: number }> {
-    const attachment = await getOutlookAttachment(
-      this.client,
-      messageId,
-      attachmentId,
-    );
-
-    // Outlook attachments return the data directly, not base64 encoded
-    // We need to convert it to base64 for consistency with Gmail
-    const data = attachment.contentBytes
-      ? Buffer.from(attachment.contentBytes, "base64").toString("base64")
-      : "";
-
-    return {
-      data,
-      size: attachment.size || 0,
-    };
-  }
-
-  async getThreadsWithQuery(options: {
-    query?: ThreadsQuery;
-    maxResults?: number;
-    pageToken?: string;
-  }): Promise<{
-    threads: EmailThread[];
-    nextPageToken?: string;
-  }> {
-    const query = options.query;
-    const client = this.client.getClient();
-
-    // Build the filter query for Microsoft Graph API
-    function getFilter() {
-      const filters: string[] = [];
-
-      // Add folder filter based on type or labelId
-      if (query?.labelId) {
-        // Use labelId as parentFolderId (should be lowercase for Outlook)
-        filters.push(`parentFolderId eq '${query.labelId.toLowerCase()}'`);
-      } else if (query?.type === "all") {
-        // For "all" type, include both inbox and archive
-        filters.push(
-          "(parentFolderId eq 'inbox' or parentFolderId eq 'archive')",
-        );
-      } else {
-        // Default to inbox only
-        filters.push("parentFolderId eq 'inbox'");
-      }
-
-      // Add other filters
-      if (query?.fromEmail) {
-        // Escape single quotes in email address
-        const escapedEmail = query.fromEmail.replace(/'/g, "''");
-        filters.push(`from/emailAddress/address eq '${escapedEmail}'`);
-      }
-
-      if (query?.q) {
-        // Escape single quotes in search query
-        const escapedQuery = query.q.replace(/'/g, "''");
-        filters.push(
-          `(contains(subject,'${escapedQuery}') or contains(bodyPreview,'${escapedQuery}'))`,
-        );
-      }
-
-      return filters.length > 0 ? filters.join(" and ") : undefined;
-    }
-
-    // Get messages from Microsoft Graph API
-    const endpoint = "/me/messages";
-
-    // Build the request
-    let request = client
-      .api(endpoint)
-      .select(
-        "id,conversationId,conversationIndex,subject,bodyPreview,from,toRecipients,receivedDateTime,isDraft,body,categories,parentFolderId",
-      )
-      .top(options.maxResults || 50);
-
-    // Add filter if present
-    const filter = getFilter();
-    if (filter) {
-      request = request.filter(filter);
-    }
-
-    // Only add ordering if we don't have a fromEmail filter to avoid complexity
-    if (!query?.fromEmail) {
-      request = request.orderby("receivedDateTime DESC");
-    }
-
-    // Handle pagination
-    if (options.pageToken) {
-      request = request.skipToken(options.pageToken);
-    }
-
-    const response = await request.get();
-
-    // Sort messages by receivedDateTime if we filtered by fromEmail (since we couldn't use orderby)
-    let sortedMessages = response.value;
-    if (query?.fromEmail) {
-      sortedMessages = response.value.sort(
-        (a: { receivedDateTime: string }, b: { receivedDateTime: string }) =>
-          new Date(b.receivedDateTime).getTime() -
-          new Date(a.receivedDateTime).getTime(),
-      );
-    }
-
-    // Group messages by conversationId to create threads
-    const messagesByThread = new Map<
-      string,
-      {
-        conversationId: string;
-        conversationIndex?: string;
-        id: string;
-        bodyPreview: string;
-        body: { content: string };
-        from: { emailAddress: { address: string } };
-        toRecipients: { emailAddress: { address: string } }[];
-        receivedDateTime: string;
-        subject: string;
-      }[]
-    >();
-    sortedMessages.forEach(
-      (message: {
-        conversationId: string;
-        id: string;
-        bodyPreview: string;
-        body: { content: string };
-        from: { emailAddress: { address: string } };
-        toRecipients: { emailAddress: { address: string } }[];
-        receivedDateTime: string;
-        subject: string;
-      }) => {
-        // Skip messages without conversationId
-        if (!message.conversationId) {
-          logger.warn("Message missing conversationId", {
-            messageId: message.id,
-          });
-          return;
-        }
-
-        const messages = messagesByThread.get(message.conversationId) || [];
-        messages.push(message);
-        messagesByThread.set(message.conversationId, messages);
-      },
-    );
-
-    // Convert to EmailThread format
-    const threads: EmailThread[] = Array.from(messagesByThread.entries())
-      .filter(([_threadId, messages]) => messages.length > 0) // Filter out empty threads
-      .map(([threadId, messages]) => {
-        // Convert messages to ParsedMessage format
-        const parsedMessages: ParsedMessage[] = messages.map((message) => {
-          const subject = message.subject || "";
-          const date = message.receivedDateTime || new Date().toISOString();
-
-          // Add proper null checks for from and toRecipients
-          const fromAddress = message.from?.emailAddress?.address || "";
-          const toAddress =
-            message.toRecipients?.[0]?.emailAddress?.address || "";
-
-          return {
-            id: message.id || "",
-            threadId: message.conversationId || "",
-            snippet: message.bodyPreview || "",
-            textPlain: message.body?.content || "",
-            textHtml: message.body?.content || "",
-            headers: {
-              from: fromAddress,
-              to: toAddress,
-              subject,
-              date,
-            },
-            subject,
-            date,
-            labelIds: [],
-            internalDate: date,
-            historyId: "",
-            inline: [],
-            conversationIndex: message.conversationIndex,
-          };
-        });
-
-        return {
-          id: threadId,
-          messages: parsedMessages,
-          snippet: messages[0]?.bodyPreview || "",
-        };
-      });
-
-    return {
-      threads,
-      nextPageToken: response["@odata.nextLink"]
-        ? new URL(response["@odata.nextLink"]).searchParams.get("$skiptoken") ||
-          undefined
-        : undefined,
-    };
-  }
-
-  async hasPreviousCommunicationsWithSenderOrDomain(options: {
-    from: string;
-    date: Date;
-    messageId: string;
-  }): Promise<boolean> {
-    try {
-      const response = await this.client
-        .getClient()
-        .api("/me/messages")
-        .filter(
-          `from/emailAddress/address eq '${options.from}' and receivedDateTime lt ${options.date.toISOString()}`,
-        )
-        .top(2)
-        .select("id")
-        .get();
-
-      // Check if there are any messages from this sender before the current date
-      // and exclude the current message
-      const hasPreviousEmail = response.value.some(
-        (message: { id: string }) => message.id !== options.messageId,
-      );
-
-      return hasPreviousEmail;
-    } catch (error) {
-      logger.error("Error checking previous communications", {
-        error,
-        options,
-      });
-      return false;
-    }
-  }
-
-  async getThreadsFromSenderWithSubject(
-    sender: string,
-    limit: number,
-  ): Promise<Array<{ id: string; snippet: string; subject: string }>> {
-    return getOutlookThreadsFromSenderWithSubject(this.client, sender, limit);
-  }
-
-  async getAwaitingReplyLabel(): Promise<string> {
-    const [awaitingReplyLabel] = await getOutlookOrCreateLabels({
-      client: this.client,
-      names: [AWAITING_REPLY_LABEL_NAME],
-    });
-
-    return awaitingReplyLabel.id || "";
-  }
-
-  async getReplyTrackingLabels(): Promise<{
-    awaitingReplyLabelId: string;
-    needsReplyLabelId: string;
-  }> {
-    const [awaitingReplyLabel, needsReplyLabel] =
-      await getOutlookOrCreateLabels({
-        client: this.client,
-        names: [AWAITING_REPLY_LABEL_NAME, NEEDS_REPLY_LABEL_NAME],
-      });
-
-    return {
-      awaitingReplyLabelId: awaitingReplyLabel.id || "",
-      needsReplyLabelId: needsReplyLabel.id || "",
-    };
-  }
-
-  async processHistory(options: {
-    emailAddress: string;
-    historyId?: number;
-    startHistoryId?: number;
-    subscriptionId?: string;
-    resourceData?: {
-      id: string;
-      conversationId?: string;
-    };
-  }): Promise<void> {
-    if (!options.subscriptionId) {
-      throw new Error(
-        "subscriptionId is required for Outlook history processing",
-      );
-    }
-
-    await processOutlookHistory({
-      subscriptionId: options.subscriptionId,
-      resourceData: options.resourceData || {
-        id: options.historyId?.toString() || "0",
-        conversationId: options.startHistoryId?.toString(),
-      },
-    });
-  }
-
-  async watchEmails(): Promise<{
-    expirationDate: Date;
-    subscriptionId?: string;
-  } | null> {
-    const subscription = await watchOutlook(this.client.getClient());
-
-    if (subscription.expirationDateTime) {
-      const expirationDate = new Date(subscription.expirationDateTime);
-      return {
-        expirationDate,
-        subscriptionId: subscription.id,
-      };
-    }
-    return null;
-  }
-
-  async unwatchEmails(subscriptionId?: string): Promise<void> {
-    if (!subscriptionId) {
-      logger.warn("No subscription ID provided for Outlook unwatch");
-      return;
-    }
-    await unwatchOutlook(this.client.getClient(), subscriptionId);
-  }
-
-  isReplyInThread(message: ParsedMessage): boolean {
-    try {
-      return atob(message.conversationIndex || "").length > 22;
-    } catch (error) {
-      logger.warn("Invalid conversationIndex base64", {
-        conversationIndex: message.conversationIndex,
-        error,
-      });
-      return false;
-    }
-  }
-}
-=======
 import { GmailProvider } from "@/utils/email/google";
 import { OutlookProvider } from "@/utils/email/microsoft";
 import type { EmailProvider } from "@/utils/email/types";
->>>>>>> 837b125a
 
 export async function createEmailProvider({
   emailAccountId,
