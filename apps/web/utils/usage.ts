import { OpenAIStream } from "ai";
<<<<<<< HEAD
import { encoding_for_model } from "tiktoken";
=======
import { encodingForModel } from "js-tiktoken";
>>>>>>> d21494e0
import { ChatCompletionChunk } from "openai/resources/index";
import { Stream } from "openai/streaming";
import { AIModel } from "@/utils/openai";
import { saveUsage } from "@/utils/redis/usage";
import { publishAiCall } from "@inboxzero/tinybird-ai-analytics";

export async function saveAiUsage({
  email,
  model,
  usage,
  label,
}: {
  email: string;
  model: AIModel;
  usage: {
    prompt_tokens: number;
    completion_tokens: number;
    total_tokens: number;
  };
  label: string;
}) {
  const cost = calcuateCost(model, usage);

  return Promise.all([
    publishAiCall({
      userId: email,
      provider: "openai",
      totalTokens: usage.total_tokens,
      completionTokens: usage.completion_tokens,
      promptTokens: usage.prompt_tokens,
      cost,
      model,
      timestamp: Date.now(),
      label,
    }),
    saveUsage({ email, cost, usage }),
  ]);
}

export async function saveAiUsageStream({
  response,
  model,
  userEmail,
  messages,
  label,
}: {
  response: Stream<ChatCompletionChunk>;
  model: AIModel;
  userEmail: string;
  messages: { role: "system" | "user"; content: string }[];
  label: string;
}) {
  const enc = encodingForModel(model);
  let completionTokens = 0;

  // to count token usage:
  // https://www.linkedin.com/pulse/token-usage-openai-streams-peter-marton-7bgpc/
  const stream = OpenAIStream(response, {
    onToken: (content) => {
      // We call encode for every message as some experienced
      // regression when tiktoken called with the full completion
      const tokenList = enc.encode(content);
      completionTokens += tokenList.length;
    },
    async onFinal() {
      const promptTokens = messages.reduce(
        (total, msg) => total + enc.encode(msg.content ?? "").length,
        0,
      );

      await saveAiUsage({
        email: userEmail,
        usage: {
          prompt_tokens: promptTokens,
          completion_tokens: completionTokens,
          total_tokens: promptTokens + completionTokens,
        },
        model,
        label,
      });
    },
  });

  return stream;
}

// https://openai.com/pricing
const costs: Record<
  AIModel,
  {
    input: number;
    output: number;
  }
> = {
  "gpt-3.5-turbo-1106": {
    input: 0.001 / 1000,
    output: 0.002 / 1000,
  },
  "gpt-4-turbo-preview": {
    input: 0.01 / 1000,
    output: 0.03 / 1000,
  },
};

// returns cost in cents
function calcuateCost(
  model: AIModel,
  usage: {
    prompt_tokens: number;
    completion_tokens: number;
  },
): number {
  const { input, output } = costs[model];

  return usage.prompt_tokens * input + usage.completion_tokens * output;
}<|MERGE_RESOLUTION|>--- conflicted
+++ resolved
@@ -1,9 +1,5 @@
 import { OpenAIStream } from "ai";
-<<<<<<< HEAD
-import { encoding_for_model } from "tiktoken";
-=======
 import { encodingForModel } from "js-tiktoken";
->>>>>>> d21494e0
 import { ChatCompletionChunk } from "openai/resources/index";
 import { Stream } from "openai/streaming";
 import { AIModel } from "@/utils/openai";
