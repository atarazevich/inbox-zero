import { createEnv } from "@t3-oss/env-nextjs";
import { z } from "zod";

export const env = createEnv({
  server: {
    NODE_ENV: z.enum(["development", "production", "test"]),
    DATABASE_URL: z.string().url(),
    NEXTAUTH_URL: z.string().min(1),
    NEXTAUTH_SECRET: z.string().min(1),
    GOOGLE_CLIENT_ID: z.string().min(1),
    GOOGLE_CLIENT_SECRET: z.string().min(1),
    OPENAI_API_KEY: z.string().min(1),
    UPSTASH_REDIS_URL: z.string().min(1),
    UPSTASH_REDIS_TOKEN: z.string().min(1),
    GOOGLE_PUBSUB_TOPIC_NAME: z.string().min(1),
    BASELIME_PROJECT_NAME: z.string().optional(),
    BASELIME_KEY: z.string().optional(),
    LOG_ZOD_ERRORS: z.coerce.boolean().optional(),
    LEMON_SQUEEZY_API_SECRET: z.string(),
    LEMON_SQUEEZY_SIGNING_SECRET: z.string(),
    TINYBIRD_TOKEN: z.string(),
    TINYBIRD_BASE_URL: z.string(),
    ENCRYPT_SECRET: z.string().optional(),
    ENCRYPT_SALT: z.string().optional(),
    POSTHOG_API_SECRET: z.string().optional(),
    POSTHOG_PROJECT_ID: z.string().optional(),
    RESEND_API_KEY: z.string().optional(),
    CRON_SECRET: z.string().optional(),
<<<<<<< HEAD
=======
    LOOPS_API_SECRET: z.string().optional(),
>>>>>>> 7fc55725
  },
  client: {
    NEXT_PUBLIC_PRO_PAYMENT_LINK: z.string().min(1),
    NEXT_PUBLIC_ENTERPRISE_PAYMENT_LINK: z.string().min(1),
    NEXT_PUBLIC_POSTHOG_KEY: z.string().optional(),
    NEXT_PUBLIC_POSTHOG_ONBOARDING_SURVEY_ID: z.string().optional(),
    NEXT_PUBLIC_BASE_URL: z.string().default("https://www.getinboxzero.com"),
    NEXT_PUBLIC_CONTACTS_ENABLED: z.coerce.boolean().optional().default(false),
  },
  // For Next.js >= 13.4.4, you only need to destructure client variables:
  experimental__runtimeEnv: {
    NEXT_PUBLIC_PRO_PAYMENT_LINK: process.env.NEXT_PUBLIC_PRO_PAYMENT_LINK,
    NEXT_PUBLIC_ENTERPRISE_PAYMENT_LINK:
      process.env.NEXT_PUBLIC_ENTERPRISE_PAYMENT_LINK,
    NEXT_PUBLIC_POSTHOG_KEY: process.env.NEXT_PUBLIC_POSTHOG_KEY,
    NEXT_PUBLIC_POSTHOG_ONBOARDING_SURVEY_ID:
      process.env.NEXT_PUBLIC_POSTHOG_ONBOARDING_SURVEY_ID,
    NEXT_PUBLIC_BASE_URL: process.env.NEXT_PUBLIC_BASE_URL,
    NEXT_PUBLIC_CONTACTS_ENABLED: process.env.NEXT_PUBLIC_CONTACTS_ENABLED,
  },
});<|MERGE_RESOLUTION|>--- conflicted
+++ resolved
@@ -26,10 +26,7 @@
     POSTHOG_PROJECT_ID: z.string().optional(),
     RESEND_API_KEY: z.string().optional(),
     CRON_SECRET: z.string().optional(),
-<<<<<<< HEAD
-=======
     LOOPS_API_SECRET: z.string().optional(),
->>>>>>> 7fc55725
   },
   client: {
     NEXT_PUBLIC_PRO_PAYMENT_LINK: z.string().min(1),
