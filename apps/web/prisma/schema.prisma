datasource db {
  provider  = "postgresql"
  url       = env("DATABASE_URL")
  directUrl = env("DIRECT_URL")
}

generator client {
  provider = "prisma-client-js"
}

// Account, User, Session, and VerificationToken based on: https://authjs.dev/reference/adapter/prisma
model Account {
  id                String   @id @default(cuid())
  createdAt         DateTime @default(now())
  updatedAt         DateTime @updatedAt
  userId            String   @unique // `@unique` was added here. It's not part of the original schema. May remove this in the future
  type              String
  provider          String
  providerAccountId String
  refresh_token     String?  @db.Text
  access_token      String?  @db.Text
  expires_at        Int?
  token_type        String?
  scope             String?
  id_token          String?  @db.Text
  session_state     String?

  user User @relation(fields: [userId], references: [id], onDelete: Cascade)

  @@unique([provider, providerAccountId])
}

// not in use. we only use jwt for sessions
model Session {
  id           String   @id @default(cuid())
  sessionToken String   @unique
  userId       String
  expires      DateTime
  user         User     @relation(fields: [userId], references: [id], onDelete: Cascade)
}

model User {
  id            String    @id @default(cuid())
  createdAt     DateTime  @default(now())
  updatedAt     DateTime  @updatedAt
  name          String?
  email         String?   @unique
  emailVerified DateTime?
  image         String?
  accounts      Account[]
  sessions      Session[]

  // additional fields
  about                     String?
  watchEmailsExpirationDate DateTime?
  lastSyncedHistoryId       String?
  completedOnboarding       Boolean   @default(false)

  // settings
  aiModel             String?
  openAIApiKey        String?
  statsEmailFrequency Frequency         @default(WEEKLY)
  categorizeEmails    Boolean           @default(true)
  coldEmailBlocker    ColdEmailSetting?
  coldEmailPrompt     String?

  // premium can be shared among multiple users
  premiumId String?
  premium   Premium? @relation(fields: [premiumId], references: [id])

  promptHistory PromptHistory[]
  labels        Label[]
  rules         Rule[]
  executedRules ExecutedRule[]
  newsletters   Newsletter[]
}

model Premium {
  id        String   @id @default(cuid())
  createdAt DateTime @default(now())
  updatedAt DateTime @updatedAt

  users User[]

  // lemon squeezy
  lemonSqueezyRenewsAt           DateTime?
  lemonSqueezyCustomerId         Int?
  lemonSqueezySubscriptionId     Int?
  lemonSqueezySubscriptionItemId Int?
  lemonSqueezyOrderId            Int? // lifetime purchase is an order and not a subscription
  lemonSqueezyProductId          Int?
  lemonSqueezyVariantId          Int?

  tier PremiumTier?

  // feature access
  coldEmailBlockerAccess FeatureAccess?
  aiAutomationAccess     FeatureAccess?
  emailAccountsAccess    Int? // only used for lifetime

  // unsubscribe/ai credits
  // if `unsubscribeMonth` not set to this month, set to current month
  // reset `unsubscribeCredits` each time month is changed
  unsubscribeMonth   Int? // 1-12
  unsubscribeCredits Int?
  aiMonth            Int? // 1-12
  aiCredits          Int? // 100_00 = $100 of credits
}

// not in use as it's only used for passwordless login
model VerificationToken {
  identifier String
  token      String   @unique
  expires    DateTime

  @@unique([identifier, token])
}

model PromptHistory {
  id        String   @id @default(cuid())
  createdAt DateTime @default(now())
  updatedAt DateTime @updatedAt
  prompt    String
  userId    String
  user      User     @relation(fields: [userId], references: [id], onDelete: Cascade)
}

model Label {
  id           String   @id @default(cuid())
  createdAt    DateTime @default(now())
  updatedAt    DateTime @updatedAt
  gmailLabelId String
  name         String
  description  String? // used in prompts
  enabled      Boolean  @default(true)
  userId       String
  user         User     @relation(fields: [userId], references: [id], onDelete: Cascade)

  @@unique([gmailLabelId, userId])
  @@unique([name, userId])
}

model Rule {
  id            String         @id @default(cuid())
  createdAt     DateTime       @default(now())
  updatedAt     DateTime       @updatedAt
  name          String
  instructions  String
  actions       Action[]
  automate      Boolean        @default(true) // if set to false we display the plan and ask the user to confirm
  userId        String
  user          User           @relation(fields: [userId], references: [id], onDelete: Cascade)
  executedRules ExecutedRule[]

  @@unique([name, userId])
}

model Action {
  id        String     @id @default(cuid())
  createdAt DateTime   @default(now())
  updatedAt DateTime   @updatedAt
  type      ActionType
  ruleId    String
  rule      Rule       @relation(fields: [ruleId], references: [id], onDelete: Cascade)

  // optional extra fields to be used with the action
  label   String?
  subject String?
  content String?
  to      String?
  cc      String?
  bcc     String?
}

model ExecutedRule {
  id        String       @id @default(cuid())
  createdAt DateTime     @default(now())
  updatedAt DateTime     @updatedAt
  threadId  String
  messageId String
  actions   ActionType[]
  data      Json?
  automated Boolean

  // may be null if the rule was deleted
  ruleId String?
  rule   Rule?   @relation(fields: [ruleId], references: [id], onDelete: Cascade)

  // storing user here in case rule was deleted
  userId String
  user   User   @relation(fields: [userId], references: [id], onDelete: Cascade)
}

// Represents a sender (`email`) that a user can unsubscribe from,
// or that our AI can mark as a cold email.
// `Newsletter` is a bad name for this. Will rename this model in the future.
model Newsletter {
  id        String            @id @default(cuid())
  createdAt DateTime          @default(now())
  updatedAt DateTime          @updatedAt
  email     String
  status    NewsletterStatus?
  coldEmail ColdEmailStatus?

  userId String
  user   User   @relation(fields: [userId], references: [id], onDelete: Cascade)

  @@unique([email, userId])
}

enum ActionType {
  ARCHIVE
  LABEL
  REPLY
  SEND_EMAIL
  FORWARD
  DRAFT_EMAIL
  MARK_SPAM
  // SUMMARIZE
  // SNOOZE
  // ADD_TO_DO
  // CALL_WEBHOOK
  // INTEGRATION // for example, add to Notion
}

enum Frequency {
  NEVER
  // DAILY
  WEEKLY
  // MONTHLY
  // ANNUALLY
}

enum NewsletterStatus {
  APPROVED
  UNSUBSCRIBED
  AUTO_ARCHIVED
}

enum ColdEmailStatus {
  COLD_EMAIL
}

enum ColdEmailSetting {
  DISABLED
  LIST
  LABEL
  ARCHIVE_AND_LABEL
<<<<<<< HEAD
=======
}

enum PremiumTier {
  PRO_MONTHLY
  PRO_ANNUALLY
  BUSINESS_MONTHLY
  BUSINESS_ANNUALLY
  LIFETIME
}

enum FeatureAccess {
  UNLOCKED
  UNLOCKED_WITH_API_KEY
  LOCKED
>>>>>>> 427f9b7b
}<|MERGE_RESOLUTION|>--- conflicted
+++ resolved
@@ -246,8 +246,6 @@
   LIST
   LABEL
   ARCHIVE_AND_LABEL
-<<<<<<< HEAD
-=======
 }
 
 enum PremiumTier {
@@ -262,5 +260,4 @@
   UNLOCKED
   UNLOCKED_WITH_API_KEY
   LOCKED
->>>>>>> 427f9b7b
 }