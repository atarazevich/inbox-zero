--- conflicted
+++ resolved
@@ -112,11 +112,7 @@
 
     if (isError(res)) {
       console.error(res);
-<<<<<<< HEAD
-      toastError({ description: `Error checking if cold email.` });
-=======
       toastError({ description: `Error checking email.` });
->>>>>>> 427f9b7b
     } else {
       setPlan(res);
     }
@@ -161,21 +157,12 @@
   return (
     <div className="border-b border-gray-200">
       <div className="flex items-center justify-between py-2">
-<<<<<<< HEAD
-        <div className="min-w-0 break-words">
-          <MessageText className="font-bold">
-            {message.parsedMessage.headers.subject}
-          </MessageText>
-          <MessageText className="mt-1">{message.snippet?.trim()}</MessageText>
-        </div>
-=======
         <TestRulesMessage
           from={message.parsedMessage.headers.from}
           subject={message.parsedMessage.headers.subject}
           snippet={message.snippet?.trim() || ""}
           userEmail={props.userEmail}
         />
->>>>>>> 427f9b7b
         <div className="ml-4">
           <Button
             color="white"
@@ -183,17 +170,6 @@
             onClick={async () => {
               setPlanning(true);
 
-<<<<<<< HEAD
-              if (!message.parsedMessage.textPlain) {
-                toastError({
-                  description: `Unable to plan email. No plain text found.`,
-                });
-                setPlanning(false);
-                return;
-              }
-
-=======
->>>>>>> 427f9b7b
               const res = await postRequest<ActResponse, ActBodyWithHtml>(
                 "/api/ai/act",
                 {
