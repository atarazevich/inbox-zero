import { AdminUpgradeUserForm } from "@/app/(app)/admin/AdminUpgradeUserForm";
import { AdminUserControls } from "@/app/(app)/admin/AdminUserControls";
import { AdminEnterpriseControls } from "@/app/(app)/admin/AdminEnterpriseControls";
import { TopSection } from "@/components/TopSection";
import { auth } from "@/utils/auth";
import { ErrorPage } from "@/components/ErrorPage";
import { isAdmin } from "@/utils/admin";
import {
  AdminSyncStripe,
  AdminSyncStripeCustomers,
} from "@/app/(app)/admin/AdminSyncStripe";
import { RegisterSSOModal } from "@/app/(app)/admin/RegisterSSOModal";

// NOTE: Turn on Fluid Compute on Vercel to allow for 800 seconds max duration
export const maxDuration = 800;

export default async function AdminPage() {
  const session = await auth();

  if (!isAdmin({ email: session?.user.email })) {
    return (
      <ErrorPage
        title="No Access"
        description="You do not have permission to access this page."
      />
    );
  }

  return (
    <div>
      <TopSection title="Admin" />

      <div className="m-8 space-y-8">
        <AdminUpgradeUserForm />
        <AdminUserControls />
<<<<<<< HEAD
        <AdminEnterpriseControls />
=======
        <RegisterSSOModal />
>>>>>>> fb6c8f79

        <div className="flex gap-2">
          <AdminSyncStripe />
          <AdminSyncStripeCustomers />
        </div>
      </div>
    </div>
  );
}<|MERGE_RESOLUTION|>--- conflicted
+++ resolved
@@ -1,6 +1,5 @@
 import { AdminUpgradeUserForm } from "@/app/(app)/admin/AdminUpgradeUserForm";
 import { AdminUserControls } from "@/app/(app)/admin/AdminUserControls";
-import { AdminEnterpriseControls } from "@/app/(app)/admin/AdminEnterpriseControls";
 import { TopSection } from "@/components/TopSection";
 import { auth } from "@/utils/auth";
 import { ErrorPage } from "@/components/ErrorPage";
@@ -33,11 +32,7 @@
       <div className="m-8 space-y-8">
         <AdminUpgradeUserForm />
         <AdminUserControls />
-<<<<<<< HEAD
-        <AdminEnterpriseControls />
-=======
         <RegisterSSOModal />
->>>>>>> fb6c8f79
 
         <div className="flex gap-2">
           <AdminSyncStripe />
