"use client";

import Image from "next/image";
import Link from "next/link";
import { useSearchParams } from "next/navigation";
import { useState } from "react";
import { Button } from "@/components/Button";
import { Button as UIButton } from "@/components/ui/button";
import { SectionDescription } from "@/components/Typography";
import {
  Dialog,
  DialogContent,
  DialogHeader,
  DialogTitle,
  DialogTrigger,
} from "@/components/ui/dialog";
import { signIn } from "@/utils/auth-client";
import { WELCOME_PATH } from "@/utils/config";

export function LoginForm() {
  const searchParams = useSearchParams();
  const next = searchParams?.get("next");
  const error = searchParams?.get("error");

  const [loadingGoogle, setLoadingGoogle] = useState(false);
  const [loadingMicrosoft, setLoadingMicrosoft] = useState(false);

  const handleGoogleSignIn = async () => {
    setLoadingGoogle(true);
    await signIn.social({
      provider: "google",
      errorCallbackURL: "/login/error",
      callbackURL: next && next.length > 0 ? next : WELCOME_PATH,
      ...(error === "RequiresReconsent" ? { consent: true } : {}),
    });
    setLoadingGoogle(false);
  };

  const handleMicrosoftSignIn = async () => {
    setLoadingMicrosoft(true);
    await signIn.social({
      provider: "microsoft",
      errorCallbackURL: "/login/error",
      callbackURL: next && next.length > 0 ? next : WELCOME_PATH,
      ...(error === "RequiresReconsent" ? { consent: true } : {}),
    });
    setLoadingMicrosoft(false);
  };

  return (
    <div className="flex flex-col justify-center gap-2 px-4 sm:px-16">
      <Dialog>
        <DialogTrigger asChild>
          <Button size="2xl">
            <span className="flex items-center justify-center">
              <Image
                src="/images/google.svg"
                alt=""
                width={24}
                height={24}
                unoptimized
              />
              <span className="ml-2">Sign in with Google</span>
            </span>
          </Button>
        </DialogTrigger>
        <DialogContent>
          <DialogHeader>
            <DialogTitle>Sign in</DialogTitle>
          </DialogHeader>
          <SectionDescription>
            Inbox Zero{"'"}s use and transfer of information received from
            Google APIs to any other app will adhere to{" "}
            <a
              href="https://developers.google.com/terms/api-services-user-data-policy"
              className="underline underline-offset-4 hover:text-gray-900"
            >
              Google API Services User Data
            </a>{" "}
            Policy, including the Limited Use requirements.
          </SectionDescription>
          <div>
            <Button loading={loadingGoogle} onClick={handleGoogleSignIn}>
              I agree
            </Button>
          </div>
        </DialogContent>
      </Dialog>

      <Button
        size="2xl"
        loading={loadingMicrosoft}
        onClick={handleMicrosoftSignIn}
      >
        <span className="flex items-center justify-center">
          <Image
            src="/images/microsoft.svg"
            alt=""
            width={24}
            height={24}
            unoptimized
          />
          <span className="ml-2">Sign in with Microsoft</span>
        </span>
      </Button>

      <UIButton
<<<<<<< HEAD
        variant="outline"
=======
        variant="ghost"
>>>>>>> fb6c8f79
        size="lg"
        className="w-full hover:scale-105 transition-transform"
        asChild
      >
        <Link href="/login/sso">Sign in with SSO</Link>
      </UIButton>
    </div>
  );
}<|MERGE_RESOLUTION|>--- conflicted
+++ resolved
@@ -105,11 +105,7 @@
       </Button>
 
       <UIButton
-<<<<<<< HEAD
-        variant="outline"
-=======
         variant="ghost"
->>>>>>> fb6c8f79
         size="lg"
         className="w-full hover:scale-105 transition-transform"
         asChild
