/* eslint-disable no-process-env */
import { createEnv } from "@t3-oss/env-nextjs";
import { z } from "zod";

export const env = createEnv({
  server: {
    NODE_ENV: z.enum(["development", "production", "test"]),
    DATABASE_URL: z.string().url(),
    NEXTAUTH_SECRET: z.string().min(1),
    NEXTAUTH_URL: z.string().optional(),
    GOOGLE_CLIENT_ID: z.string().min(1),
    GOOGLE_CLIENT_SECRET: z.string().min(1),
    OPENAI_API_KEY: z.string().optional(),
    ANTHROPIC_API_KEY: z.string().optional(),
    BEDROCK_ACCESS_KEY: z.string().optional(),
    BEDROCK_SECRET_KEY: z.string().optional(),
    BEDROCK_REGION: z.string().default("us-west-2"),
<<<<<<< HEAD
    UPSTASH_REDIS_URL: z.string().optional(),
    UPSTASH_REDIS_TOKEN: z.string().optional(),
=======
    UPSTASH_REDIS_URL: z.string().min(1),
    UPSTASH_REDIS_TOKEN: z.string().min(1),
    OLLAMA_BASE_URL: z.string().optional(),
>>>>>>> 4927b490
    QSTASH_TOKEN: z.string().optional(),
    QSTASH_CURRENT_SIGNING_KEY: z.string().optional(),
    QSTASH_NEXT_SIGNING_KEY: z.string().optional(),
    GOOGLE_PUBSUB_TOPIC_NAME: z.string().min(1),
    GOOGLE_PUBSUB_VERIFICATION_TOKEN: z.string().optional(),
    SENTRY_AUTH_TOKEN: z.string().optional(),
    SENTRY_ORGANIZATION: z.string().optional(),
    SENTRY_PROJECT: z.string().optional(),
    LOG_ZOD_ERRORS: z.coerce.boolean().optional(),
    LEMON_SQUEEZY_SIGNING_SECRET: z.string().optional(),
    LEMON_SQUEEZY_API_KEY: z.string().optional(),
    TINYBIRD_TOKEN: z.string().optional(),
    TINYBIRD_BASE_URL: z.string().default("https://api.us-east.tinybird.co/"),
    ENCRYPT_SECRET: z.string().optional(),
    ENCRYPT_SALT: z.string().optional(),
    API_KEY_SALT: z.string().optional(),
    POSTHOG_API_SECRET: z.string().optional(),
    POSTHOG_PROJECT_ID: z.string().optional(),
    RESEND_API_KEY: z.string().optional(),
    RESEND_AUDIENCE_ID: z.string().optional(),
    CRON_SECRET: z.string().optional(),
    LOOPS_API_SECRET: z.string().optional(),
    FB_CONVERSION_API_ACCESS_TOKEN: z.string().optional(),
    FB_PIXEL_ID: z.string().optional(),
    ADMINS: z
      .string()
      .optional()
      .transform((value) => value?.split(",")),
    WEBHOOK_URL: z.string().optional(),
    INTERNAL_API_KEY: z.string().optional(),

    // license
    LICENSE_1_SEAT_VARIANT_ID: z.coerce.number().optional(),
    LICENSE_3_SEAT_VARIANT_ID: z.coerce.number().optional(),
    LICENSE_5_SEAT_VARIANT_ID: z.coerce.number().optional(),
    LICENSE_10_SEAT_VARIANT_ID: z.coerce.number().optional(),
    LICENSE_25_SEAT_VARIANT_ID: z.coerce.number().optional(),
  },
  client: {
    NEXT_PUBLIC_LEMON_STORE_ID: z.string().nullish().default("inboxzero"),

    // lemon plans
    // basic
    NEXT_PUBLIC_BASIC_MONTHLY_PAYMENT_LINK: z.string().default(""),
    NEXT_PUBLIC_BASIC_ANNUALLY_PAYMENT_LINK: z.string().default(""),
    NEXT_PUBLIC_BASIC_MONTHLY_VARIANT_ID: z.coerce.number().default(0),
    NEXT_PUBLIC_BASIC_ANNUALLY_VARIANT_ID: z.coerce.number().default(0),
    // pro
    NEXT_PUBLIC_PRO_MONTHLY_PAYMENT_LINK: z.string().default(""),
    NEXT_PUBLIC_PRO_ANNUALLY_PAYMENT_LINK: z.string().default(""),
    NEXT_PUBLIC_PRO_MONTHLY_VARIANT_ID: z.coerce.number().default(0),
    NEXT_PUBLIC_PRO_ANNUALLY_VARIANT_ID: z.coerce.number().default(0),
    // business
    NEXT_PUBLIC_BUSINESS_MONTHLY_PAYMENT_LINK: z.string().default(""),
    NEXT_PUBLIC_BUSINESS_ANNUALLY_PAYMENT_LINK: z.string().default(""),
    NEXT_PUBLIC_BUSINESS_MONTHLY_VARIANT_ID: z.coerce.number().default(0),
    NEXT_PUBLIC_BUSINESS_ANNUALLY_VARIANT_ID: z.coerce.number().default(0),
    // copilot
    NEXT_PUBLIC_COPILOT_MONTHLY_PAYMENT_LINK: z.string().default(""),
    NEXT_PUBLIC_COPILOT_MONTHLY_VARIANT_ID: z.coerce.number().default(0),
    // lifetime
    NEXT_PUBLIC_LIFETIME_PAYMENT_LINK: z.string().default(""),
    NEXT_PUBLIC_LIFETIME_VARIANT_ID: z.coerce.number().default(0),
    NEXT_PUBLIC_LIFETIME_EXTRA_SEATS_PAYMENT_LINK: z.string().default(""),
    NEXT_PUBLIC_LIFETIME_EXTRA_SEATS_VARIANT_ID: z.coerce.number().default(0),

    NEXT_PUBLIC_FREE_UNSUBSCRIBE_CREDITS: z.number().default(5),
    NEXT_PUBLIC_CALL_LINK: z
      .string()
      .default("https://cal.com/team/inbox-zero/feedback"),
    NEXT_PUBLIC_POSTHOG_KEY: z.string().optional(),
    NEXT_PUBLIC_POSTHOG_API_HOST: z.string().optional(),
    NEXT_PUBLIC_POSTHOG_HERO_AB: z.string().optional(),
    NEXT_PUBLIC_POSTHOG_ONBOARDING_SURVEY_ID: z.string().optional(),
    NEXT_PUBLIC_BASE_URL: z.string().default("https://www.getinboxzero.com"),
    NEXT_PUBLIC_CONTACTS_ENABLED: z.coerce.boolean().optional().default(false),
    NEXT_PUBLIC_SENTRY_DSN: z.string().optional(),
    NEXT_PUBLIC_SUPPORT_EMAIL: z
      .string()
      .optional()
      .default("elie@getinboxzero.com"),
    NEXT_PUBLIC_GTM_ID: z.string().optional(),
    NEXT_PUBLIC_CRISP_WEBSITE_ID: z.string().optional(),
    NEXT_PUBLIC_DISABLE_TINYBIRD: z.coerce.boolean().optional().default(false),
    NEXT_PUBLIC_WELCOME_UPGRADE_ENABLED: z.coerce
      .boolean()
      .optional()
      .default(false),
    NEXT_PUBLIC_AXIOM_DATASET: z.string().optional(),
    NEXT_PUBLIC_AXIOM_TOKEN: z.string().optional(),
    NEXT_PUBLIC_BEDROCK_SONNET_MODEL: z
      .string()
      .default("anthropic.claude-3-5-sonnet-20241022-v2:0"),
    NEXT_PUBLIC_OLLAMA_MODEL: z.string().optional(),
  },
  // For Next.js >= 13.4.4, you only need to destructure client variables:
  experimental__runtimeEnv: {
    NEXT_PUBLIC_LEMON_STORE_ID: process.env.NEXT_PUBLIC_LEMON_STORE_ID,

    // basic
    NEXT_PUBLIC_BASIC_MONTHLY_PAYMENT_LINK:
      process.env.NEXT_PUBLIC_BASIC_MONTHLY_PAYMENT_LINK,
    NEXT_PUBLIC_BASIC_ANNUALLY_PAYMENT_LINK:
      process.env.NEXT_PUBLIC_BASIC_ANNUALLY_PAYMENT_LINK,
    NEXT_PUBLIC_BASIC_MONTHLY_VARIANT_ID:
      process.env.NEXT_PUBLIC_BASIC_MONTHLY_VARIANT_ID,
    NEXT_PUBLIC_BASIC_ANNUALLY_VARIANT_ID:
      process.env.NEXT_PUBLIC_BASIC_ANNUALLY_VARIANT_ID,
    // pro
    NEXT_PUBLIC_PRO_MONTHLY_PAYMENT_LINK:
      process.env.NEXT_PUBLIC_PRO_MONTHLY_PAYMENT_LINK,
    NEXT_PUBLIC_PRO_ANNUALLY_PAYMENT_LINK:
      process.env.NEXT_PUBLIC_PRO_ANNUALLY_PAYMENT_LINK,
    NEXT_PUBLIC_PRO_MONTHLY_VARIANT_ID:
      process.env.NEXT_PUBLIC_PRO_MONTHLY_VARIANT_ID,
    NEXT_PUBLIC_PRO_ANNUALLY_VARIANT_ID:
      process.env.NEXT_PUBLIC_PRO_ANNUALLY_VARIANT_ID,
    // business
    NEXT_PUBLIC_BUSINESS_MONTHLY_PAYMENT_LINK:
      process.env.NEXT_PUBLIC_BUSINESS_MONTHLY_PAYMENT_LINK,
    NEXT_PUBLIC_BUSINESS_ANNUALLY_PAYMENT_LINK:
      process.env.NEXT_PUBLIC_BUSINESS_ANNUALLY_PAYMENT_LINK,
    NEXT_PUBLIC_BUSINESS_MONTHLY_VARIANT_ID:
      process.env.NEXT_PUBLIC_BUSINESS_MONTHLY_VARIANT_ID,
    NEXT_PUBLIC_BUSINESS_ANNUALLY_VARIANT_ID:
      process.env.NEXT_PUBLIC_BUSINESS_ANNUALLY_VARIANT_ID,
    // copilot
    NEXT_PUBLIC_COPILOT_MONTHLY_PAYMENT_LINK:
      process.env.NEXT_PUBLIC_COPILOT_MONTHLY_PAYMENT_LINK,
    NEXT_PUBLIC_COPILOT_MONTHLY_VARIANT_ID:
      process.env.NEXT_PUBLIC_COPILOT_MONTHLY_VARIANT_ID,
    // lifetime
    NEXT_PUBLIC_LIFETIME_PAYMENT_LINK:
      process.env.NEXT_PUBLIC_LIFETIME_PAYMENT_LINK,
    NEXT_PUBLIC_LIFETIME_VARIANT_ID:
      process.env.NEXT_PUBLIC_LIFETIME_VARIANT_ID,
    NEXT_PUBLIC_LIFETIME_EXTRA_SEATS_PAYMENT_LINK:
      process.env.NEXT_PUBLIC_LIFETIME_EXTRA_SEATS_PAYMENT_LINK,
    NEXT_PUBLIC_LIFETIME_EXTRA_SEATS_VARIANT_ID:
      process.env.NEXT_PUBLIC_LIFETIME_VARIANT_ID,

    NEXT_PUBLIC_CALL_LINK: process.env.NEXT_PUBLIC_CALL_LINK,
    NEXT_PUBLIC_POSTHOG_KEY: process.env.NEXT_PUBLIC_POSTHOG_KEY,
    NEXT_PUBLIC_POSTHOG_API_HOST: process.env.NEXT_PUBLIC_POSTHOG_API_HOST,
    NEXT_PUBLIC_POSTHOG_HERO_AB: process.env.NEXT_PUBLIC_POSTHOG_HERO_AB,
    NEXT_PUBLIC_POSTHOG_ONBOARDING_SURVEY_ID:
      process.env.NEXT_PUBLIC_POSTHOG_ONBOARDING_SURVEY_ID,
    NEXT_PUBLIC_BASE_URL: process.env.NEXT_PUBLIC_BASE_URL,
    NEXT_PUBLIC_CONTACTS_ENABLED: process.env.NEXT_PUBLIC_CONTACTS_ENABLED,
    NEXT_PUBLIC_FREE_UNSUBSCRIBE_CREDITS:
      process.env.NEXT_PUBLIC_FREE_UNSUBSCRIBE_CREDITS,
    NEXT_PUBLIC_SENTRY_DSN: process.env.NEXT_PUBLIC_SENTRY_DSN,
    NEXT_PUBLIC_SUPPORT_EMAIL: process.env.NEXT_PUBLIC_SUPPORT_EMAIL,
    NEXT_PUBLIC_GTM_ID: process.env.NEXT_PUBLIC_GTM_ID,
    NEXT_PUBLIC_CRISP_WEBSITE_ID: process.env.NEXT_PUBLIC_CRISP_WEBSITE_ID,
    NEXT_PUBLIC_DISABLE_TINYBIRD: process.env.NEXT_PUBLIC_DISABLE_TINYBIRD,
    NEXT_PUBLIC_WELCOME_UPGRADE_ENABLED:
      process.env.NEXT_PUBLIC_WELCOME_UPGRADE_ENABLED,
    NEXT_PUBLIC_AXIOM_DATASET: process.env.NEXT_PUBLIC_AXIOM_DATASET,
    NEXT_PUBLIC_AXIOM_TOKEN: process.env.NEXT_PUBLIC_AXIOM_TOKEN,
    NEXT_PUBLIC_BEDROCK_SONNET_MODEL:
      process.env.NEXT_PUBLIC_BEDROCK_SONNET_MODEL,
    NEXT_PUBLIC_OLLAMA_MODEL: process.env.NEXT_PUBLIC_OLLAMA_MODEL,
  },
});<|MERGE_RESOLUTION|>--- conflicted
+++ resolved
@@ -15,14 +15,9 @@
     BEDROCK_ACCESS_KEY: z.string().optional(),
     BEDROCK_SECRET_KEY: z.string().optional(),
     BEDROCK_REGION: z.string().default("us-west-2"),
-<<<<<<< HEAD
     UPSTASH_REDIS_URL: z.string().optional(),
     UPSTASH_REDIS_TOKEN: z.string().optional(),
-=======
-    UPSTASH_REDIS_URL: z.string().min(1),
-    UPSTASH_REDIS_TOKEN: z.string().min(1),
     OLLAMA_BASE_URL: z.string().optional(),
->>>>>>> 4927b490
     QSTASH_TOKEN: z.string().optional(),
     QSTASH_CURRENT_SIGNING_KEY: z.string().optional(),
     QSTASH_NEXT_SIGNING_KEY: z.string().optional(),
