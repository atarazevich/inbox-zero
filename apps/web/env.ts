/* eslint-disable no-process-env */
import { createEnv } from "@t3-oss/env-nextjs";
import { z } from "zod";

const llmProviderEnum = z.enum([
  "anthropic",
  "google",
  "openai",
  "bedrock",
  "openrouter",
  "groq",
  "ollama",
]);

export const env = createEnv({
  server: {
    NODE_ENV: z.enum(["development", "production", "test"]),
    DATABASE_URL: z.string().url(),
    NEXTAUTH_SECRET: z.string().min(1),
    NEXTAUTH_URL: z.string().optional(),
    AUTH_TRUST_HOST: z.coerce.boolean().optional(),
    GOOGLE_CLIENT_ID: z.string().min(1),
    GOOGLE_CLIENT_SECRET: z.string().min(1),
<<<<<<< HEAD
    EMAIL_ENCRYPT_SECRET: z.string(),
    EMAIL_ENCRYPT_SALT: z.string(),
    MICROSOFT_CLIENT_ID: z.string().optional(),
    MICROSOFT_CLIENT_SECRET: z.string().optional(),
=======
    GOOGLE_ENCRYPT_SECRET: z.string(),
    GOOGLE_ENCRYPT_SALT: z.string(),

>>>>>>> b8472a3d
    DEFAULT_LLM_PROVIDER: z
      .enum([...llmProviderEnum.options, "custom"])
      .default("anthropic"),
    DEFAULT_LLM_MODEL: z.string().optional(),
    DEFAULT_OPENROUTER_PROVIDERS: z.string().optional(), // Comma-separated list of OpenRouter providers for default model (e.g., "Google Vertex,Anthropic")
    // Set this to a cheaper model like Gemini Flash
    ECONOMY_LLM_PROVIDER: llmProviderEnum.optional(),
    ECONOMY_LLM_MODEL: z.string().optional(),
    ECONOMY_OPENROUTER_PROVIDERS: z.string().optional(), // Comma-separated list of OpenRouter providers for economy model (e.g., "Google Vertex,Anthropic")
    // Set this to a fast but strong model like Groq Kimi K2. Leaving blank will fallback to default which is also fine.
    CHAT_LLM_PROVIDER: llmProviderEnum.optional(),
    CHAT_LLM_MODEL: z.string().optional(),
    CHAT_OPENROUTER_PROVIDERS: z.string().optional(), // Comma-separated list of OpenRouter providers for chat (e.g., "Google Vertex,Anthropic")

    OPENAI_API_KEY: z.string().optional(),
    ANTHROPIC_API_KEY: z.string().optional(),
    BEDROCK_ACCESS_KEY: z.string().optional(),
    BEDROCK_SECRET_KEY: z.string().optional(),
    BEDROCK_REGION: z.string().default("us-west-2"),
    GOOGLE_API_KEY: z.string().optional(),
    GROQ_API_KEY: z.string().optional(),
    OPENROUTER_API_KEY: z.string().optional(),
    UPSTASH_REDIS_URL: z.string().optional(),
    UPSTASH_REDIS_TOKEN: z.string().optional(),
    REDIS_URL: z.string().optional(), // used for subscriptions
    OLLAMA_BASE_URL: z.string().optional(),
    QSTASH_TOKEN: z.string().optional(),
    QSTASH_CURRENT_SIGNING_KEY: z.string().optional(),
    QSTASH_NEXT_SIGNING_KEY: z.string().optional(),
    GOOGLE_PUBSUB_TOPIC_NAME: z.string().min(1),
    GOOGLE_PUBSUB_VERIFICATION_TOKEN: z.string().optional(),
    SENTRY_AUTH_TOKEN: z.string().optional(),
    SENTRY_ORGANIZATION: z.string().optional(),
    SENTRY_PROJECT: z.string().optional(),
    LOG_ZOD_ERRORS: z.coerce.boolean().optional(),
    ENABLE_DEBUG_LOGS: z.coerce.boolean().default(false),
    // Lemon Squeezy
    LEMON_SQUEEZY_SIGNING_SECRET: z.string().optional(),
    LEMON_SQUEEZY_API_KEY: z.string().optional(),
    // Stripe
    STRIPE_SECRET_KEY: z.string().optional(),
    STRIPE_WEBHOOK_SECRET: z.string().optional(),
    TINYBIRD_TOKEN: z.string().optional(),
    TINYBIRD_BASE_URL: z.string().default("https://api.us-east.tinybird.co/"),
    TINYBIRD_ENCRYPT_SECRET: z.string().optional(),
    TINYBIRD_ENCRYPT_SALT: z.string().optional(),
    API_KEY_SALT: z.string().optional(),
    POSTHOG_API_SECRET: z.string().optional(),
    POSTHOG_PROJECT_ID: z.string().optional(),
    RESEND_API_KEY: z.string().optional(),
    RESEND_AUDIENCE_ID: z.string().optional(),
    RESEND_FROM_EMAIL: z
      .string()
      .optional()
      .default("Inbox Zero <updates@transactional.getinboxzero.com>"),
    CRON_SECRET: z.string().optional(),
    LOOPS_API_SECRET: z.string().optional(),
    FB_CONVERSION_API_ACCESS_TOKEN: z.string().optional(),
    FB_PIXEL_ID: z.string().optional(),
    ADMINS: z
      .string()
      .optional()
      .transform((value) => value?.split(",")),
    WEBHOOK_URL: z.string().optional(),
    INTERNAL_API_KEY: z.string(),
    WHITELIST_FROM: z.string().optional(),
    USE_BACKUP_MODEL: z.coerce.boolean().optional().default(false),
    HEALTH_API_KEY: z.string().optional(),

    // license
    LICENSE_1_SEAT_VARIANT_ID: z.coerce.number().optional(),
    LICENSE_3_SEAT_VARIANT_ID: z.coerce.number().optional(),
    LICENSE_5_SEAT_VARIANT_ID: z.coerce.number().optional(),
    LICENSE_10_SEAT_VARIANT_ID: z.coerce.number().optional(),
    LICENSE_25_SEAT_VARIANT_ID: z.coerce.number().optional(),

    DUB_API_KEY: z.string().optional(),
  },
  client: {
    // stripe
    NEXT_PUBLIC_STRIPE_BUSINESS_MONTHLY_PRICE_ID: z.string().optional(),
    NEXT_PUBLIC_STRIPE_BUSINESS_ANNUALLY_PRICE_ID: z.string().optional(),
    NEXT_PUBLIC_STRIPE_BUSINESS_PLUS_MONTHLY_PRICE_ID: z.string().optional(),
    NEXT_PUBLIC_STRIPE_BUSINESS_PLUS_ANNUALLY_PRICE_ID: z.string().optional(),

    // lemon squeezy
    NEXT_PUBLIC_LEMON_STORE_ID: z.string().nullish().default("inboxzero"),
    NEXT_PUBLIC_BASIC_MONTHLY_VARIANT_ID: z.coerce.number().default(0),
    NEXT_PUBLIC_BASIC_ANNUALLY_VARIANT_ID: z.coerce.number().default(0),
    NEXT_PUBLIC_PRO_MONTHLY_VARIANT_ID: z.coerce.number().default(0),
    NEXT_PUBLIC_PRO_ANNUALLY_VARIANT_ID: z.coerce.number().default(0),
    NEXT_PUBLIC_BUSINESS_MONTHLY_VARIANT_ID: z.coerce.number().default(0),
    NEXT_PUBLIC_BUSINESS_ANNUALLY_VARIANT_ID: z.coerce.number().default(0),
    NEXT_PUBLIC_COPILOT_MONTHLY_VARIANT_ID: z.coerce.number().default(0),

    NEXT_PUBLIC_FREE_UNSUBSCRIBE_CREDITS: z.number().default(5),
    NEXT_PUBLIC_CALL_LINK: z
      .string()
      .default("https://cal.com/team/inbox-zero/feedback"),
    NEXT_PUBLIC_POSTHOG_KEY: z.string().optional(),
    NEXT_PUBLIC_POSTHOG_API_HOST: z.string().optional(),
    NEXT_PUBLIC_POSTHOG_HERO_AB: z.string().optional(),
    NEXT_PUBLIC_POSTHOG_ONBOARDING_SURVEY_ID: z.string().optional(),
    NEXT_PUBLIC_BASE_URL: z.string().default("https://www.getinboxzero.com"),
    NEXT_PUBLIC_CONTACTS_ENABLED: z.coerce.boolean().optional().default(false),
    NEXT_PUBLIC_SENTRY_DSN: z.string().optional(),
    NEXT_PUBLIC_SUPPORT_EMAIL: z
      .string()
      .optional()
      .default("elie@getinboxzero.com"),
    NEXT_PUBLIC_GTM_ID: z.string().optional(),
    NEXT_PUBLIC_CRISP_WEBSITE_ID: z.string().optional(),
    NEXT_PUBLIC_WELCOME_UPGRADE_ENABLED: z.coerce
      .boolean()
      .optional()
      .default(false),
    NEXT_PUBLIC_AXIOM_DATASET: z.string().optional(),
    NEXT_PUBLIC_AXIOM_TOKEN: z.string().optional(),
    NEXT_PUBLIC_BEDROCK_SONNET_MODEL: z
      .string()
      .default("us.anthropic.claude-3-7-sonnet-20250219-v1:0"),
    NEXT_PUBLIC_BEDROCK_ANTHROPIC_BACKUP_MODEL: z
      .string()
      .default("us.anthropic.claude-3-5-sonnet-20241022-v2:0"),
    NEXT_PUBLIC_OLLAMA_MODEL: z.string().optional(),
    NEXT_PUBLIC_APP_HOME_PATH: z.string().default("/setup"),
    NEXT_PUBLIC_DUB_REFER_DOMAIN: z.string().optional(),
  },
  // For Next.js >= 13.4.4, you only need to destructure client variables:
  experimental__runtimeEnv: {
    // stripe
    NEXT_PUBLIC_STRIPE_BUSINESS_MONTHLY_PRICE_ID:
      process.env.NEXT_PUBLIC_STRIPE_BUSINESS_MONTHLY_PRICE_ID,
    NEXT_PUBLIC_STRIPE_BUSINESS_ANNUALLY_PRICE_ID:
      process.env.NEXT_PUBLIC_STRIPE_BUSINESS_ANNUALLY_PRICE_ID,
    NEXT_PUBLIC_STRIPE_BUSINESS_PLUS_MONTHLY_PRICE_ID:
      process.env.NEXT_PUBLIC_STRIPE_BUSINESS_PLUS_MONTHLY_PRICE_ID,
    NEXT_PUBLIC_STRIPE_BUSINESS_PLUS_ANNUALLY_PRICE_ID:
      process.env.NEXT_PUBLIC_STRIPE_BUSINESS_PLUS_ANNUALLY_PRICE_ID,

    // lemon squeezy
    NEXT_PUBLIC_LEMON_STORE_ID: process.env.NEXT_PUBLIC_LEMON_STORE_ID,
    NEXT_PUBLIC_BASIC_MONTHLY_VARIANT_ID:
      process.env.NEXT_PUBLIC_BASIC_MONTHLY_VARIANT_ID,
    NEXT_PUBLIC_BASIC_ANNUALLY_VARIANT_ID:
      process.env.NEXT_PUBLIC_BASIC_ANNUALLY_VARIANT_ID,
    NEXT_PUBLIC_PRO_MONTHLY_VARIANT_ID:
      process.env.NEXT_PUBLIC_PRO_MONTHLY_VARIANT_ID,
    NEXT_PUBLIC_PRO_ANNUALLY_VARIANT_ID:
      process.env.NEXT_PUBLIC_PRO_ANNUALLY_VARIANT_ID,
    NEXT_PUBLIC_BUSINESS_MONTHLY_VARIANT_ID:
      process.env.NEXT_PUBLIC_BUSINESS_MONTHLY_VARIANT_ID,
    NEXT_PUBLIC_BUSINESS_ANNUALLY_VARIANT_ID:
      process.env.NEXT_PUBLIC_BUSINESS_ANNUALLY_VARIANT_ID,
    NEXT_PUBLIC_COPILOT_MONTHLY_VARIANT_ID:
      process.env.NEXT_PUBLIC_COPILOT_MONTHLY_VARIANT_ID,

    NEXT_PUBLIC_CALL_LINK: process.env.NEXT_PUBLIC_CALL_LINK,
    NEXT_PUBLIC_POSTHOG_KEY: process.env.NEXT_PUBLIC_POSTHOG_KEY,
    NEXT_PUBLIC_POSTHOG_API_HOST: process.env.NEXT_PUBLIC_POSTHOG_API_HOST,
    NEXT_PUBLIC_POSTHOG_HERO_AB: process.env.NEXT_PUBLIC_POSTHOG_HERO_AB,
    NEXT_PUBLIC_POSTHOG_ONBOARDING_SURVEY_ID:
      process.env.NEXT_PUBLIC_POSTHOG_ONBOARDING_SURVEY_ID,
    NEXT_PUBLIC_BASE_URL: process.env.NEXT_PUBLIC_BASE_URL,
    NEXT_PUBLIC_CONTACTS_ENABLED: process.env.NEXT_PUBLIC_CONTACTS_ENABLED,
    NEXT_PUBLIC_FREE_UNSUBSCRIBE_CREDITS:
      process.env.NEXT_PUBLIC_FREE_UNSUBSCRIBE_CREDITS,
    NEXT_PUBLIC_SENTRY_DSN: process.env.NEXT_PUBLIC_SENTRY_DSN,
    NEXT_PUBLIC_SUPPORT_EMAIL: process.env.NEXT_PUBLIC_SUPPORT_EMAIL,
    NEXT_PUBLIC_GTM_ID: process.env.NEXT_PUBLIC_GTM_ID,
    NEXT_PUBLIC_CRISP_WEBSITE_ID: process.env.NEXT_PUBLIC_CRISP_WEBSITE_ID,
    NEXT_PUBLIC_WELCOME_UPGRADE_ENABLED:
      process.env.NEXT_PUBLIC_WELCOME_UPGRADE_ENABLED,
    NEXT_PUBLIC_AXIOM_DATASET: process.env.NEXT_PUBLIC_AXIOM_DATASET,
    NEXT_PUBLIC_AXIOM_TOKEN: process.env.NEXT_PUBLIC_AXIOM_TOKEN,
    NEXT_PUBLIC_BEDROCK_SONNET_MODEL:
      process.env.NEXT_PUBLIC_BEDROCK_SONNET_MODEL,
    NEXT_PUBLIC_BEDROCK_ANTHROPIC_BACKUP_MODEL:
      process.env.NEXT_PUBLIC_BEDROCK_ANTHROPIC_BACKUP_MODEL,
    NEXT_PUBLIC_OLLAMA_MODEL: process.env.NEXT_PUBLIC_OLLAMA_MODEL,
    NEXT_PUBLIC_APP_HOME_PATH: process.env.NEXT_PUBLIC_APP_HOME_PATH,
    NEXT_PUBLIC_DUB_REFER_DOMAIN: process.env.NEXT_PUBLIC_DUB_REFER_DOMAIN,
  },
});<|MERGE_RESOLUTION|>--- conflicted
+++ resolved
@@ -21,16 +21,11 @@
     AUTH_TRUST_HOST: z.coerce.boolean().optional(),
     GOOGLE_CLIENT_ID: z.string().min(1),
     GOOGLE_CLIENT_SECRET: z.string().min(1),
-<<<<<<< HEAD
     EMAIL_ENCRYPT_SECRET: z.string(),
     EMAIL_ENCRYPT_SALT: z.string(),
     MICROSOFT_CLIENT_ID: z.string().optional(),
     MICROSOFT_CLIENT_SECRET: z.string().optional(),
-=======
-    GOOGLE_ENCRYPT_SECRET: z.string(),
-    GOOGLE_ENCRYPT_SALT: z.string(),
-
->>>>>>> b8472a3d
+
     DEFAULT_LLM_PROVIDER: z
       .enum([...llmProviderEnum.options, "custom"])
       .default("anthropic"),
